# Mango Program Change Log

<<<<<<< HEAD
## v3.3.4
Deployed: | Slot:
=======
## v3.3.5
Deployed: Feb 11, 2022 at 17:36:15 UTC | Slot: 120,380,891 
1. reduce consume_events limit to 4 to prevent memory issues
2. record maker fees on PerpMarket at time of trade to prevent it later going negative
3. fix typo in emit_perp_balances to print correct short_funding

## v3.3.4
Deployed: Feb 11, 2022 at 01:55:57 UTC | Slot: 120,283,217
>>>>>>> 39e6c266
1. Added three instructions (ChangeReferralFeeParams, SetReferrerMemory, RegisterReferrerId) to help with referral program
2. Assess taker fees at the time of the taker trade
3. Add back Pyth status checks

## v3.3.3
Deployed: Feb 4, 2022 at 01:47:33 UTC | Slot: 119,226,876
1. Pyth status check temporarily removed to let people use accounts with COPE

## v3.3.2
Deployed: Jan 28, 2022 at 20:38:57 UTC | Slot: 118,276,295
1. Fix the bug in cancel_all where some orders weren't canceled
2. Add optional payer account to CreateMangoAccount and CreateSpotOpenOrders for better composability
3. Clean up iteration code and add better documentation

## v3.3.1
Deployed: Jan 18, 2022 at 21:06:57 UTC | Slot: 116,847,318
1. Check quote token vault inside resolve_token_bankruptcy
2. Add checked to num for general safety

## v3.3.0
Deployed: Jan 17, 2022 at 00:45:05 UTC | Slot: 116,585,405
1. CancelAllPerpOrdersSide - cancels all order on one side
2. CloseMangoAccount - close account and retrieve lamports
3. ResolveDust - settle anything below 1 native SPL against the dust account
4. CreateDustAccount - create a PDA tied to the MangoGroup useful for settling dust against
5. SetDelegate - delegate authority to operate MangoAccount to another account
6. upgrade packages
7. impose price limits for placing limit orders
8. ChangeSpotMarketParams
9. CreateSpotOpenOrders using PDA for better UX

## v3.2.16
Deployed: Jan 11, 2022 at 01:59:05 UTC | Slot: 115,691,635
1. Checked math in all areas touched by place_perp_order

## v3.2.15
Deployed: Jan 10, 2022 at 22:00:54 UTC | Slot: 115,666,186
1. Impose price limits on spot orders

## v3.2.14
Deployed: Jan 2, 2022 at 20:48:01 UTC | Slot: 114,518,931
1. Check bids and asks when loading perp market book

## v3.2.13
Deployed: Dec 16, 2021 at 21:16:50 UTC | Slot: 111,865,268
1. Fixed FillLog maker_fee and taker_fee
2. Now logging order id in new_bid and new_ask

## v3.2.12
Deployed: Dec 16, 2021 at 16:15:19 UTC | Slot: 111,832,202
1. Add CancelAllPerpOrdersLog to mango_logs and start logging cancel_all_with_size_incentives
2. For reduce_only on perp orders, now checking base position that's sitting on EventQueue unprocessed
2. Fix bug in check_exit_bankruptcy; now checking all borrows

## v3.2.11
Deployed: Dec 9, 2021 at 18:59:28 UTC | Slot: 110,796,491
1. Fixed bug where perp limit orders past price limit would fail due to simulation
2. Remove unnecessary Rent account in InitMangoAccount

## v3.2.10
Deployed: Dec 9, 2021 at 01:49:38 UTC | Slot: 110,691,491
1. Limit placing bids to oracle + maint margin req and asks to oracle - maint margin req
2. Add more checked math in FillEvent struct method and execute_maker()

## v3.2.9
Deployed: Dec 8, 2021 at 22:29:47 UTC | Slot: 110,669,751
1. Add ChangeMaxMangoAccounts
2. Add some checked math in MangoAccount and matching

## v3.2.8
Deployed: Dec 4, 2021 at 21:04:59 | Slot: 110,056,063
1. Add check to Pyth CachePrice so conf intervals larger than 10% result in no change to cache price

## v3.2.7
Deployed: Nov 30, 2021 at 03:23:08 UTC | Slot: 109,359,973
1. Update margin basket check in ForceCancelSpot
2. Update margin baskets in PlaceSpotOrder and PlaceSpotOrder2; intended to free up unused margin basket elements
3. Allow passing in base_decimals when CreatePerpMarket before AddSpotMarket
4. Make bids and asks pub in Book

## v3.2.6
Deployed: Nov 20, 2021 at 20:53:42 UTC | Slot: 107,876,588
1. Checking the owner of OpenOrders accounts now

## v3.2.5
Deployed: Nov 20, 2021 at 14:35:26 UTC | Slot: 107,833,583
1. Fixed init_spot_open_orders bug not checking signer_key
2. checking signer_key wherever it's passed it

## v3.2.4
Deployed: Nov 15, 2021 at 19:38:22 UTC | Slot: 107,052,828
1. Updated the update_margin_basket function to include Serum dex OpenOrders accounts with any open orders.
2. Add instruction UpdateMarginBasket to bring MangoAccount into compliance with new standard

## v3.2.3
Deployed: Deployed: Nov 15, 2021 at 15:25:19 UTC | Slot: 107,024,833
1. Comment out in_margin_basket check in ForceCancelSpot due to to it being wrong for an account 

## v3.2.2
Deployed: Deployed: Nov 7, 2021 at 14:20:04 UTC | Slot: 105,693,864
1. Get rid of destructuring assignment feature
2. Use impact bid/ask for calculating funding (100 contracts)

## v3.2.1
Deployed: Nov 1, 2021 at 18:09:05 UTC | Slot: 104,689,370
1. If perp market is added before spot market, fix decimals to 6
2. remove ChangePerpMarketParams

## v3.2.0
Deployed: Oct 28, 2021 at 23:53:49 UTC | Slot: 104,038,884
1. Added Size LM functionality
2. Added ChangePerpMarketParams2
3. Added CreatePerpMarket which uses PDAs for MNGO vault and PerpMarket
4. Updated to solana 1.8.1 and anchor 0.18.0

## v3.1.4
Deployed: Oct 26, 2021 at 17:04:50 UTC | Slot: 103,646,150
1. fixed bug when book is full 
2. Adjusted max rate adj back to 4 for LM

## v3.1.3
Deployed:
1. Change rate adjustment for liquidity mining to 10 so changes are fast

## v3.1.2
Deployed: Oct 18, 2021 at 22:12:08 UTC | Slot: 102,256,816
1. Allow for 0 max depth bps

## v3.1.1
Deployed: Oct 15, 2021 at 17:45:59 UTC

1. Fixed bug in liquidate_token_and_perp div by zero bug

## v3.1.0
Deployed: Oct 11, 2021 at 16:57:51 UTC
1. Add reduce only to PlacePerpOrder
2. Add Market OrderType to PlacePerpOrder
3. Reduce MAX_IN_MARGIN_BASKET to 9 from 10 to reflect tx size limits
4. Add PlaceSpotOrder2 which is optimized for smaller tx size
5. Add new way to pass in open orders pubkeys to reduce tx size
6. Add InitAdvancedOrders, AddPerpTriggerOrder, RemovePerpTriggerOrder, ExecutePerpTriggerOrder to allow stop loss, stop limit, take profit orders
7. Remove ForceSettleQuotePositions because it mixes in the risk from all perp markets into USDC lending pool
8. All cache valid checks are done independently of one another and have different valid_interval
9. Remove CacheRootBank instruction
10. Add new param for exponent in liquidity incentives
11. FillEvent logging is now done via FillLog borsh serialized and base64 encoded to save compute
12. Added mango-logs and replaced all logging with more efficient Anchor event
13. Added logging of OpenOrders balance to keep full track of acocunt value
14. Added PostOnlySlide for Perp orders (including trigger)
15. Added OrderType into LeafNode for ability to modify order on TradingView
16. Added MngoAccrualLog
17. added DepositLog, WithdrawLog, RedeemMngoLog
18. sending u64::MAX in withdraw function withdraws total amount in deposit
19. UpdateFunding now takes in MangoCache as writable and caches the result and UpdateFundingLog is emitted

## v3.0.6
Deployed: October 5, 2:00 UTC
1. Changed the being_liquidated threshold inside liquidate functions to -1 to account for dust issues.
2. Upgrade anchor version for verifiable build

## v3.0.5
Deployed: September 26, 16:40 UTC
1. Fixed bug in check_enter_bankruptcy
2. updated anchor version and packages<|MERGE_RESOLUTION|>--- conflicted
+++ resolved
@@ -1,9 +1,5 @@
 # Mango Program Change Log
 
-<<<<<<< HEAD
-## v3.3.4
-Deployed: | Slot:
-=======
 ## v3.3.5
 Deployed: Feb 11, 2022 at 17:36:15 UTC | Slot: 120,380,891 
 1. reduce consume_events limit to 4 to prevent memory issues
@@ -12,7 +8,6 @@
 
 ## v3.3.4
 Deployed: Feb 11, 2022 at 01:55:57 UTC | Slot: 120,283,217
->>>>>>> 39e6c266
 1. Added three instructions (ChangeReferralFeeParams, SetReferrerMemory, RegisterReferrerId) to help with referral program
 2. Assess taker fees at the time of the taker trade
 3. Add back Pyth status checks
