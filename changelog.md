--- conflicted
+++ resolved
@@ -1,15 +1,10 @@
 # Mango Program Change Log
 
-<<<<<<< HEAD
 
 ## v3.3.0
 Deployed:
 1. Allow canceling all perp orders on one side
 
-## v3.2.8
-Deployed: | Slot: 
-1. Add Change
-=======
 ## v3.2.10
 Deployed: Dec 9, 2021 at 01:49:38 UTC | Slot: 110,691,491
 1. Limit placing bids to oracle + maint margin req and asks to oracle - maint margin req
@@ -19,7 +14,6 @@
 Deployed: Dec 8, 2021 at 22:29:47 UTC | Slot: 110,669,751
 1. Add ChangeMaxMangoAccounts
 2. Add some checked math in MangoAccount and matching
->>>>>>> 096a3766
 
 ## v3.2.8
 Deployed: Dec 4, 2021 at 21:04:59 | Slot: 110,056,063
