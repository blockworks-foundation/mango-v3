# Mango Program Change Log

<<<<<<< HEAD

## v3.3.0
Deployed:
1. Allow canceling all perp orders on one side

## v3.2.11
Deployed:  | Slot: 
=======
## v3.2.11
Deployed: Dec 9, 2021 at 18:59:28 UTC | Slot: 110,796,491
>>>>>>> 7d64c0df
1. Fixed bug where perp limit orders past price limit would fail due to simulation
2. Remove unnecessary Rent account in InitMangoAccount

## v3.2.10
Deployed: Dec 9, 2021 at 01:49:38 UTC | Slot: 110,691,491
1. Limit placing bids to oracle + maint margin req and asks to oracle - maint margin req
2. Add more checked math in FillEvent struct method and execute_maker()

## v3.2.9
Deployed: Dec 8, 2021 at 22:29:47 UTC | Slot: 110,669,751
1. Add ChangeMaxMangoAccounts
2. Add some checked math in MangoAccount and matching

## v3.2.8
Deployed: Dec 4, 2021 at 21:04:59 | Slot: 110,056,063
1. Add check to Pyth CachePrice so conf intervals larger than 10% result in no change to cache price

## v3.2.7
Deployed: Nov 30, 2021 at 03:23:08 UTC | Slot: 109,359,973
1. Update margin basket check in ForceCancelSpot
2. Update margin baskets in PlaceSpotOrder and PlaceSpotOrder2; intended to free up unused margin basket elements
3. Allow passing in base_decimals when CreatePerpMarket before AddSpotMarket
4. Make bids and asks pub in Book

## v3.2.6
Deployed: Nov 20, 2021 at 20:53:42 UTC | Slot: 107,876,588
1. Checking the owner of OpenOrders accounts now

## v3.2.5
Deployed: Nov 20, 2021 at 14:35:26 UTC | Slot: 107,833,583
1. Fixed init_spot_open_orders bug not checking signer_key
2. checking signer_key wherever it's passed it

## v3.2.4
Deployed: Nov 15, 2021 at 19:38:22 UTC | Slot: 107,052,828
1. Updated the update_margin_basket function to include Serum dex OpenOrders accounts with any open orders.
2. Add instruction UpdateMarginBasket to bring MangoAccount into compliance with new standard

## v3.2.3
Deployed: Deployed: Nov 15, 2021 at 15:25:19 UTC | Slot: 107,024,833
1. Comment out in_margin_basket check in ForceCancelSpot due to to it being wrong for an account 

## v3.2.2
Deployed: Deployed: Nov 7, 2021 at 14:20:04 UTC | Slot: 105,693,864
1. Get rid of destructuring assignment feature
2. Use impact bid/ask for calculating funding (100 contracts)

## v3.2.1
Deployed: Nov 1, 2021 at 18:09:05 UTC | Slot: 104,689,370
1. If perp market is added before spot market, fix decimals to 6
2. remove ChangePerpMarketParams

## v3.2.0
Deployed: Oct 28, 2021 at 23:53:49 UTC | Slot: 104,038,884
1. Added Size LM functionality
2. Added ChangePerpMarketParams2
3. Added CreatePerpMarket which uses PDAs for MNGO vault and PerpMarket
4. Updated to solana 1.8.1 and anchor 0.18.0

## v3.1.4
Deployed: Oct 26, 2021 at 17:04:50 UTC | Slot: 103,646,150
1. fixed bug when book is full 
2. Adjusted max rate adj back to 4 for LM

## v3.1.3
Deployed:
1. Change rate adjustment for liquidity mining to 10 so changes are fast

## v3.1.2
Deployed: Oct 18, 2021 at 22:12:08 UTC | Slot: 102,256,816
1. Allow for 0 max depth bps

## v3.1.1
Deployed: Oct 15, 2021 at 17:45:59 UTC

1. Fixed bug in liquidate_token_and_perp div by zero bug

## v3.1.0
Deployed: Oct 11, 2021 at 16:57:51 UTC
1. Add reduce only to PlacePerpOrder
2. Add Market OrderType to PlacePerpOrder
3. Reduce MAX_IN_MARGIN_BASKET to 9 from 10 to reflect tx size limits
4. Add PlaceSpotOrder2 which is optimized for smaller tx size
5. Add new way to pass in open orders pubkeys to reduce tx size
6. Add InitAdvancedOrders, AddPerpTriggerOrder, RemovePerpTriggerOrder, ExecutePerpTriggerOrder to allow stop loss, stop limit, take profit orders
7. Remove ForceSettleQuotePositions because it mixes in the risk from all perp markets into USDC lending pool
8. All cache valid checks are done independently of one another and have different valid_interval
9. Remove CacheRootBank instruction
10. Add new param for exponent in liquidity incentives
11. FillEvent logging is now done via FillLog borsh serialized and base64 encoded to save compute
12. Added mango-logs and replaced all logging with more efficient Anchor event
13. Added logging of OpenOrders balance to keep full track of acocunt value
14. Added PostOnlySlide for Perp orders (including trigger)
15. Added OrderType into LeafNode for ability to modify order on TradingView
16. Added MngoAccrualLog
17. added DepositLog, WithdrawLog, RedeemMngoLog
18. sending u64::MAX in withdraw function withdraws total amount in deposit
19. UpdateFunding now takes in MangoCache as writable and caches the result and UpdateFundingLog is emitted

## v3.0.6
Deployed: October 5, 2:00 UTC
1. Changed the being_liquidated threshold inside liquidate functions to -1 to account for dust issues.
2. Upgrade anchor version for verifiable build

## v3.0.5
Deployed: September 26, 16:40 UTC
1. Fixed bug in check_enter_bankruptcy
2. updated anchor version and packages<|MERGE_RESOLUTION|>--- conflicted
+++ resolved
@@ -1,17 +1,11 @@
 # Mango Program Change Log
-
-<<<<<<< HEAD
 
 ## v3.3.0
 Deployed:
 1. Allow canceling all perp orders on one side
 
 ## v3.2.11
-Deployed:  | Slot: 
-=======
-## v3.2.11
 Deployed: Dec 9, 2021 at 18:59:28 UTC | Slot: 110,796,491
->>>>>>> 7d64c0df
 1. Fixed bug where perp limit orders past price limit would fail due to simulation
 2. Remove unnecessary Rent account in InitMangoAccount
 
