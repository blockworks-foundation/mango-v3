--- conflicted
+++ resolved
@@ -1,10 +1,9 @@
 # Mango Program Change Log
 
-<<<<<<< HEAD
 ## v3.3.0
 Deployed:
 1. Allow canceling all perp orders on one side
-=======
+
 ## v3.2.7
 Deployed: Nov 30, 2021 at 03:23:08 UTC | Slot: 109,359,973
 1. Update margin basket check in ForceCancelSpot
@@ -29,7 +28,6 @@
 ## v3.2.3
 Deployed: Deployed: Nov 15, 2021 at 15:25:19 UTC | Slot: 107,024,833
 1. Comment out in_margin_basket check in ForceCancelSpot due to to it being wrong for an account 
->>>>>>> 0fcc986e
 
 ## v3.2.2
 Deployed: Deployed: Nov 7, 2021 at 14:20:04 UTC | Slot: 105,693,864
