# Mango Program Change Log

<<<<<<< HEAD
=======
## v3.2.13
Deployed: Dec 16, 2021 at 21:16:50 UTC | Slot: 111,865,268
1. Fixed FillLog maker_fee and taker_fee
2. Now logging order id in new_bid and new_ask

>>>>>>> e459d62b
## v3.2.12
Deployed: Dec 16, 2021 at 16:15:19 UTC | Slot: 111,832,202
1. Add CancelAllPerpOrdersLog to mango_logs and start logging cancel_all_with_size_incentives
2. For reduce_only on perp orders, now checking base position that's sitting on EventQueue unprocessed
2. Fix bug in check_exit_bankruptcy; now checking all borrows

## v3.2.11
Deployed: Dec 9, 2021 at 18:59:28 UTC | Slot: 110,796,491
1. Fixed bug where perp limit orders past price limit would fail due to simulation
2. Remove unnecessary Rent account in InitMangoAccount

## v3.2.10
Deployed: Dec 9, 2021 at 01:49:38 UTC | Slot: 110,691,491
1. Limit placing bids to oracle + maint margin req and asks to oracle - maint margin req
2. Add more checked math in FillEvent struct method and execute_maker()

## v3.2.9
Deployed: Dec 8, 2021 at 22:29:47 UTC | Slot: 110,669,751
1. Add ChangeMaxMangoAccounts
2. Add some checked math in MangoAccount and matching

## v3.2.8
Deployed: Dec 4, 2021 at 21:04:59 | Slot: 110,056,063
1. Add check to Pyth CachePrice so conf intervals larger than 10% result in no change to cache price

## v3.2.7
Deployed: Nov 30, 2021 at 03:23:08 UTC | Slot: 109,359,973
1. Update margin basket check in ForceCancelSpot
2. Update margin baskets in PlaceSpotOrder and PlaceSpotOrder2; intended to free up unused margin basket elements
3. Allow passing in base_decimals when CreatePerpMarket before AddSpotMarket
4. Make bids and asks pub in Book

## v3.2.6
Deployed: Nov 20, 2021 at 20:53:42 UTC | Slot: 107,876,588
1. Checking the owner of OpenOrders accounts now

## v3.2.5
Deployed: Nov 20, 2021 at 14:35:26 UTC | Slot: 107,833,583
1. Fixed init_spot_open_orders bug not checking signer_key
2. checking signer_key wherever it's passed it

## v3.2.4
Deployed: Nov 15, 2021 at 19:38:22 UTC | Slot: 107,052,828
1. Updated the update_margin_basket function to include Serum dex OpenOrders accounts with any open orders.
2. Add instruction UpdateMarginBasket to bring MangoAccount into compliance with new standard

## v3.2.3
Deployed: Deployed: Nov 15, 2021 at 15:25:19 UTC | Slot: 107,024,833
1. Comment out in_margin_basket check in ForceCancelSpot due to to it being wrong for an account 

## v3.2.2
Deployed: Deployed: Nov 7, 2021 at 14:20:04 UTC | Slot: 105,693,864
1. Get rid of destructuring assignment feature
2. Use impact bid/ask for calculating funding (100 contracts)

## v3.2.1
Deployed: Nov 1, 2021 at 18:09:05 UTC | Slot: 104,689,370
1. If perp market is added before spot market, fix decimals to 6
2. remove ChangePerpMarketParams

## v3.2.0
Deployed: Oct 28, 2021 at 23:53:49 UTC | Slot: 104,038,884
1. Added Size LM functionality
2. Added ChangePerpMarketParams2
3. Added CreatePerpMarket which uses PDAs for MNGO vault and PerpMarket
4. Updated to solana 1.8.1 and anchor 0.18.0

## v3.1.4
Deployed: Oct 26, 2021 at 17:04:50 UTC | Slot: 103,646,150
1. fixed bug when book is full 
2. Adjusted max rate adj back to 4 for LM

## v3.1.3
Deployed:
1. Change rate adjustment for liquidity mining to 10 so changes are fast

## v3.1.2
Deployed: Oct 18, 2021 at 22:12:08 UTC | Slot: 102,256,816
1. Allow for 0 max depth bps

## v3.1.1
Deployed: Oct 15, 2021 at 17:45:59 UTC

1. Fixed bug in liquidate_token_and_perp div by zero bug

## v3.1.0
Deployed: Oct 11, 2021 at 16:57:51 UTC
1. Add reduce only to PlacePerpOrder
2. Add Market OrderType to PlacePerpOrder
3. Reduce MAX_IN_MARGIN_BASKET to 9 from 10 to reflect tx size limits
4. Add PlaceSpotOrder2 which is optimized for smaller tx size
5. Add new way to pass in open orders pubkeys to reduce tx size
6. Add InitAdvancedOrders, AddPerpTriggerOrder, RemovePerpTriggerOrder, ExecutePerpTriggerOrder to allow stop loss, stop limit, take profit orders
7. Remove ForceSettleQuotePositions because it mixes in the risk from all perp markets into USDC lending pool
8. All cache valid checks are done independently of one another and have different valid_interval
9. Remove CacheRootBank instruction
10. Add new param for exponent in liquidity incentives
11. FillEvent logging is now done via FillLog borsh serialized and base64 encoded to save compute
12. Added mango-logs and replaced all logging with more efficient Anchor event
13. Added logging of OpenOrders balance to keep full track of acocunt value
14. Added PostOnlySlide for Perp orders (including trigger)
15. Added OrderType into LeafNode for ability to modify order on TradingView
16. Added MngoAccrualLog
17. added DepositLog, WithdrawLog, RedeemMngoLog
18. sending u64::MAX in withdraw function withdraws total amount in deposit
19. UpdateFunding now takes in MangoCache as writable and caches the result and UpdateFundingLog is emitted

## v3.0.6
Deployed: October 5, 2:00 UTC
1. Changed the being_liquidated threshold inside liquidate functions to -1 to account for dust issues.
2. Upgrade anchor version for verifiable build

## v3.0.5
Deployed: September 26, 16:40 UTC
1. Fixed bug in check_enter_bankruptcy
2. updated anchor version and packages<|MERGE_RESOLUTION|>--- conflicted
+++ resolved
@@ -1,13 +1,10 @@
 # Mango Program Change Log
 
-<<<<<<< HEAD
-=======
 ## v3.2.13
 Deployed: Dec 16, 2021 at 21:16:50 UTC | Slot: 111,865,268
 1. Fixed FillLog maker_fee and taker_fee
 2. Now logging order id in new_bid and new_ask
 
->>>>>>> e459d62b
 ## v3.2.12
 Deployed: Dec 16, 2021 at 16:15:19 UTC | Slot: 111,832,202
 1. Add CancelAllPerpOrdersLog to mango_logs and start logging cancel_all_with_size_incentives
