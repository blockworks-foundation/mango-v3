--- conflicted
+++ resolved
@@ -6,6 +6,7 @@
 use fixed::types::I80F48;
 use fixed_macro::types::I80F48;
 use solana_program::account_info::AccountInfo;
+use solana_program::msg;
 use solana_program::pubkey::Pubkey;
 
 use crate::error::{check_assert, MerpsError, MerpsErrorCode, MerpsResult, SourceFileId};
@@ -935,33 +936,9 @@
                     merps_cache.perp_market_cache[i].short_funding,
                 );
             }
-<<<<<<< HEAD
-
-            msg!(
-                "get_health_factor [{}] assets({:?},{:?}) liabs({:?},{:?})",
-                i,
-                spot_assets_val_i,
-                perp_assets_val_i,
-                spot_liabs_val_i,
-                perp_liabs_val_i
-            );
-
-            assets_val += spot_assets_val_i + perp_assets_val_i;
-            liabs_val += spot_liabs_val_i + perp_liabs_val_i;
         }
 
-        if liabs_val == ZERO_I80F48 {
-            Ok(I80F48::MAX)
-        } else {
-            let val = assets_val.checked_div(liabs_val).ok_or(throw!());
-            msg!("HF {:?}={:?}/{:?}", val, assets_val, liabs_val);
-            return val;
-        }
-=======
-        }
-
         Ok(health)
->>>>>>> 3fdde7b4
     }
 }
 
@@ -1105,8 +1082,6 @@
         msg!("update_funding index={} book={}", index_price, book_price);
 
         // TODO make everything here checked
-<<<<<<< HEAD
-=======
         let price_cache = &merps_cache.price_cache[market_index];
         check!(
             now_ts <= price_cache.last_update + (merps_group.valid_interval),
@@ -1114,7 +1089,6 @@
         )?;
 
         let index_price = price_cache.price;
->>>>>>> 3fdde7b4
         let diff: I80F48 = (book_price / index_price) - ONE_I80F48;
 
         // TODO consider what happens if time_factor is very small. Can funding_delta == 0 when diff != 0?
