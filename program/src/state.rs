--- conflicted
+++ resolved
@@ -199,16 +199,10 @@
     pub srm_vault: Pubkey,
     pub msrm_vault: Pubkey,
     pub fees_vault: Pubkey,
-    pub max_mango_accounts: u32,
-    pub num_mango_accounts: u32,
-
-<<<<<<< HEAD
-    pub padding: [u8; 24], // padding used for future expansions
-=======
+
     pub max_mango_accounts: u32, // limits maximum number of MangoAccounts.v1 (closeable) accounts
     pub num_mango_accounts: u32, // number of MangoAccounts.v1
     pub padding: [u8; 24],       // padding used for future expansions
->>>>>>> 1557acad
 }
 
 impl MangoGroup {
