use std::cell::{Ref, RefMut};
use std::convert::identity;
use std::mem::size_of;
use std::num::NonZeroU64;

use bytemuck::{from_bytes, from_bytes_mut};
use fixed::types::I80F48;
use fixed_macro::types::I80F48;
use mango_common::Loadable;
use mango_macro::{Loadable, Pod};
use num_enum::{IntoPrimitive, TryFromPrimitive};
use serde::{Deserialize, Serialize};
use serum_dex::state::ToAlignedBytes;
use solana_program::account_info::AccountInfo;
use solana_program::msg;
use solana_program::program_error::ProgramError;
use solana_program::pubkey::Pubkey;
use solana_program::sysvar::{clock::Clock, rent::Rent, Sysvar};

use crate::error::{check_assert, MangoError, MangoErrorCode, MangoResult, SourceFileId};
use crate::matching::{Book, LeafNode, Side};
use std::cmp::{max, min};

pub const MAX_TOKENS: usize = 32;
pub const MAX_PAIRS: usize = MAX_TOKENS - 1;
pub const MAX_NODE_BANKS: usize = 8;
pub const QUOTE_INDEX: usize = MAX_TOKENS - 1;
pub const ZERO_I80F48: I80F48 = I80F48!(0);
pub const ONE_I80F48: I80F48 = I80F48!(1);
pub const DAY: I80F48 = I80F48!(86400);

const OPTIMAL_UTIL: I80F48 = I80F48!(0.7);
const OPTIMAL_R: I80F48 = I80F48!(6.3419583967529173008625e-09); // 20% APY -> 0.1 / YEAR
const MAX_R: I80F48 = I80F48!(9.5129375951293759512937e-08); // max 300% APY -> 1 / YEAR
pub const DUST_THRESHOLD: I80F48 = I80F48!(1); // TODO make this part of MangoGroup state

declare_check_assert_macros!(SourceFileId::State);

// TODO: all unit numbers are just place holders. make decisions on each unit number
// TODO: add prop tests for nums
// TODO add GUI hoster fee discount
// TODO double check all the

// units
// long_funding: I80F48 - native quote currency per contract
// short_funding: I80F48 - native quote currency per contract
// long_funding_settled: I80F48 - native quote currency per contract
// short_funding_settled: I80F48 - native quote currency per contract
// base_positions: i64 - number of contracts
// quote_positions: I80F48 - native quote currency
// price: I80F48 - native quote per native base
// price: i64 - quote lots per base lot

#[repr(u8)]
#[derive(IntoPrimitive, TryFromPrimitive)]
pub enum DataType {
    MangoGroup = 0,
    MangoAccount,
    RootBank,
    NodeBank,
    PerpMarket,
    Bids,
    Asks,
    MangoCache,
    EventQueue,
}

#[derive(Copy, Clone, Pod, Default)]
#[repr(C)]
/// Stores meta information about the `Account` on chain
pub struct MetaData {
    pub data_type: u8,
    pub version: u8,
    pub is_initialized: bool,
    pub padding: [u8; 5], // This makes explicit the 8 byte alignment padding
}

impl MetaData {
    pub fn new(data_type: DataType, version: u8, is_initialized: bool) -> Self {
        Self { data_type: data_type as u8, version, is_initialized, padding: [0u8; 5] }
    }
}

// TODO - move all the weights from SpotMarketInfo to TokenInfo
#[derive(Copy, Clone, Pod)]
#[repr(C)]
pub struct TokenInfo {
    pub mint: Pubkey,
    pub root_bank: Pubkey,
    pub decimals: u8,
    pub padding: [u8; 7],
}

impl TokenInfo {
    pub fn is_empty(&self) -> bool {
        self.mint == Pubkey::default()
    }
}

#[derive(Copy, Clone, Pod)]
#[repr(C)]
pub struct SpotMarketInfo {
    pub spot_market: Pubkey,
    pub maint_asset_weight: I80F48,
    pub init_asset_weight: I80F48,
    pub maint_liab_weight: I80F48,
    pub init_liab_weight: I80F48,
    pub liquidation_fee: I80F48,
}

impl SpotMarketInfo {
    pub fn is_empty(&self) -> bool {
        self.spot_market == Pubkey::default()
    }
}

#[derive(Copy, Clone, Pod)]
#[repr(C)]
pub struct PerpMarketInfo {
    pub perp_market: Pubkey, // One of these may be empty
    pub maint_asset_weight: I80F48,
    pub init_asset_weight: I80F48,
    pub maint_liab_weight: I80F48,
    pub init_liab_weight: I80F48,
    pub liquidation_fee: I80F48,
    pub base_lot_size: i64,  // The lot size of the underlying
    pub quote_lot_size: i64, // min tick
}

impl PerpMarketInfo {
    pub fn is_empty(&self) -> bool {
        self.perp_market == Pubkey::default()
    }
}

#[derive(Copy, Clone, Pod, Loadable)]
#[repr(C)]
pub struct MangoGroup {
    pub meta_data: MetaData,
    pub num_oracles: usize, // incremented every time add_oracle is called

    pub tokens: [TokenInfo; MAX_TOKENS],
    pub spot_markets: [SpotMarketInfo; MAX_PAIRS],
    pub perp_markets: [PerpMarketInfo; MAX_PAIRS],

    pub oracles: [Pubkey; MAX_PAIRS],

    pub signer_nonce: u64,
    pub signer_key: Pubkey,
    pub admin: Pubkey,          // Used to add new markets and adjust risk params
    pub dex_program_id: Pubkey, // Consider allowing more
    pub mango_cache: Pubkey,
    pub valid_interval: u64,

    pub insurance_vault: Pubkey, // ***
}

impl MangoGroup {
    pub fn load_mut_checked<'a>(
        account: &'a AccountInfo,
        program_id: &Pubkey,
    ) -> MangoResult<RefMut<'a, Self>> {
        check_eq!(account.data_len(), size_of::<Self>(), MangoErrorCode::Default)?;
        check_eq!(account.owner, program_id, MangoErrorCode::InvalidOwner)?;

        let mango_group = Self::load_mut(account)?;
        check_eq!(
            mango_group.meta_data.data_type,
            DataType::MangoGroup as u8,
            MangoErrorCode::Default
        )?;

        Ok(mango_group)
    }
    pub fn load_checked<'a>(
        account: &'a AccountInfo,
        program_id: &Pubkey,
    ) -> MangoResult<Ref<'a, Self>> {
        check_eq!(account.owner, program_id, MangoErrorCode::InvalidOwner)?;

        let mango_group = Self::load(account)?;
        check!(mango_group.meta_data.is_initialized, MangoErrorCode::Default)?;
        check_eq!(
            mango_group.meta_data.data_type,
            DataType::MangoGroup as u8,
            MangoErrorCode::Default
        )?;

        Ok(mango_group)
    }

    pub fn find_oracle_index(&self, oracle_pk: &Pubkey) -> Option<usize> {
        self.oracles.iter().position(|pk| pk == oracle_pk) // TODO profile and optimize
    }
    pub fn find_root_bank_index(&self, root_bank_pk: &Pubkey) -> Option<usize> {
        // TODO profile and optimize
        self.tokens.iter().position(|token_info| &token_info.root_bank == root_bank_pk)
    }
    pub fn find_spot_market_index(&self, spot_market_pk: &Pubkey) -> Option<usize> {
        self.spot_markets
            .iter()
            .position(|spot_market_info| &spot_market_info.spot_market == spot_market_pk)
    }
    pub fn find_perp_market_index(&self, perp_market_pk: &Pubkey) -> Option<usize> {
        self.perp_markets
            .iter()
            .position(|perp_market_info| &perp_market_info.perp_market == perp_market_pk)
    }
}

/// This is the root bank for one token's lending and borrowing info
#[derive(Copy, Clone, Pod, Loadable)]
#[repr(C)]
pub struct RootBank {
    pub meta_data: MetaData,

    pub num_node_banks: usize,
    pub node_banks: [Pubkey; MAX_NODE_BANKS],
    pub deposit_index: I80F48,
    pub borrow_index: I80F48,
    pub last_updated: u64,
}

impl RootBank {
    pub fn load_and_init<'a>(
        account: &'a AccountInfo,
        program_id: &Pubkey,
        node_bank_ai: &'a AccountInfo,

        rent: &Rent,
    ) -> MangoResult<RefMut<'a, Self>> {
        let mut root_bank = Self::load_mut(account)?;
        check_eq!(account.owner, program_id, MangoErrorCode::InvalidOwner)?;
        check!(
            rent.is_exempt(account.lamports(), size_of::<Self>()),
            MangoErrorCode::AccountNotRentExempt
        )?;
        check!(!root_bank.meta_data.is_initialized, MangoErrorCode::Default)?;

        root_bank.meta_data = MetaData::new(DataType::RootBank, 0, true);
        root_bank.node_banks[0] = *node_bank_ai.key;
        root_bank.num_node_banks = 1;
        root_bank.deposit_index = ONE_I80F48;
        root_bank.borrow_index = ONE_I80F48;

        Ok(root_bank)
    }
    pub fn load_mut_checked<'a>(
        account: &'a AccountInfo,
        program_id: &Pubkey,
    ) -> MangoResult<RefMut<'a, Self>> {
        check_eq!(account.data_len(), size_of::<Self>(), MangoErrorCode::Default)?;
        check_eq!(account.owner, program_id, MangoErrorCode::Default)?;

        let root_bank = Self::load_mut(account)?;

        check!(root_bank.meta_data.is_initialized, MangoErrorCode::Default)?;
        check_eq!(
            root_bank.meta_data.data_type,
            DataType::RootBank as u8,
            MangoErrorCode::Default
        )?;

        Ok(root_bank)
    }
    pub fn load_checked<'a>(
        account: &'a AccountInfo,
        program_id: &Pubkey,
    ) -> MangoResult<Ref<'a, Self>> {
        check_eq!(account.data_len(), size_of::<Self>(), MangoErrorCode::Default)?;
        check_eq!(account.owner, program_id, MangoErrorCode::InvalidOwner)?;

        let root_bank = Self::load(account)?;

        check!(root_bank.meta_data.is_initialized, MangoErrorCode::Default)?;
        check_eq!(
            root_bank.meta_data.data_type,
            DataType::RootBank as u8,
            MangoErrorCode::Default
        )?;

        Ok(root_bank)
    }
    pub fn find_node_bank_index(&self, node_bank_pk: &Pubkey) -> Option<usize> {
        self.node_banks.iter().position(|pk| pk == node_bank_pk)
    }

    pub fn update_index(
        &mut self,
        node_bank_ais: &[AccountInfo],
        program_id: &Pubkey,
    ) -> MangoResult<()> {
        let clock = Clock::get()?;
        let curr_ts = clock.unix_timestamp as u64;
        let mut native_deposits = ZERO_I80F48;
        let mut native_borrows = ZERO_I80F48;

        for node_bank_ai in node_bank_ais.iter() {
            let node_bank = NodeBank::load_checked(node_bank_ai, program_id)?;
            native_deposits = native_deposits
                .checked_add(node_bank.deposits.checked_mul(self.deposit_index).unwrap())
                .unwrap();
            native_borrows = native_borrows
                .checked_add(node_bank.borrows.checked_mul(self.borrow_index).unwrap())
                .unwrap();
        }

        // TODO - is this a good assumption?
        let utilization = native_borrows.checked_div(native_deposits).unwrap_or(ZERO_I80F48);

        // Calculate interest rate
        // TODO: Review interest rate calculation
        let interest_rate = if utilization > OPTIMAL_UTIL {
            let extra_util = utilization - OPTIMAL_UTIL;
            let slope = (MAX_R - OPTIMAL_R) / (ONE_I80F48 - OPTIMAL_UTIL);
            OPTIMAL_R + slope * extra_util
        } else {
            let slope = OPTIMAL_R / OPTIMAL_UTIL;
            slope * utilization
        };

        let borrow_interest =
            interest_rate.checked_mul(I80F48::from_num(curr_ts - self.last_updated)).unwrap();
        let deposit_interest = borrow_interest.checked_mul(utilization).unwrap();

        self.last_updated = curr_ts;
        self.borrow_index = self
            .borrow_index
            .checked_mul(borrow_interest)
            .unwrap()
            .checked_add(self.borrow_index)
            .unwrap();
        self.deposit_index = self
            .deposit_index
            .checked_mul(deposit_interest)
            .unwrap()
            .checked_add(self.deposit_index)
            .unwrap();

        Ok(())
    }
}

#[derive(Copy, Clone, Pod, Loadable)]
#[repr(C)]
pub struct NodeBank {
    pub meta_data: MetaData,

    pub deposits: I80F48,
    pub borrows: I80F48,
    pub vault: Pubkey,
}

impl NodeBank {
    pub fn load_and_init<'a>(
        account: &'a AccountInfo,
        program_id: &Pubkey,
        vault_ai: &'a AccountInfo,

        rent: &Rent,
    ) -> MangoResult<RefMut<'a, Self>> {
        let mut node_bank = Self::load_mut(account)?;
        check_eq!(account.owner, program_id, MangoErrorCode::InvalidOwner)?;
        check!(
            rent.is_exempt(account.lamports(), size_of::<Self>()),
            MangoErrorCode::AccountNotRentExempt
        )?;
        check!(!node_bank.meta_data.is_initialized, MangoErrorCode::Default)?;

        node_bank.meta_data = MetaData::new(DataType::NodeBank, 0, true);
        node_bank.deposits = ZERO_I80F48;
        node_bank.borrows = ZERO_I80F48;
        node_bank.vault = *vault_ai.key;

        Ok(node_bank)
    }
    pub fn load_mut_checked<'a>(
        account: &'a AccountInfo,
        program_id: &Pubkey,
    ) -> MangoResult<RefMut<'a, Self>> {
        check_eq!(account.owner, program_id, MangoErrorCode::InvalidOwner)?;

        // TODO verify if size check necessary. We know load_mut fails if account size is too small for struct,
        //  does it also fail if it's too big?
        check_eq!(account.data_len(), size_of::<Self>(), MangoErrorCode::Default)?;
        let node_bank = Self::load_mut(account)?;

        check!(node_bank.meta_data.is_initialized, MangoErrorCode::Default)?;
        check_eq!(
            node_bank.meta_data.data_type,
            DataType::NodeBank as u8,
            MangoErrorCode::Default
        )?;

        Ok(node_bank)
    }
    #[allow(unused)]
    pub fn load_checked<'a>(
        account: &'a AccountInfo,
        program_id: &Pubkey,
    ) -> MangoResult<Ref<'a, Self>> {
        // TODO
        Ok(Self::load(account)?)
    }

    // TODO - Add checks to these math methods to prevent result from being < 0
    pub fn checked_add_borrow(&mut self, v: I80F48) -> MangoResult<()> {
        Ok(self.borrows = self.borrows.checked_add(v).ok_or(throw!())?)
    }
    pub fn checked_sub_borrow(&mut self, v: I80F48) -> MangoResult<()> {
        Ok(self.borrows = self.borrows.checked_sub(v).ok_or(throw!())?)
    }
    pub fn checked_add_deposit(&mut self, v: I80F48) -> MangoResult<()> {
        Ok(self.deposits = self.deposits.checked_add(v).ok_or(throw!())?)
    }
    pub fn checked_sub_deposit(&mut self, v: I80F48) -> MangoResult<()> {
        Ok(self.deposits = self.deposits.checked_sub(v).ok_or(throw!())?)
    }
    pub fn has_valid_deposits_borrows(&self, root_bank_cache: &RootBankCache) -> bool {
        self.get_total_native_deposit(root_bank_cache)
            >= self.get_total_native_borrow(root_bank_cache)
    }
    pub fn get_total_native_borrow(&self, root_bank_cache: &RootBankCache) -> u64 {
        let native: I80F48 = self.borrows * root_bank_cache.borrow_index;
        native.checked_ceil().unwrap().to_num() // rounds toward +inf
    }
    pub fn get_total_native_deposit(&self, root_bank_cache: &RootBankCache) -> u64 {
        let native: I80F48 = self.deposits * root_bank_cache.deposit_index;
        native.checked_floor().unwrap().to_num() // rounds toward -inf
    }
}

#[derive(Copy, Clone, Pod)]
#[repr(C)]
pub struct PriceCache {
    pub price: I80F48, // unit is interpreted as how many quote native tokens for 1 base native token
    pub last_update: u64,
}

#[derive(Copy, Clone, Pod)]
#[repr(C)]
pub struct RootBankCache {
    pub deposit_index: I80F48,
    pub borrow_index: I80F48,
    pub last_update: u64,
}

#[derive(Copy, Clone, Pod)]
#[repr(C)]
pub struct PerpMarketCache {
    pub long_funding: I80F48,
    pub short_funding: I80F48,
    pub last_update: u64,
}

#[derive(Copy, Clone, Pod, Loadable)]
#[repr(C)]
pub struct MangoCache {
    pub meta_data: MetaData,

    pub price_cache: [PriceCache; MAX_PAIRS],
    pub root_bank_cache: [RootBankCache; MAX_TOKENS],
    pub perp_market_cache: [PerpMarketCache; MAX_PAIRS],
}

impl MangoCache {
    pub fn load_mut_checked<'a>(
        account: &'a AccountInfo,
        program_id: &Pubkey,
        mango_group: &MangoGroup,
    ) -> MangoResult<RefMut<'a, Self>> {
        // mango account must be rent exempt to even be initialized
        check_eq!(account.owner, program_id, MangoErrorCode::InvalidOwner)?;
        let mango_cache = Self::load_mut(account)?;

        check_eq!(
            mango_cache.meta_data.data_type,
            DataType::MangoCache as u8,
            MangoErrorCode::Default
        )?;
        check!(mango_cache.meta_data.is_initialized, MangoErrorCode::Default)?;
        check_eq!(&mango_group.mango_cache, account.key, MangoErrorCode::Default)?;

        Ok(mango_cache)
    }

    pub fn load_checked<'a>(
        account: &'a AccountInfo,
        program_id: &Pubkey,
        mango_group: &MangoGroup,
    ) -> MangoResult<Ref<'a, Self>> {
        check_eq!(account.data_len(), size_of::<Self>(), MangoErrorCode::Default)?;
        check_eq!(account.owner, program_id, MangoErrorCode::InvalidOwner)?;

        let mango_cache = Self::load(account)?;

        check_eq!(
            mango_cache.meta_data.data_type,
            DataType::MangoCache as u8,
            MangoErrorCode::Default
        )?;
        check!(mango_cache.meta_data.is_initialized, MangoErrorCode::Default)?;
        check_eq!(&mango_group.mango_cache, account.key, MangoErrorCode::Default)?;

        Ok(mango_cache)
    }

    // TODO - only check caches are valid if balances are non-zero
    pub fn check_caches_valid(
        &self,
        mango_group: &MangoGroup,
        active_assets: &[bool; MAX_PAIRS],
        now_ts: u64,
    ) -> bool {
        let valid_interval = mango_group.valid_interval;
        if now_ts > self.root_bank_cache[QUOTE_INDEX].last_update + valid_interval {
            msg!(
                "root_bank_cache {} invalid: {}",
                QUOTE_INDEX,
                self.root_bank_cache[QUOTE_INDEX].last_update
            );
            return false;
        }

        for i in 0..mango_group.num_oracles {
            // If this asset is not in user basket, then there are no deposits, borrows or perp positions to calculate value of
            if !active_assets[i] {
                continue;
            }

            if now_ts > self.price_cache[i].last_update + valid_interval {
                msg!("price_cache {} invalid: {}", i, self.price_cache[i].last_update);
                return false;
            }

            if !mango_group.spot_markets[i].is_empty() {
                if now_ts > self.root_bank_cache[i].last_update + valid_interval {
                    msg!("root_bank_cache {} invalid: {}", i, self.root_bank_cache[i].last_update);
                    return false;
                }
            }

            if !mango_group.perp_markets[i].is_empty() {
                if now_ts > self.perp_market_cache[i].last_update + valid_interval {
                    msg!(
                        "perp_market_cache {} invalid: {}",
                        i,
                        self.perp_market_cache[i].last_update
                    );
                    return false;
                }
            }
        }

        true
    }

    pub fn get_price(&self, i: usize) -> I80F48 {
        if i == QUOTE_INDEX {
            ONE_I80F48
        } else {
            self.price_cache[i].price // Just panic if index out of bounds
        }
    }
}

#[derive(Copy, Clone, Pod)]
#[repr(C)]
pub struct PerpOpenOrders {
    pub bids_quantity: i64, // total contracts in sell orders
    pub asks_quantity: i64, // total quote currency in buy orders
    pub is_free_bits: u32,
    pub is_bid_bits: u32,
    pub orders: [i128; 32],
    pub client_order_ids: [u64; 32],
}

impl PerpOpenOrders {
    pub fn next_order_slot(self) -> u8 {
        self.is_free_bits.trailing_zeros() as u8
    }

    pub fn remove_order(&mut self, side: Side, slot: u8, quantity: i64) -> MangoResult<()> {
        let slot_mask = 1u32 << slot;
        check_eq!(Some(side), self.slot_side(slot), MangoErrorCode::Default)?;

        // accounting
        match side {
            Side::Bid => {
                self.bids_quantity -= quantity;
            }
            Side::Ask => {
                self.asks_quantity -= quantity;
            }
        }

        // release space
        self.is_free_bits |= slot_mask;
        self.orders[slot as usize] = 0i128;
        self.client_order_ids[slot as usize] = 0u64;
        Ok(())
    }
    pub fn add_order(&mut self, side: Side, order: &LeafNode) -> MangoResult<()> {
        check!(self.is_free_bits != 0, MangoErrorCode::TooManyOpenOrders)?;
        let slot = self.next_order_slot();
        let slot_mask = 1u32 << slot;
        match side {
            Side::Bid => {
                // TODO make checked
                self.is_bid_bits |= slot_mask;
                self.bids_quantity += order.quantity;
            }
            Side::Ask => {
                self.is_bid_bits &= !slot_mask;
                self.asks_quantity += order.quantity;
            }
        };

        self.is_free_bits &= !slot_mask;
        self.orders[slot as usize] = order.key;
        self.client_order_ids[slot as usize] = order.client_order_id;
        Ok(())
    }

    pub fn cancel_order(
        &mut self,
        order: &LeafNode,
        order_id: i128,
        side: Side,
    ) -> MangoResult<()> {
        // input verification
        let slot = order.owner_slot;
        let slot_mask = 1u32 << slot;
        check_eq!(0u32, slot_mask & self.is_free_bits, MangoErrorCode::Default)?;
        check_eq!(Some(side), self.slot_side(slot), MangoErrorCode::Default)?;
        check_eq!(order_id, self.orders[slot as usize], MangoErrorCode::Default)?;

        // accounting
        match side {
            Side::Bid => {
                self.bids_quantity -= order.quantity;
            }
            Side::Ask => {
                self.asks_quantity -= order.quantity;
            }
        }

        // release space
        self.is_free_bits |= slot_mask;
        self.orders[slot as usize] = 0i128;
        self.client_order_ids[slot as usize] = 0u64;

        Ok(())
    }

    #[inline]
    fn iter_filled_slots(&self) -> impl Iterator<Item = u8> {
        struct Iter {
            bits: u32,
        }
        impl Iterator for Iter {
            type Item = u8;
            #[inline(always)]
            fn next(&mut self) -> Option<Self::Item> {
                if self.bits == 0 {
                    None
                } else {
                    let next = self.bits.trailing_zeros();
                    let mask = 1u32 << next;
                    self.bits &= !mask;
                    Some(next as u8)
                }
            }
        }
        Iter { bits: !self.is_free_bits }
    }

    #[inline]
    pub fn slot_side(&self, slot: u8) -> Option<Side> {
        let slot_mask = 1u32 << slot;
        if self.is_free_bits & slot_mask != 0 {
            None
        } else if self.is_bid_bits & slot_mask != 0 {
            Some(Side::Bid)
        } else {
            Some(Side::Ask)
        }
    }

    #[inline]
    pub fn orders_with_client_ids(&self) -> impl Iterator<Item = (NonZeroU64, i128, Side)> + '_ {
        self.iter_filled_slots().filter_map(move |slot| {
            let client_order_id = NonZeroU64::new(self.client_order_ids[slot as usize])?;
            let order_id = self.orders[slot as usize];
            let side = self.slot_side(slot).unwrap();
            Some((client_order_id, order_id, side))
        })
    }
}

#[derive(Copy, Clone, Pod)]
#[repr(C)]
pub struct PerpAccount {
    pub base_position: i64,     // measured in base lots
    pub quote_position: I80F48, // measured in native quote

    pub long_settled_funding: I80F48,
    pub short_settled_funding: I80F48,
    pub open_orders: PerpOpenOrders,
}

impl PerpAccount {
    pub fn change_position(
        &mut self,
        base_change: i64,     // this is in contract size
        quote_change: I80F48, // this is in native units
        long_funding: I80F48,
        short_funding: I80F48,
    ) -> MangoResult<()> {
        /*
            How to adjust the funding settled
            FS_t = (FS_t-1 - TF) * BP_t-1 / BP_t + TF

            Funding owed:
            FO_t = (TF - FS_t) * BP_t
        */
        // TODO this check unnecessary if callers are smart
        check!(base_change != 0, MangoErrorCode::Default)?;

        let bp0 = self.base_position;
        self.base_position += base_change;
        self.quote_position += quote_change;

        if bp0 > 0 {
            if self.base_position <= 0 {
                // implies there was a sign change
                let funding_owed = (long_funding - self.long_settled_funding)
                    * I80F48::from_num(self.base_position);
                self.quote_position -= funding_owed;
                self.short_settled_funding = short_funding;
            } else {
                self.long_settled_funding = (self.long_settled_funding - long_funding)
                    * I80F48::from_num(bp0 / self.base_position)
                    + long_funding;
            }
        } else if bp0 < 0 {
            if self.base_position >= 0 {
                let funding_owed = (short_funding - self.short_settled_funding)
                    * I80F48::from_num(self.base_position);
                self.quote_position -= funding_owed;
                self.long_settled_funding = long_funding;
            } else {
                self.short_settled_funding = (self.short_settled_funding - short_funding)
                    * I80F48::from_num(bp0 / self.base_position)
                    + short_funding;
            }
        } else {
            if base_change > 0 {
                self.long_settled_funding = long_funding;
            } else {
                // base_change must be less than 0, if == 0, that's error state
                self.short_settled_funding = short_funding;
            }
        }

        Ok(())
    }

    /// Move unrealized funding payments into the quote_position
    pub fn move_funding(&mut self, long_funding: I80F48, short_funding: I80F48) {
        if self.base_position > 0 {
            self.quote_position -=
                (long_funding - self.long_settled_funding) * I80F48::from_num(self.base_position);
            self.long_settled_funding = long_funding;
        } else if self.base_position < 0 {
            self.quote_position -=
                (short_funding - self.short_settled_funding) * I80F48::from_num(self.base_position);
            self.short_settled_funding = short_funding;
        }
    }

    /// Return the health factor if position changed by `base_change` at current prices
    fn sim_position_health(
        &self,
        perp_market_info: &PerpMarketInfo,
        price: I80F48,
        asset_weight: I80F48,
        liab_weight: I80F48,
        base_change: i64,
    ) -> I80F48 {
        // TODO make checked
        let new_base = self.base_position + base_change;

        let mut health = self.quote_position
            - I80F48::from_num(base_change * perp_market_info.base_lot_size) * price;
        if new_base > 0 {
            health +=
                I80F48::from_num(new_base * perp_market_info.base_lot_size) * price * asset_weight;
        } else {
            health +=
                I80F48::from_num(new_base * perp_market_info.base_lot_size) * price * liab_weight;
        }

        // msg!("sim_position_health price={:?} new_base={} health={:?}", price, new_base, health);

        health
    }

    pub fn get_health(
        &self,
        perp_market_info: &PerpMarketInfo,
        price: I80F48,
        asset_weight: I80F48,
        liab_weight: I80F48,
        long_funding: I80F48,
        short_funding: I80F48,
    ) -> I80F48 {
        // TODO make sure bids and asks quantity are updated on FillEvent

        // Account for orders that are expansionary
        let bids_health = self.sim_position_health(
            perp_market_info,
            price,
            asset_weight,
            liab_weight,
            self.open_orders.bids_quantity,
        );

        let asks_health = self.sim_position_health(
            perp_market_info,
            price,
            asset_weight,
            liab_weight,
            -self.open_orders.asks_quantity,
        );

        // Pick the worse of the two simulated health
        let h = if bids_health < asks_health { bids_health } else { asks_health };

        // msg!(
        //     "get_health h={:?} of={} bp={}",
        //     h,
        //     long_funding - self.long_settled_funding,
        //     self.base_position
        // );

        // Account for unrealized funding payments
        // TODO make checked
        // TODO - consider force moving funding into the realized at start of every instruction
        if self.base_position > 0 {
            h - (long_funding - self.long_settled_funding) * I80F48::from_num(self.base_position)
        } else {
            h + (short_funding - self.short_settled_funding) * I80F48::from_num(self.base_position)
        }
    }

    /// Returns value of assets, excludes open orders
    pub fn get_assets_val(
        &self,
        price: I80F48,
        asset_weight: I80F48,
        long_funding: I80F48,
        short_funding: I80F48,
    ) -> I80F48 {
        let base_position = I80F48::from_num(self.base_position);
        if self.base_position > ZERO_I80F48 {
            let quote_position =
                self.quote_position - (long_funding - self.long_settled_funding) * base_position;

            if quote_position > ZERO_I80F48 {
                base_position * asset_weight * price + quote_position
            } else {
                base_position * asset_weight * price
            }
        } else {
            let quote_position =
                self.quote_position + (short_funding - self.short_settled_funding) * base_position;

            if quote_position > ZERO_I80F48 {
                quote_position
            } else {
                ZERO_I80F48
            }
        }
    }

    pub fn is_active(&self) -> bool {
        self.base_position != 0
            || !self.quote_position.is_zero()
            || self.open_orders.bids_quantity != 0
            || self.open_orders.asks_quantity != 0

        // Note funding only applies if base position not 0
    }

    /// Decrement self and increment other
    pub fn transfer_quote_position(&mut self, other: &mut PerpAccount, quantity: I80F48) {
        self.quote_position -= quantity;
        other.quote_position += quantity;
    }
}

pub const MAX_NUM_IN_MARGIN_BASKET: u8 = 10;
#[derive(Copy, Clone, Pod, Loadable)]
#[repr(C)]
pub struct MangoAccount {
    pub meta_data: MetaData,

    pub mango_group: Pubkey,
    pub owner: Pubkey,

    // pub in_basket: [bool; MAX_TOKENS],
    pub in_margin_basket: [bool; MAX_PAIRS],
    pub num_in_margin_basket: u8,

    // Spot and Margin related data
    pub deposits: [I80F48; MAX_TOKENS],
    pub borrows: [I80F48; MAX_TOKENS],
    pub spot_open_orders: [Pubkey; MAX_PAIRS],

    // Perps related data
    pub perp_accounts: [PerpAccount; MAX_PAIRS],

    /// This account cannot open new positions or borrow until `init_health >= 0`
    pub being_liquidated: bool,

    /// This account cannot do anything except go through `resolve_bankruptcy`
    pub is_bankrupt: bool, // ***
    pub padding: [u8; 6],
}

pub enum HealthType {
    Maint,
    Init,
}

#[derive(
    Eq, PartialEq, Copy, Clone, TryFromPrimitive, IntoPrimitive, Debug, Serialize, Deserialize,
)]
#[repr(u8)]
pub enum AssetType {
    Token = 0,
    Perp = 1,
}

impl MangoAccount {
    pub fn load_mut_checked<'a>(
        account: &'a AccountInfo,
        program_id: &Pubkey,
        mango_group_pk: &Pubkey,
    ) -> MangoResult<RefMut<'a, Self>> {
        // load_mut checks for size already
        // mango account must be rent exempt to even be initialized
        check_eq!(account.owner, program_id, MangoErrorCode::InvalidOwner)?;
        let mango_account = Self::load_mut(account)?;

        check_eq!(
            mango_account.meta_data.data_type,
            DataType::MangoAccount as u8,
            MangoErrorCode::Default
        )?;
        check!(mango_account.meta_data.is_initialized, MangoErrorCode::Default)?;
        check_eq!(&mango_account.mango_group, mango_group_pk, MangoErrorCode::Default)?;

        Ok(mango_account)
    }
    pub fn load_checked<'a>(
        account: &'a AccountInfo,
        program_id: &Pubkey,
        mango_group_pk: &Pubkey,
    ) -> MangoResult<Ref<'a, Self>> {
        check_eq!(account.owner, program_id, MangoErrorCode::InvalidOwner)?;
        check_eq!(account.data_len(), size_of::<MangoAccount>(), MangoErrorCode::Default)?;

        let mango_account = Self::load(account)?;

        check_eq!(
            mango_account.meta_data.data_type,
            DataType::MangoAccount as u8,
            MangoErrorCode::Default
        )?;
        check!(mango_account.meta_data.is_initialized, MangoErrorCode::Default)?;
        check_eq!(&mango_account.mango_group, mango_group_pk, MangoErrorCode::Default)?;

        Ok(mango_account)
    }
    pub fn get_native_deposit(
        &self,
        root_bank_cache: &RootBankCache,
        token_i: usize,
    ) -> MangoResult<I80F48> {
        self.deposits[token_i].checked_mul(root_bank_cache.deposit_index).ok_or(throw!())
    }
    pub fn get_native_borrow(
        &self,
        root_bank_cache: &RootBankCache,
        token_i: usize,
    ) -> MangoResult<I80F48> {
        self.borrows[token_i].checked_mul(root_bank_cache.borrow_index).ok_or(throw!())
    }

    // TODO - Add checks to these math methods to prevent result from being < 0
    // TOOD - Add unchecked versions to be used when we're confident
    pub fn checked_add_borrow(&mut self, token_i: usize, v: I80F48) -> MangoResult<()> {
        Ok(self.borrows[token_i] = self.borrows[token_i].checked_add(v).ok_or(throw!())?)
    }
    pub fn checked_sub_borrow(&mut self, token_i: usize, v: I80F48) -> MangoResult<()> {
        Ok(self.borrows[token_i] = self.borrows[token_i].checked_sub(v).ok_or(throw!())?)
    }
    pub fn checked_add_deposit(&mut self, token_i: usize, v: I80F48) -> MangoResult<()> {
        Ok(self.deposits[token_i] = self.deposits[token_i].checked_add(v).ok_or(throw!())?)
    }
    pub fn checked_sub_deposit(&mut self, token_i: usize, v: I80F48) -> MangoResult<()> {
        Ok(self.deposits[token_i] = self.deposits[token_i].checked_sub(v).ok_or(throw!())?)
    }

    pub fn get_token_assets_liabs(
        &self,
        mango_group: &MangoGroup,
        mango_cache: &MangoCache,
        open_orders_ais: &[AccountInfo],
    ) -> MangoResult<([I80F48; MAX_TOKENS], [I80F48; MAX_TOKENS])> {
        let mut assets = [ZERO_I80F48; MAX_TOKENS];
        let mut liabs = [ZERO_I80F48; MAX_TOKENS];

        assets[QUOTE_INDEX] =
            mango_cache.root_bank_cache[QUOTE_INDEX].deposit_index * self.deposits[QUOTE_INDEX];
        liabs[QUOTE_INDEX] =
            mango_cache.root_bank_cache[QUOTE_INDEX].borrow_index * self.borrows[QUOTE_INDEX];

        for i in 0..mango_group.num_oracles {
            if !self.in_margin_basket[i] || self.spot_open_orders[i] == Pubkey::default() {
                assets[i] = mango_cache.root_bank_cache[i].deposit_index * self.deposits[i];
            } else {
                // TODO make sure open orders account is checked for validity before passing in here
                let open_orders = load_open_orders(&open_orders_ais[i])?;
                assets[i] = mango_cache.root_bank_cache[i].deposit_index * self.deposits[i]
                    + I80F48::from_num(open_orders.native_coin_total);
                assets[QUOTE_INDEX] += I80F48::from_num(
                    open_orders.native_pc_total + open_orders.referrer_rebates_accrued,
                );
            }

            liabs[i] = mango_cache.root_bank_cache[i].borrow_index * self.borrows[i];
        }

        Ok((assets, liabs))
    }

    pub fn get_spot_val(
        &self,
        mango_cache: &MangoCache,
        market_index: usize,
        open_orders_ai: &AccountInfo,
        asset_weight: I80F48,
    ) -> MangoResult<I80F48> {
        // TODO make checked
        let bank_cache = &mango_cache.root_bank_cache[market_index];
        let price = mango_cache.price_cache[market_index].price;

        Ok(
            if !self.in_margin_basket[market_index]
                || self.spot_open_orders[market_index] == Pubkey::default()
            {
                self.deposits[market_index] * bank_cache.deposit_index * asset_weight * price
            } else {
                // TODO - confirm only checked open orders are sent in here
                let open_orders = load_open_orders(open_orders_ai)?;

                ((self.deposits[market_index] * bank_cache.deposit_index
                    + I80F48::from_num(open_orders.native_coin_total))
                    * asset_weight
                    * price)
                    + I80F48::from_num(
                        open_orders.native_pc_total + open_orders.referrer_rebates_accrued,
                    )
            },
        )
    }

    pub fn get_assets_val(
        &self,
        mango_group: &MangoGroup,
        mango_cache: &MangoCache,
        open_orders_ais: &[AccountInfo],
        active_assets: &[bool; MAX_PAIRS],
        health_type: HealthType,
    ) -> MangoResult<I80F48> {
        let mut assets_val =
            mango_cache.root_bank_cache[QUOTE_INDEX].deposit_index * self.deposits[QUOTE_INDEX];

        for i in 0..mango_group.num_oracles {
            if !active_assets[i] {
                continue;
            }
            let spot_market_info = &mango_group.spot_markets[i];
            let perp_market_info = &mango_group.perp_markets[i];

            let (spot_weight, perp_weight) = match health_type {
                HealthType::Maint => {
                    (spot_market_info.maint_asset_weight, perp_market_info.maint_asset_weight)
                }
                HealthType::Init => {
                    (spot_market_info.init_asset_weight, perp_market_info.init_asset_weight)
                }
            };

            if !spot_market_info.is_empty() {
                assets_val +=
                    self.get_spot_val(mango_cache, i, &open_orders_ais[i], spot_weight)?;
            }

            if !perp_market_info.is_empty() {
                assets_val += self.perp_accounts[i].get_assets_val(
                    mango_cache.price_cache[i].price,
                    perp_weight,
                    mango_cache.perp_market_cache[i].long_funding,
                    mango_cache.perp_market_cache[i].short_funding,
                );
            }
        }

        Ok(assets_val)
    }
    fn get_spot_health(
        &self,
        mango_cache: &MangoCache,
        market_index: usize,
        open_orders_ai: &AccountInfo,
        asset_weight: I80F48,
        liab_weight: I80F48,
    ) -> MangoResult<I80F48> {
        // TODO make checked
        let bank_cache = &mango_cache.root_bank_cache[market_index];
        let price = mango_cache.price_cache[market_index].price;

        let (oo_base, oo_quote) = if !self.in_margin_basket[market_index]
            || self.spot_open_orders[market_index] == Pubkey::default()
        {
            (ZERO_I80F48, ZERO_I80F48)
        } else {
            // TODO add in support for GUI hoster fee
            let open_orders = load_open_orders(open_orders_ai)?;
            (
                I80F48::from_num(open_orders.native_coin_total),
                I80F48::from_num(
                    open_orders.native_pc_total + open_orders.referrer_rebates_accrued,
                ),
            )
        };

        let health = (((self.deposits[market_index] * bank_cache.deposit_index + oo_base)
            * asset_weight
            - self.borrows[market_index] * bank_cache.borrow_index * liab_weight)
            * price)
            + oo_quote;

        Ok(health)
    }

    /// Must validate the caches before
    pub fn get_health(
        &self,
        mango_group: &MangoGroup,
        mango_cache: &MangoCache,
        spot_open_orders_ais: &[AccountInfo],
        active_assets: &[bool; MAX_PAIRS],
        health_type: HealthType,
    ) -> MangoResult<I80F48> {
        let mut health = (mango_cache.root_bank_cache[QUOTE_INDEX].deposit_index
            * self.deposits[QUOTE_INDEX])
            - (mango_cache.root_bank_cache[QUOTE_INDEX].borrow_index * self.borrows[QUOTE_INDEX]);

        for i in 0..mango_group.num_oracles {
            if !active_assets[i] {
                continue;
            }

            let spot_market_info = &mango_group.spot_markets[i];
            let perp_market_info = &mango_group.perp_markets[i];

            let (spot_asset_weight, spot_liab_weight, perp_asset_weight, perp_liab_weight) =
                match health_type {
                    HealthType::Maint => (
                        spot_market_info.maint_asset_weight,
                        spot_market_info.maint_liab_weight,
                        perp_market_info.maint_asset_weight,
                        perp_market_info.maint_liab_weight,
                    ),
                    HealthType::Init => (
                        spot_market_info.init_asset_weight,
                        spot_market_info.init_liab_weight,
                        perp_market_info.init_asset_weight,
                        perp_market_info.init_liab_weight,
                    ),
                };

            if !spot_market_info.is_empty() {
                health += self.get_spot_health(
                    mango_cache,
                    i,
                    &spot_open_orders_ais[i],
                    spot_asset_weight,
                    spot_liab_weight,
                )?;
            }

            if !perp_market_info.is_empty() {
                health += self.perp_accounts[i].get_health(
                    perp_market_info,
                    mango_cache.price_cache[i].price,
                    perp_asset_weight,
                    perp_liab_weight,
                    mango_cache.perp_market_cache[i].long_funding,
                    mango_cache.perp_market_cache[i].short_funding,
                );
            }
            msg!("get_health {} => {:?}", i, health);
        }

        Ok(health)
    }

    /// Return an array of bools that are true if any part of token, spot or perps for that index are nonzero
    pub fn get_active_assets(&self, mango_group: &MangoGroup) -> [bool; MAX_PAIRS] {
        let mut active_assets = [false; MAX_PAIRS];
        for i in 0..mango_group.num_oracles {
            active_assets[i] = self.in_margin_basket[i]
                || !self.deposits[i].is_zero()
                || !self.borrows[i].is_zero()
                || self.perp_accounts[i].is_active();
        }
        active_assets
    }
}

/// This will hold top level info about the perps market
/// Likely all perps transactions on a market will be locked on this one because this will be passed in as writable
#[derive(Copy, Clone, Pod, Loadable, Default)]
#[repr(C)]
pub struct PerpMarket {
    // TODO consider adding the market_index here for easy lookup
    pub meta_data: MetaData,

    pub mango_group: Pubkey,
    pub bids: Pubkey,
    pub asks: Pubkey,
    pub event_queue: Pubkey,

    pub long_funding: I80F48,
    pub short_funding: I80F48,

    // TODO - remove open interest, not being used except maybe on stats?
    pub open_interest: i64, // This is i64 to keep consistent with the units of contracts, but should always be > 0

    pub quote_lot_size: i64, // number of quote native that reresents min tick
    pub index_oracle: Pubkey, // TODO - remove, not being used
    pub last_updated: u64,
    pub seq_num: u64,

    pub contract_size: i64, // represents number of base native quantity; greater than 0

                            // mark_price = used to liquidate and calculate value of positions; function of index and some moving average of basis
                            // index_price = some function of centralized exchange spot prices
                            // book_price = average of impact bid and impact ask; used to calculate basis
                            // basis = book_price / index_price - 1; some moving average of this is used for mark price
}

impl PerpMarket {
    pub fn load_and_init<'a>(
        account: &'a AccountInfo,
        program_id: &Pubkey,
        mango_group_ai: &'a AccountInfo,
        bids_ai: &'a AccountInfo,
        asks_ai: &'a AccountInfo,
        event_queue_ai: &'a AccountInfo,

        mango_group: &MangoGroup,
        rent: &Rent,

        market_index: usize,
        contract_size: i64,
        quote_lot_size: i64,
    ) -> MangoResult<RefMut<'a, Self>> {
        let mut state = Self::load_mut(account)?;
        check!(account.owner == program_id, MangoErrorCode::InvalidOwner)?;
        check!(
            rent.is_exempt(account.lamports(), size_of::<Self>()),
            MangoErrorCode::AccountNotRentExempt
        )?;
        check!(!state.meta_data.is_initialized, MangoErrorCode::Default)?;

        state.meta_data = MetaData::new(DataType::PerpMarket, 0, true);
        state.mango_group = *mango_group_ai.key;
        state.bids = *bids_ai.key;
        state.asks = *asks_ai.key;
        state.event_queue = *event_queue_ai.key;
        state.quote_lot_size = quote_lot_size;
        state.index_oracle = mango_group.oracles[market_index];
        state.contract_size = contract_size;

        let clock = Clock::get()?;
        state.last_updated = clock.unix_timestamp as u64;

        Ok(state)
    }

    pub fn load_checked<'a>(
        account: &'a AccountInfo,
        program_id: &Pubkey,
        mango_group_pk: &Pubkey,
    ) -> MangoResult<Ref<'a, Self>> {
        check_eq!(account.owner, program_id, MangoErrorCode::InvalidOwner)?;
        let state = Self::load(account)?;
        check!(state.meta_data.is_initialized, MangoErrorCode::Default)?;
        check!(state.meta_data.data_type == DataType::PerpMarket as u8, MangoErrorCode::Default)?;
        check!(mango_group_pk == &state.mango_group, MangoErrorCode::Default)?;
        Ok(state)
    }

    pub fn load_mut_checked<'a>(
        account: &'a AccountInfo,
        program_id: &Pubkey,
        mango_group_pk: &Pubkey,
    ) -> MangoResult<RefMut<'a, Self>> {
        check_eq!(account.owner, program_id, MangoErrorCode::InvalidOwner)?;
        let state = Self::load_mut(account)?;
        check!(state.meta_data.is_initialized, MangoErrorCode::Default)?;
        check!(state.meta_data.data_type == DataType::PerpMarket as u8, MangoErrorCode::Default)?;
        check!(mango_group_pk == &state.mango_group, MangoErrorCode::Default)?;
        Ok(state)
    }

    pub fn gen_order_id(&mut self, side: Side, price: i64) -> i128 {
        self.seq_num += 1;

        let upper = (price as i128) << 64;
        match side {
            Side::Bid => upper | (!self.seq_num as i128),
            Side::Ask => upper | (self.seq_num as i128),
        }
    }

    /// Use current order book price
    pub fn update_funding(
        &mut self,
        mango_group: &MangoGroup,
        book: &Book,
        mango_cache: &MangoCache,
        market_index: usize,
        now_ts: u64,
    ) -> MangoResult<()> {
        // Get the index price from cache, ensure it's not outdated
        let price_cache = &mango_cache.price_cache[market_index];
        check!(
            now_ts <= price_cache.last_update + mango_group.valid_interval,
            MangoErrorCode::InvalidCache
        )?;
        let index_price = price_cache.price;

        // Get current book price & compare it to index price

        // TODO get impact bid and impact ask if compute allows
        // TODO consider corner cases of funding being updated
        let bid = book.get_best_bid_price();
        let ask = book.get_best_ask_price();

        const MAX_FUNDING: I80F48 = I80F48!(0.05);
        const MIN_FUNDING: I80F48 = I80F48!(-0.05);

        let diff = match (bid, ask) {
            (Some(bid), Some(ask)) => {
                // calculate mid-market rate
                let book_price = self.lot_to_native_price((bid + ask) / 2);
<<<<<<< HEAD
                // TODO: clamp funding rate
                (book_price / index_price) - ONE_I80F48
=======
                min(max((book_price / index_price) - ONE_I80F48, MIN_FUNDING), MAX_FUNDING)
>>>>>>> f65171af
            }
            (Some(_bid), None) => MAX_FUNDING,
            (None, Some(_ask)) => MIN_FUNDING,
            (None, None) => ZERO_I80F48,
        };

        // TODO consider what happens if time_factor is very small. Can funding_delta == 0 when diff != 0?
        let time_factor = I80F48::from_num(now_ts - self.last_updated) / DAY;
        let funding_delta: I80F48 = diff
            * time_factor
            * I80F48::from_num(self.contract_size)  // TODO check cost of conversion op
            * index_price;

        self.long_funding += funding_delta;
        self.short_funding += funding_delta;
        self.last_updated = now_ts;

        Ok(())
    }

    /// Convert from the price stored on the book to the price used in value calculations
    pub fn lot_to_native_price(&self, price: i64) -> I80F48 {
        I80F48::from_num(price)
            .checked_mul(I80F48::from_num(self.quote_lot_size))
            .unwrap()
            .checked_div(I80F48::from_num(self.contract_size))
            .unwrap()
    }

    /// Socialize the loss in this account across all longs and shorts
    pub fn socialize_loss(
        &mut self,
        _account: &mut PerpAccount,
        _cache: &mut MangoCache,
    ) -> MangoResult<()> {
        unimplemented!() // TODO
    }
}

pub fn load_market_state<'a>(
    market_account: &'a AccountInfo,
    program_id: &Pubkey,
) -> MangoResult<RefMut<'a, serum_dex::state::MarketState>> {
    check_eq!(market_account.owner, program_id, MangoErrorCode::Default)?;

    let state: RefMut<'a, serum_dex::state::MarketState>;
    state = RefMut::map(market_account.try_borrow_mut_data()?, |data| {
        let data_len = data.len() - 12;
        let (_, rest) = data.split_at_mut(5);
        let (mid, _) = rest.split_at_mut(data_len);
        from_bytes_mut(mid)
    });

    state.check_flags()?;
    Ok(state)
}

fn strip_dex_padding<'a>(acc: &'a AccountInfo) -> MangoResult<Ref<'a, [u8]>> {
    check!(acc.data_len() >= 12, MangoErrorCode::Default)?;
    let unpadded_data: Ref<[u8]> = Ref::map(acc.try_borrow_data()?, |data| {
        let data_len = data.len() - 12;
        let (_, rest) = data.split_at(5);
        let (mid, _) = rest.split_at(data_len);
        mid
    });
    Ok(unpadded_data)
}

pub fn load_open_orders<'a>(
    acc: &'a AccountInfo,
) -> Result<Ref<'a, serum_dex::state::OpenOrders>, ProgramError> {
    Ok(Ref::map(strip_dex_padding(acc)?, from_bytes))
}

pub fn check_open_orders(acc: &AccountInfo, owner: &Pubkey) -> MangoResult<()> {
    if *acc.key == Pubkey::default() {
        return Ok(());
    }
    // if it's not default, it must be initialized
    let open_orders = load_open_orders(acc)?;
    let valid_flags = (serum_dex::state::AccountFlag::Initialized
        | serum_dex::state::AccountFlag::OpenOrders)
        .bits();
    check_eq!(open_orders.account_flags, valid_flags, MangoErrorCode::Default)?;
    check_eq!(identity(open_orders.owner), owner.to_aligned_bytes(), MangoErrorCode::Default)?;

    Ok(())
}<|MERGE_RESOLUTION|>--- conflicted
+++ resolved
@@ -1372,12 +1372,7 @@
             (Some(bid), Some(ask)) => {
                 // calculate mid-market rate
                 let book_price = self.lot_to_native_price((bid + ask) / 2);
-<<<<<<< HEAD
-                // TODO: clamp funding rate
-                (book_price / index_price) - ONE_I80F48
-=======
                 min(max((book_price / index_price) - ONE_I80F48, MIN_FUNDING), MAX_FUNDING)
->>>>>>> f65171af
             }
             (Some(_bid), None) => MAX_FUNDING,
             (None, Some(_ask)) => MIN_FUNDING,
