use std::cell::{Ref, RefMut};
use std::cmp::{max, min};
use std::convert::identity;
use std::mem::size_of;
use std::num::NonZeroU64;

use bytemuck::{from_bytes, from_bytes_mut, try_from_bytes_mut, Pod, Zeroable};
use enumflags2::BitFlags;
use fixed::types::I80F48;
use fixed_macro::types::I80F48;
use mango_common::Loadable;
use mango_macro::{Loadable, Pod};
use num_enum::{IntoPrimitive, TryFromPrimitive};
use serde::{Deserialize, Serialize};
use serum_dex::state::ToAlignedBytes;
use solana_program::account_info::AccountInfo;
use solana_program::log::sol_log_compute_units;
use solana_program::msg;
use solana_program::program_error::ProgramError;
use solana_program::program_pack::Pack;
use solana_program::pubkey::Pubkey;
use solana_program::sysvar::{clock::Clock, rent::Rent, Sysvar};
use spl_token::state::Account;

use crate::error::{check_assert, MangoError, MangoErrorCode, MangoResult, SourceFileId};
use crate::ids::mngo_token;
use crate::matching::{Book, LeafNode, Side};
use crate::queue::FillEvent;
use crate::utils::{invert_side, remove_slop_mut, FastMath, FI80F48};

pub const MAX_TOKENS: usize = 16;
pub const MAX_PAIRS: usize = MAX_TOKENS - 1;
pub const MAX_NODE_BANKS: usize = 8;
pub const QUOTE_INDEX: usize = MAX_TOKENS - 1;
pub const ZERO_I80F48: I80F48 = I80F48!(0);
pub const ONE_I80F48: I80F48 = I80F48!(1);
pub const DAY: I80F48 = I80F48!(86400);
pub const YEAR: I80F48 = I80F48!(31536000);

pub const DUST_THRESHOLD: I80F48 = I80F48!(1); // TODO make this part of MangoGroup state
const MAX_RATE_ADJ: I80F48 = I80F48!(4); // TODO make this part of PerpMarket if we want per market flexibility
const MIN_RATE_ADJ: I80F48 = I80F48!(0.25);
pub const INFO_LEN: usize = 32;

declare_check_assert_macros!(SourceFileId::State);

// NOTE: I80F48 multiplication ops are very expensive. Avoid when possible
// TODO: add prop tests for nums
// TODO add GUI hoster fee discount

// units
// long_funding: I80F48 - native quote currency per contract
// short_funding: I80F48 - native quote currency per contract
// long_funding_settled: I80F48 - native quote currency per contract
// short_funding_settled: I80F48 - native quote currency per contract
// base_positions: i64 - number of contracts
// quote_positions: I80F48 - native quote currency
// price: I80F48 - native quote per native base
// price: i64 - quote lots per base lot

#[repr(u8)]
#[derive(IntoPrimitive, TryFromPrimitive)]
pub enum DataType {
    MangoGroup = 0,
    MangoAccount,
    RootBank,
    NodeBank,
    PerpMarket,
    Bids,
    Asks,
    MangoCache,
    EventQueue,
}

pub enum HealthType {
    Maint,
    Init,
}

#[derive(
    Eq, PartialEq, Copy, Clone, TryFromPrimitive, IntoPrimitive, Serialize, Deserialize, Debug,
)]
#[repr(u8)]
pub enum AssetType {
    Token = 0,
    Perp = 1,
}

#[derive(Copy, Clone, Pod, Default)]
#[repr(C)]
/// Stores meta information about the `Account` on chain
pub struct MetaData {
    pub data_type: u8,
    pub version: u8,
    pub is_initialized: bool,
    pub padding: [u8; 5], // This makes explicit the 8 byte alignment padding
}

impl MetaData {
    pub fn new(data_type: DataType, version: u8, is_initialized: bool) -> Self {
        Self { data_type: data_type as u8, version, is_initialized, padding: [0u8; 5] }
    }
}

// TODO - move all the weights from SpotMarketInfo to TokenInfo
#[derive(Copy, Clone, Pod)]
#[repr(C)]
pub struct TokenInfo {
    pub mint: Pubkey,
    pub root_bank: Pubkey,
    pub decimals: u8,
    pub padding: [u8; 7],
}

impl TokenInfo {
    pub fn is_empty(&self) -> bool {
        self.mint == Pubkey::default()
    }
}

#[derive(Copy, Clone, Pod)]
#[repr(C)]
pub struct SpotMarketInfo {
    pub spot_market: Pubkey,
    pub maint_asset_weight: I80F48,
    pub init_asset_weight: I80F48,
    pub maint_liab_weight: I80F48,
    pub init_liab_weight: I80F48,
    pub liquidation_fee: I80F48,
}

impl SpotMarketInfo {
    pub fn is_empty(&self) -> bool {
        self.spot_market == Pubkey::default()
    }
}

#[derive(Copy, Clone, Pod)]
#[repr(C)]
pub struct PerpMarketInfo {
    pub perp_market: Pubkey, // One of these may be empty
    pub maint_asset_weight: I80F48,
    pub init_asset_weight: I80F48,
    pub maint_liab_weight: I80F48,
    pub init_liab_weight: I80F48,
    pub liquidation_fee: I80F48,
    pub maker_fee: I80F48,
    pub taker_fee: I80F48,
    pub base_lot_size: i64,  // The lot size of the underlying
    pub quote_lot_size: i64, // min tick
}

impl PerpMarketInfo {
    pub fn is_empty(&self) -> bool {
        self.perp_market == Pubkey::default()
    }
}

#[derive(Copy, Clone, Pod, Loadable)]
#[repr(C)]
pub struct MangoGroup {
    pub meta_data: MetaData,
    pub num_oracles: usize, // incremented every time add_oracle is called

    pub tokens: [TokenInfo; MAX_TOKENS],
    pub spot_markets: [SpotMarketInfo; MAX_PAIRS],
    pub perp_markets: [PerpMarketInfo; MAX_PAIRS],

    pub oracles: [Pubkey; MAX_PAIRS],

    pub signer_nonce: u64,
    pub signer_key: Pubkey,
    pub admin: Pubkey,          // Used to add new markets and adjust risk params
    pub dex_program_id: Pubkey, // Consider allowing more
    pub mango_cache: Pubkey,
    pub valid_interval: u64,

    // DAO vault is funded by the Mango DAO with USDC and can be withdrawn by the DAO
    pub dao_vault: Pubkey,
    pub srm_vault: Pubkey,
    pub msrm_vault: Pubkey,

    pub padding: [u8; 64], // padding used for future expansions
}

impl MangoGroup {
    pub fn load_mut_checked<'a>(
        account: &'a AccountInfo,
        program_id: &Pubkey,
    ) -> MangoResult<RefMut<'a, Self>> {
        check_eq!(account.data_len(), size_of::<Self>(), MangoErrorCode::Default)?;
        check_eq!(account.owner, program_id, MangoErrorCode::InvalidOwner)?;

        let mango_group = Self::load_mut(account)?;
        check_eq!(
            mango_group.meta_data.data_type,
            DataType::MangoGroup as u8,
            MangoErrorCode::Default
        )?;

        Ok(mango_group)
    }
    pub fn load_checked<'a>(
        account: &'a AccountInfo,
        program_id: &Pubkey,
    ) -> MangoResult<Ref<'a, Self>> {
        check_eq!(account.owner, program_id, MangoErrorCode::InvalidOwner)?;

        let mango_group = Self::load(account)?;
        check!(mango_group.meta_data.is_initialized, MangoErrorCode::Default)?;
        check_eq!(
            mango_group.meta_data.data_type,
            DataType::MangoGroup as u8,
            MangoErrorCode::Default
        )?;

        Ok(mango_group)
    }

    pub fn find_oracle_index(&self, oracle_pk: &Pubkey) -> Option<usize> {
        self.oracles.iter().position(|pk| pk == oracle_pk) // TODO profile and optimize
    }
    pub fn find_root_bank_index(&self, root_bank_pk: &Pubkey) -> Option<usize> {
        // TODO profile and optimize
        self.tokens.iter().position(|token_info| &token_info.root_bank == root_bank_pk)
    }
    pub fn find_spot_market_index(&self, spot_market_pk: &Pubkey) -> Option<usize> {
        self.spot_markets
            .iter()
            .position(|spot_market_info| &spot_market_info.spot_market == spot_market_pk)
    }
    pub fn find_perp_market_index(&self, perp_market_pk: &Pubkey) -> Option<usize> {
        self.perp_markets
            .iter()
            .position(|perp_market_info| &perp_market_info.perp_market == perp_market_pk)
    }
}

/// This is the root bank for one token's lending and borrowing info
#[derive(Copy, Clone, Pod, Loadable)]
#[repr(C)]
pub struct RootBank {
    pub meta_data: MetaData,

    pub optimal_util: I80F48,
    pub optimal_rate: I80F48,
    pub max_rate: I80F48,

    pub num_node_banks: usize,
    pub node_banks: [Pubkey; MAX_NODE_BANKS],

    pub deposit_index: I80F48,
    pub borrow_index: I80F48,
    pub last_updated: u64,

    padding: [u8; 64], // used for future expansions
}

impl RootBank {
    pub fn load_and_init<'a>(
        account: &'a AccountInfo,
        program_id: &Pubkey,
        node_bank_ai: &'a AccountInfo,
        rent: &Rent,
        optimal_util: I80F48,
        optimal_rate: I80F48,
        max_rate: I80F48,
    ) -> MangoResult<RefMut<'a, Self>> {
        let mut root_bank = Self::load_mut(account)?;
        check_eq!(account.owner, program_id, MangoErrorCode::InvalidOwner)?;
        check!(
            rent.is_exempt(account.lamports(), size_of::<Self>()),
            MangoErrorCode::AccountNotRentExempt
        )?;
        check!(!root_bank.meta_data.is_initialized, MangoErrorCode::Default)?;

        root_bank.meta_data = MetaData::new(DataType::RootBank, 0, true);
        root_bank.node_banks[0] = *node_bank_ai.key;
        root_bank.num_node_banks = 1;
        root_bank.deposit_index = ONE_I80F48;
        root_bank.borrow_index = ONE_I80F48;

        root_bank.set_rate_params(optimal_util, optimal_rate, max_rate)?;
        Ok(root_bank)
    }
    pub fn set_rate_params(
        &mut self,
        optimal_util: I80F48,
        optimal_rate: I80F48,
        max_rate: I80F48,
    ) -> MangoResult<()> {
        check!(
            optimal_util > ZERO_I80F48 && optimal_util < ONE_I80F48,
            MangoErrorCode::InvalidParam
        )?;
        check!(optimal_rate >= ZERO_I80F48, MangoErrorCode::InvalidParam)?;
        check!(max_rate >= ZERO_I80F48, MangoErrorCode::InvalidParam)?;

        self.optimal_util = optimal_util;
        self.optimal_rate = optimal_rate / YEAR;
        self.max_rate = max_rate / YEAR;

        Ok(())
    }
    pub fn load_mut_checked<'a>(
        account: &'a AccountInfo,
        program_id: &Pubkey,
    ) -> MangoResult<RefMut<'a, Self>> {
        check_eq!(account.data_len(), size_of::<Self>(), MangoErrorCode::Default)?;
        check_eq!(account.owner, program_id, MangoErrorCode::Default)?;

        let root_bank = Self::load_mut(account)?;

        check!(root_bank.meta_data.is_initialized, MangoErrorCode::Default)?;
        check_eq!(
            root_bank.meta_data.data_type,
            DataType::RootBank as u8,
            MangoErrorCode::Default
        )?;

        Ok(root_bank)
    }
    pub fn load_checked<'a>(
        account: &'a AccountInfo,
        program_id: &Pubkey,
    ) -> MangoResult<Ref<'a, Self>> {
        check_eq!(account.data_len(), size_of::<Self>(), MangoErrorCode::Default)?;
        check_eq!(account.owner, program_id, MangoErrorCode::InvalidOwner)?;

        let root_bank = Self::load(account)?;

        check!(root_bank.meta_data.is_initialized, MangoErrorCode::Default)?;
        check_eq!(
            root_bank.meta_data.data_type,
            DataType::RootBank as u8,
            MangoErrorCode::Default
        )?;

        Ok(root_bank)
    }
    pub fn find_node_bank_index(&self, node_bank_pk: &Pubkey) -> Option<usize> {
        self.node_banks.iter().position(|pk| pk == node_bank_pk)
    }

    pub fn update_index(
        &mut self,
        node_bank_ais: &[AccountInfo],
        program_id: &Pubkey,
    ) -> MangoResult<()> {
        let clock = Clock::get()?;
        let curr_ts = clock.unix_timestamp as u64;
        let mut native_deposits = ZERO_I80F48;
        let mut native_borrows = ZERO_I80F48;

        for node_bank_ai in node_bank_ais.iter() {
            let node_bank = NodeBank::load_checked(node_bank_ai, program_id)?;
            native_deposits = native_deposits
                .checked_add(node_bank.deposits.checked_mul(self.deposit_index).unwrap())
                .unwrap();
            native_borrows = native_borrows
                .checked_add(node_bank.borrows.checked_mul(self.borrow_index).unwrap())
                .unwrap();
        }

        // TODO - is this a good assumption?
        let utilization = native_borrows.checked_div(native_deposits).unwrap_or(ZERO_I80F48);

        // Calculate interest rate
        // TODO: Review interest rate calculation
        let interest_rate = if utilization > self.optimal_util {
            let extra_util = utilization - self.optimal_util;
            let slope = (self.max_rate - self.optimal_rate) / (ONE_I80F48 - self.optimal_util);
            self.optimal_rate + slope * extra_util
        } else {
            let slope = self.optimal_rate / self.optimal_util;
            slope * utilization
        };

        let borrow_interest =
            interest_rate.checked_mul(I80F48::from_num(curr_ts - self.last_updated)).unwrap();
        let deposit_interest = borrow_interest.checked_mul(utilization).unwrap();

        self.last_updated = curr_ts;
        self.borrow_index = self
            .borrow_index
            .checked_mul(borrow_interest)
            .unwrap()
            .checked_add(self.borrow_index)
            .unwrap();
        self.deposit_index = self
            .deposit_index
            .checked_mul(deposit_interest)
            .unwrap()
            .checked_add(self.deposit_index)
            .unwrap();

        Ok(())
    }

    pub fn socialize_loss(
        &mut self,
        program_id: &Pubkey,
        token_index: usize,
        mango_cache: &mut MangoCache,
        bankrupt_account: &mut MangoAccount,
        node_bank_ais: &[AccountInfo; MAX_NODE_BANKS],
        liab_node_bank: &mut NodeBank,
        liab_node_bank_key: &Pubkey,
    ) -> MangoResult<()> {
        let mut native_deposits = liab_node_bank.deposits.checked_mul(self.deposit_index).unwrap();
        let mut native_borrows = liab_node_bank.borrows.checked_mul(self.borrow_index).unwrap();

        let mut max_node_bank_index = 0;
        let mut max_node_bank_borrows = ZERO_I80F48;

        for i in 0..self.num_node_banks {
            check!(node_bank_ais[i].key == &self.node_banks[i], MangoErrorCode::InvalidNodeBank)?;

            if liab_node_bank_key == node_bank_ais[i].key {
                continue;
            }

            let node_bank = NodeBank::load_checked(&node_bank_ais[i], program_id)?;
            native_deposits = native_deposits
                .checked_add(node_bank.deposits.checked_mul(self.deposit_index).unwrap())
                .unwrap();

            native_borrows = native_borrows
                .checked_add(node_bank.borrows.checked_mul(self.borrow_index).unwrap())
                .unwrap();

            if node_bank.borrows > max_node_bank_borrows {
                max_node_bank_index = i;
                max_node_bank_borrows = node_bank.borrows;
            }
        }

        let loss = bankrupt_account.borrows[token_index];
        let native_loss: I80F48 = loss * self.borrow_index;

        let percentage_loss = native_loss.checked_div(native_deposits).unwrap();
        self.deposit_index = self
            .deposit_index
            .checked_sub(percentage_loss.checked_mul(self.deposit_index).unwrap())
            .unwrap();

        mango_cache.root_bank_cache[token_index].deposit_index = self.deposit_index;
        mango_cache.root_bank_cache[token_index].borrow_index = self.borrow_index;

        if node_bank_ais[max_node_bank_index].key == liab_node_bank_key {
            bankrupt_account.checked_sub_borrow(token_index, loss)?;
            liab_node_bank.checked_sub_borrow(loss)?;
        } else {
            let mut node_bank =
                NodeBank::load_mut_checked(&node_bank_ais[max_node_bank_index], program_id)?;

            bankrupt_account.checked_sub_borrow(token_index, loss)?;
            node_bank.checked_sub_borrow(loss)?;
        }

        Ok(())
    }
}

#[derive(Copy, Clone, Pod, Loadable)]
#[repr(C)]
pub struct NodeBank {
    pub meta_data: MetaData,

    pub deposits: I80F48,
    pub borrows: I80F48,
    pub vault: Pubkey,
}

impl NodeBank {
    pub fn load_and_init<'a>(
        account: &'a AccountInfo,
        program_id: &Pubkey,
        vault_ai: &'a AccountInfo,

        rent: &Rent,
    ) -> MangoResult<RefMut<'a, Self>> {
        let mut node_bank = Self::load_mut(account)?;
        check_eq!(account.owner, program_id, MangoErrorCode::InvalidOwner)?;
        check!(
            rent.is_exempt(account.lamports(), size_of::<Self>()),
            MangoErrorCode::AccountNotRentExempt
        )?;
        check!(!node_bank.meta_data.is_initialized, MangoErrorCode::Default)?;

        node_bank.meta_data = MetaData::new(DataType::NodeBank, 0, true);
        node_bank.deposits = ZERO_I80F48;
        node_bank.borrows = ZERO_I80F48;
        node_bank.vault = *vault_ai.key;

        Ok(node_bank)
    }
    pub fn load_mut_checked<'a>(
        account: &'a AccountInfo,
        program_id: &Pubkey,
    ) -> MangoResult<RefMut<'a, Self>> {
        check_eq!(account.owner, program_id, MangoErrorCode::InvalidOwner)?;

        // TODO verify if size check necessary. We know load_mut fails if account size is too small for struct,
        //  does it also fail if it's too big?
        check_eq!(account.data_len(), size_of::<Self>(), MangoErrorCode::Default)?;
        let node_bank = Self::load_mut(account)?;

        check!(node_bank.meta_data.is_initialized, MangoErrorCode::Default)?;
        check_eq!(
            node_bank.meta_data.data_type,
            DataType::NodeBank as u8,
            MangoErrorCode::Default
        )?;

        Ok(node_bank)
    }
    #[allow(unused)]
    pub fn load_checked<'a>(
        account: &'a AccountInfo,
        program_id: &Pubkey,
    ) -> MangoResult<Ref<'a, Self>> {
        // TODO
        Ok(Self::load(account)?)
    }

    // TODO - Add checks to these math methods to prevent result from being < 0
    pub fn checked_add_borrow(&mut self, v: I80F48) -> MangoResult<()> {
        Ok(self.borrows = self.borrows.checked_add(v).ok_or(throw!())?)
    }
    pub fn checked_sub_borrow(&mut self, v: I80F48) -> MangoResult<()> {
        Ok(self.borrows = self.borrows.checked_sub(v).ok_or(throw!())?)
    }
    pub fn checked_add_deposit(&mut self, v: I80F48) -> MangoResult<()> {
        Ok(self.deposits = self.deposits.checked_add(v).ok_or(throw!())?)
    }
    pub fn checked_sub_deposit(&mut self, v: I80F48) -> MangoResult<()> {
        Ok(self.deposits = self.deposits.checked_sub(v).ok_or(throw!())?)
    }
    pub fn has_valid_deposits_borrows(&self, root_bank_cache: &RootBankCache) -> bool {
        self.get_total_native_deposit(root_bank_cache)
            >= self.get_total_native_borrow(root_bank_cache)
    }
    pub fn get_total_native_borrow(&self, root_bank_cache: &RootBankCache) -> u64 {
        let native: I80F48 = self.borrows * root_bank_cache.borrow_index;
        native.checked_ceil().unwrap().to_num() // rounds toward +inf
    }
    pub fn get_total_native_deposit(&self, root_bank_cache: &RootBankCache) -> u64 {
        let native: I80F48 = self.deposits * root_bank_cache.deposit_index;
        native.checked_floor().unwrap().to_num() // rounds toward -inf
    }
}

#[derive(Copy, Clone, Pod)]
#[repr(C)]
pub struct PriceCache {
    pub price: I80F48, // unit is interpreted as how many quote native tokens for 1 base native token
    pub last_update: u64,
}

#[derive(Copy, Clone, Pod)]
#[repr(C)]
pub struct RootBankCache {
    pub deposit_index: I80F48,
    pub borrow_index: I80F48,
    pub last_update: u64,
}

#[derive(Copy, Clone, Pod)]
#[repr(C)]
pub struct PerpMarketCache {
    pub long_funding: I80F48,
    pub short_funding: I80F48,
    pub last_update: u64,
}

#[derive(Copy, Clone, Pod, Loadable)]
#[repr(C)]
pub struct MangoCache {
    pub meta_data: MetaData,

    pub price_cache: [PriceCache; MAX_PAIRS],
    pub root_bank_cache: [RootBankCache; MAX_TOKENS],
    pub perp_market_cache: [PerpMarketCache; MAX_PAIRS],
}

impl MangoCache {
    pub fn load_mut_checked<'a>(
        account: &'a AccountInfo,
        program_id: &Pubkey,
        mango_group: &MangoGroup,
    ) -> MangoResult<RefMut<'a, Self>> {
        // mango account must be rent exempt to even be initialized
        check_eq!(account.owner, program_id, MangoErrorCode::InvalidOwner)?;
        let mango_cache = Self::load_mut(account)?;

        check_eq!(
            mango_cache.meta_data.data_type,
            DataType::MangoCache as u8,
            MangoErrorCode::Default
        )?;
        check!(mango_cache.meta_data.is_initialized, MangoErrorCode::Default)?;
        check_eq!(&mango_group.mango_cache, account.key, MangoErrorCode::Default)?;

        Ok(mango_cache)
    }

    pub fn load_checked<'a>(
        account: &'a AccountInfo,
        program_id: &Pubkey,
        mango_group: &MangoGroup,
    ) -> MangoResult<Ref<'a, Self>> {
        check_eq!(account.data_len(), size_of::<Self>(), MangoErrorCode::Default)?;
        check_eq!(account.owner, program_id, MangoErrorCode::InvalidOwner)?;

        let mango_cache = Self::load(account)?;

        check_eq!(
            mango_cache.meta_data.data_type,
            DataType::MangoCache as u8,
            MangoErrorCode::Default
        )?;
        check!(mango_cache.meta_data.is_initialized, MangoErrorCode::Default)?;
        check_eq!(&mango_group.mango_cache, account.key, MangoErrorCode::Default)?;

        Ok(mango_cache)
    }

    // TODO - only check caches are valid if balances are non-zero
    pub fn check_caches_valid(
        &self,
        mango_group: &MangoGroup,
        active_assets: &[bool; MAX_TOKENS],
        now_ts: u64,
    ) -> bool {
        sol_log_compute_units();
        let valid_interval = mango_group.valid_interval;
        if now_ts > self.root_bank_cache[QUOTE_INDEX].last_update + valid_interval {
            msg!(
                "root_bank_cache {} invalid: {}",
                QUOTE_INDEX,
                self.root_bank_cache[QUOTE_INDEX].last_update
            );
            return false;
        }

        for i in 0..mango_group.num_oracles {
            // If this asset is not in user basket, then there are no deposits, borrows or perp positions to calculate value of
            if !active_assets[i] {
                continue;
            }

            if now_ts > self.price_cache[i].last_update + valid_interval {
                msg!("price_cache {} invalid: {}", i, self.price_cache[i].last_update);
                return false;
            }

            if !mango_group.spot_markets[i].is_empty() {
                if now_ts > self.root_bank_cache[i].last_update + valid_interval {
                    msg!("root_bank_cache {} invalid: {}", i, self.root_bank_cache[i].last_update);
                    return false;
                }
            }

            if !mango_group.perp_markets[i].is_empty() {
                if now_ts > self.perp_market_cache[i].last_update + valid_interval {
                    msg!(
                        "perp_market_cache {} invalid: {}",
                        i,
                        self.perp_market_cache[i].last_update
                    );
                    return false;
                }
            }
        }

        sol_log_compute_units();
        true
    }

    pub fn get_price(&self, i: usize) -> I80F48 {
        if i == QUOTE_INDEX {
            ONE_I80F48
        } else {
            self.price_cache[i].price // Just panic if index out of bounds
        }
    }
}

/// Used to store intermediate health calculations during program execution
pub struct HealthCache {
    pub active_assets: [bool; MAX_TOKENS],
<<<<<<< HEAD
    // pub spot_healths: [I80F48; MAX_TOKENS],
    // pub perp_healths: [I80F48; MAX_PAIRS],
    pub spot_init_healths: Vec<I80F48>,
    pub spot_maint_healths: Vec<I80F48>,
    pub perp_init_healths: Vec<I80F48>,
    pub perp_maint_healths: Vec<I80F48>,
    pub health_types: Vec<HealthType>,

    /// These will be zero until update_health is called for the first time
    pub init_health: I80F48,
    pub maint_health: I80F48,
=======
    pub spot_healths: Vec<I80F48>,
    pub perp_healths: Vec<I80F48>,

    pub health_type: HealthType,

    /// This will be zero until update_health is called for the first time
    pub health: I80F48,
>>>>>>> fd6ff53c
}

impl HealthCache {
    pub fn new(
        mango_group: &MangoGroup,
        mango_account: &MangoAccount,
        health_types: Vec<HealthType>,
    ) -> Self {
        let mut active_assets = [false; MAX_TOKENS];
        active_assets[QUOTE_INDEX] = true;
        for i in 0..mango_group.num_oracles {
            active_assets[i] = mango_account.in_margin_basket[i]
                || !mango_account.deposits[i].is_zero()
                || !mango_account.borrows[i].is_zero()
                || mango_account.perp_accounts[i].is_active();
        }

        Self {
            active_assets,
            spot_init_healths: vec![ZERO_I80F48; MAX_TOKENS],
            spot_maint_healths: vec![ZERO_I80F48; MAX_TOKENS],
            perp_init_healths: vec![ZERO_I80F48; MAX_PAIRS],
            perp_maint_healths: vec![ZERO_I80F48; MAX_PAIRS],
            health_types,
            init_health: ZERO_I80F48,
            maint_health: ZERO_I80F48,
        }
    }

    pub fn set_active_asset(&mut self, token_index: usize) {
        self.active_assets[token_index] = true;
    }

    /// Update one of the spot healths; QUOTE_INDEX is invalid
    pub fn update_spot_health(
        &mut self,
        mango_group: &MangoGroup,
        mango_cache: &MangoCache,
        mango_account: &MangoAccount,
        open_orders_ais: &[AccountInfo; MAX_PAIRS],
        token_index: usize,
    ) -> MangoResult<()> {
        if !self.active_assets[token_index] {
            return Ok(());
        }

        for health_type in self.health_types.iter() {
            let spot_health = if token_index == QUOTE_INDEX {
                mango_account.get_net(&mango_cache.root_bank_cache[QUOTE_INDEX], QUOTE_INDEX)
            } else {
                let spot_market_info = &mango_group.spot_markets[token_index];
                if spot_market_info.is_empty() {
                    return Ok(());
                }
                let (spot_asset_weight, spot_liab_weight) = match health_type {
                    HealthType::Maint => {
                        (spot_market_info.maint_asset_weight, spot_market_info.maint_liab_weight)
                    }
                    HealthType::Init => {
                        (spot_market_info.init_asset_weight, spot_market_info.init_liab_weight)
                    }
                };
                mango_account
                    .fast_get_spot_health(
                        mango_cache,
                        token_index,
                        &open_orders_ais[token_index],
                        FI80F48::from_fixed(spot_asset_weight),
                        FI80F48::from_fixed(spot_liab_weight),
                    )?
                    .to_fixed()
            };

            match health_type {
                HealthType::Maint => {
                    self.maint_health += spot_health - self.spot_maint_healths[token_index];
                    self.spot_maint_healths[token_index] = spot_health;
                }
                HealthType::Init => {
                    self.init_health += spot_health - self.spot_init_healths[token_index];
                    self.spot_init_healths[token_index] = spot_health;
                }
            }
        }
        Ok(())
    }

    /// Update one of the perp healths, recalculate total health
    pub fn update_perp_health(
        &mut self,
        mango_group: &MangoGroup,
        mango_cache: &MangoCache,
        mango_account: &MangoAccount,
        market_index: usize,
    ) -> MangoResult<()> {
        let perp_market_info = &mango_group.perp_markets[market_index];
        for health_type in self.health_types.iter() {
            let (perp_asset_weight, perp_liab_weight) = match health_type {
                HealthType::Maint => {
                    (perp_market_info.maint_asset_weight, perp_market_info.maint_liab_weight)
                }
                HealthType::Init => {
                    (perp_market_info.init_asset_weight, perp_market_info.init_liab_weight)
                }
            };

            let perp_health = mango_account.perp_accounts[market_index].get_health(
                perp_market_info,
                mango_cache.price_cache[market_index].price,
                perp_asset_weight,
                perp_liab_weight,
                mango_cache.perp_market_cache[market_index].long_funding,
                mango_cache.perp_market_cache[market_index].short_funding,
            );

            match health_type {
                HealthType::Maint => {
                    self.maint_health += perp_health - self.perp_maint_healths[market_index];
                    self.perp_maint_healths[market_index] = perp_health;
                }
                HealthType::Init => {
                    self.init_health += perp_health - self.perp_init_healths[market_index];
                    self.perp_init_healths[market_index] = perp_health;
                }
            };
        }
        Ok(())
    }

    pub fn update_health(
        &mut self,
        mango_group: &MangoGroup,
        mango_cache: &MangoCache,
        mango_account: &MangoAccount,
        open_orders_ais: &[AccountInfo; MAX_PAIRS],
    ) -> MangoResult<()> {
        sol_log_compute_units();
        let quote_net =
            mango_account.get_net(&mango_cache.root_bank_cache[QUOTE_INDEX], QUOTE_INDEX);
        let [mut init_health, mut maint_health] = [quote_net; 2];
        for health_type in self.health_types.iter() {
            for i in 0..mango_group.num_oracles {
                if !self.active_assets[i] {
                    continue;
                }

                let spot_market_info = &mango_group.spot_markets[i];
                let perp_market_info = &mango_group.perp_markets[i];
                let (spot_asset_weight, spot_liab_weight, perp_asset_weight, perp_liab_weight) =
                    match health_type {
                        HealthType::Maint => (
                            spot_market_info.maint_asset_weight,
                            spot_market_info.maint_liab_weight,
                            perp_market_info.maint_asset_weight,
                            perp_market_info.maint_liab_weight,
                        ),
                        HealthType::Init => (
                            spot_market_info.init_asset_weight,
                            spot_market_info.init_liab_weight,
                            perp_market_info.init_asset_weight,
                            perp_market_info.init_liab_weight,
                        ),
                    };

                if !spot_market_info.is_empty() {
                    let spot_health = mango_account
                        .fast_get_spot_health(
                            mango_cache,
                            i,
                            &open_orders_ais[i],
                            FI80F48::from_fixed(spot_asset_weight),
                            FI80F48::from_fixed(spot_liab_weight),
                        )?
                        .to_fixed();

                    match health_type {
                        HealthType::Maint => {
                            maint_health += spot_health;
                            self.spot_maint_healths[i] = spot_health;
                        }
                        HealthType::Init => {
                            init_health += spot_health;
                            self.spot_init_healths[i] = spot_health;
                        }
                    };
                }

                if mango_account.perp_accounts[i].is_active() && !perp_market_info.is_empty() {
                    let perp_health = mango_account.perp_accounts[i].get_health(
                        perp_market_info,
                        mango_cache.price_cache[i].price,
                        perp_asset_weight,
                        perp_liab_weight,
                        mango_cache.perp_market_cache[i].long_funding,
                        mango_cache.perp_market_cache[i].short_funding,
                    );
                    match health_type {
                        HealthType::Maint => {
                            maint_health += perp_health;
                            self.perp_maint_healths[i] = perp_health;
                        }
                        HealthType::Init => {
                            init_health += perp_health;
                            self.perp_init_healths[i] = perp_health;
                        }
                    };
                }
                // msg!("get_health {} => {:?}", i, health);
            }

            self.maint_health = maint_health;
            self.init_health = init_health;
            sol_log_compute_units();
        }

        Ok(())
    }
}

pub const MAX_NUM_IN_MARGIN_BASKET: u8 = 10;
#[derive(Copy, Clone, Pod, Loadable)]
#[repr(C)]
pub struct MangoAccount {
    pub meta_data: MetaData,

    pub mango_group: Pubkey,
    pub owner: Pubkey,

    pub in_margin_basket: [bool; MAX_PAIRS],
    pub num_in_margin_basket: u8,

    // Spot and Margin related data
    pub deposits: [I80F48; MAX_TOKENS],
    pub borrows: [I80F48; MAX_TOKENS],
    pub spot_open_orders: [Pubkey; MAX_PAIRS],

    // Perps related data
    pub perp_accounts: [PerpAccount; MAX_PAIRS],

    pub msrm_amount: u64,
    /// This account cannot open new positions or borrow until `init_health >= 0`
    pub being_liquidated: bool,

    /// This account cannot do anything except go through `resolve_bankruptcy`
    pub is_bankrupt: bool,
    pub info: [u8; INFO_LEN],
    /// padding for expansions
    pub padding: [u8; 70],
}

impl MangoAccount {
    pub fn load_mut_checked<'a>(
        account: &'a AccountInfo,
        program_id: &Pubkey,
        mango_group_pk: &Pubkey,
    ) -> MangoResult<RefMut<'a, Self>> {
        // load_mut checks for size already
        // mango account must be rent exempt to even be initialized
        check_eq!(account.owner, program_id, MangoErrorCode::InvalidOwner)?;
        let mango_account = Self::load_mut(account)?;

        check_eq!(
            mango_account.meta_data.data_type,
            DataType::MangoAccount as u8,
            MangoErrorCode::Default
        )?;
        check!(mango_account.meta_data.is_initialized, MangoErrorCode::Default)?;
        check_eq!(&mango_account.mango_group, mango_group_pk, MangoErrorCode::Default)?;

        Ok(mango_account)
    }
    pub fn load_checked<'a>(
        account: &'a AccountInfo,
        program_id: &Pubkey,
        mango_group_pk: &Pubkey,
    ) -> MangoResult<Ref<'a, Self>> {
        check_eq!(account.owner, program_id, MangoErrorCode::InvalidOwner)?;
        check_eq!(account.data_len(), size_of::<MangoAccount>(), MangoErrorCode::Default)?;

        let mango_account = Self::load(account)?;

        check_eq!(
            mango_account.meta_data.data_type,
            DataType::MangoAccount as u8,
            MangoErrorCode::Default
        )?;
        check!(mango_account.meta_data.is_initialized, MangoErrorCode::Default)?;
        check_eq!(&mango_account.mango_group, mango_group_pk, MangoErrorCode::Default)?;

        Ok(mango_account)
    }
    pub fn get_native_deposit(
        &self,
        root_bank_cache: &RootBankCache,
        token_i: usize,
    ) -> MangoResult<I80F48> {
        self.deposits[token_i].checked_fmul(root_bank_cache.deposit_index).ok_or(math_err!())
    }
    pub fn get_native_borrow(
        &self,
        root_bank_cache: &RootBankCache,
        token_i: usize,
    ) -> MangoResult<I80F48> {
        self.borrows[token_i].checked_fmul(root_bank_cache.borrow_index).ok_or(math_err!())
    }

    // TODO - Add unchecked versions to be used when we're confident
    // TODO OPT - remove negative and zero checks if we're confident
    pub fn checked_add_borrow(&mut self, token_i: usize, v: I80F48) -> MangoResult<()> {
        self.borrows[token_i] = self.borrows[token_i].checked_add(v).ok_or(math_err!())?;
        // TODO - actually try to hit this error
        check!(
            self.borrows[token_i].is_zero() || self.deposits[token_i].is_zero(),
            MangoErrorCode::MathError
        )
    }
    pub fn checked_sub_borrow(&mut self, token_i: usize, v: I80F48) -> MangoResult<()> {
        self.borrows[token_i] = self.borrows[token_i].checked_sub(v).ok_or(math_err!())?;
        check!(!self.borrows[token_i].is_negative(), MangoErrorCode::MathError)?;
        check!(
            self.borrows[token_i].is_zero() || self.deposits[token_i].is_zero(),
            MangoErrorCode::MathError
        )
    }
    pub fn checked_add_deposit(&mut self, token_i: usize, v: I80F48) -> MangoResult<()> {
        self.deposits[token_i] = self.deposits[token_i].checked_add(v).ok_or(math_err!())?;
        check!(
            self.borrows[token_i].is_zero() || self.deposits[token_i].is_zero(),
            MangoErrorCode::MathError
        )
    }
    pub fn checked_sub_deposit(&mut self, token_i: usize, v: I80F48) -> MangoResult<()> {
        self.deposits[token_i] = self.deposits[token_i].checked_sub(v).ok_or(math_err!())?;
        check!(!self.deposits[token_i].is_negative(), MangoErrorCode::MathError)?;
        check!(
            self.borrows[token_i].is_zero() || self.deposits[token_i].is_zero(),
            MangoErrorCode::MathError
        )
    }

    pub fn get_token_assets_liabs(
        &self,
        mango_group: &MangoGroup,
        mango_cache: &MangoCache,
        open_orders_ais: &[AccountInfo],
    ) -> MangoResult<([I80F48; MAX_TOKENS], [I80F48; MAX_TOKENS])> {
        let mut assets = [ZERO_I80F48; MAX_TOKENS];
        let mut liabs = [ZERO_I80F48; MAX_TOKENS];

        assets[QUOTE_INDEX] =
            mango_cache.root_bank_cache[QUOTE_INDEX].deposit_index * self.deposits[QUOTE_INDEX];
        liabs[QUOTE_INDEX] =
            mango_cache.root_bank_cache[QUOTE_INDEX].borrow_index * self.borrows[QUOTE_INDEX];

        for i in 0..mango_group.num_oracles {
            if !self.in_margin_basket[i] || self.spot_open_orders[i] == Pubkey::default() {
                assets[i] = mango_cache.root_bank_cache[i].deposit_index * self.deposits[i];
            } else {
                // TODO make sure open orders account is checked for validity before passing in here
                let open_orders = load_open_orders(&open_orders_ais[i])?;
                assets[i] = mango_cache.root_bank_cache[i].deposit_index * self.deposits[i]
                    + I80F48::from_num(open_orders.native_coin_total);
                assets[QUOTE_INDEX] += I80F48::from_num(
                    open_orders.native_pc_total + open_orders.referrer_rebates_accrued,
                );
            }

            liabs[i] = mango_cache.root_bank_cache[i].borrow_index * self.borrows[i];
        }

        Ok((assets, liabs))
    }

    // TODO conform to new way of determining spot health
    pub fn get_spot_val(
        &self,
        mango_cache: &MangoCache,
        market_index: usize,
        open_orders_ai: &AccountInfo,
        asset_weight: I80F48,
    ) -> MangoResult<I80F48> {
        // TODO make checked
        let bank_cache = &mango_cache.root_bank_cache[market_index];
        let price = mango_cache.price_cache[market_index].price;

        Ok(
            if !self.in_margin_basket[market_index]
                || self.spot_open_orders[market_index] == Pubkey::default()
            {
                self.deposits[market_index]
                    .checked_fmul(bank_cache.deposit_index)
                    .unwrap()
                    .checked_fmul(asset_weight)
                    .unwrap()
                    .checked_fmul(price)
                    .unwrap()
            } else {
                // TODO - confirm only checked open orders are sent in here
                let open_orders = load_open_orders(open_orders_ai)?;
                self.deposits[market_index]
                    .checked_fmul(bank_cache.deposit_index)
                    .unwrap()
                    .checked_add(I80F48::from_num(open_orders.native_coin_total))
                    .unwrap()
                    .checked_fmul(asset_weight)
                    .unwrap()
                    .checked_fmul(price)
                    .unwrap()
                    .checked_add(I80F48::from_num(
                        open_orders.native_pc_total + open_orders.referrer_rebates_accrued,
                    ))
                    .unwrap()

                //     (
                //     (self.deposits[market_index] * bank_cache.deposit_index
                //         + I80F48::from_num(open_orders.native_coin_total))
                //         * asset_weight
                //         * price,
                // ) + I80F48::from_num(
                //     open_orders.native_pc_total + open_orders.referrer_rebates_accrued,
                // )
            },
        )
    }

    pub fn get_assets_val(
        &self,
        mango_group: &MangoGroup,
        mango_cache: &MangoCache,
        open_orders_ais: &[AccountInfo],
        active_assets: &[bool; MAX_TOKENS],
        health_type: HealthType,
    ) -> MangoResult<I80F48> {
        sol_log_compute_units();

        // TODO - OPT check if this fmul thing usually makes it better or worse in this case
        let mut assets_val = self.deposits[QUOTE_INDEX]
            .checked_fmul(mango_cache.root_bank_cache[QUOTE_INDEX].deposit_index)
            .unwrap();

        for i in 0..mango_group.num_oracles {
            if !active_assets[i] {
                continue;
            }
            let spot_market_info = &mango_group.spot_markets[i];
            let perp_market_info = &mango_group.perp_markets[i];

            let (spot_weight, perp_weight) = match health_type {
                HealthType::Maint => {
                    (spot_market_info.maint_asset_weight, perp_market_info.maint_asset_weight)
                }
                HealthType::Init => {
                    (spot_market_info.init_asset_weight, perp_market_info.init_asset_weight)
                }
            };

            if !spot_market_info.is_empty() {
                assets_val +=
                    self.get_spot_val(mango_cache, i, &open_orders_ais[i], spot_weight)?;
            }

            if !perp_market_info.is_empty() && self.perp_accounts[i].is_active() {
                assets_val += self.perp_accounts[i].get_assets_val(
                    mango_cache.price_cache[i].price,
                    perp_weight,
                    mango_cache.perp_market_cache[i].long_funding,
                    mango_cache.perp_market_cache[i].short_funding,
                );
            }
        }
        sol_log_compute_units();

        Ok(assets_val)
    }

    #[allow(dead_code)]
    fn sim_spot_health(
        &self,
        open_orders: &serum_dex::state::OpenOrders,
        base_net: I80F48,
        price: I80F48,
        asset_weight: I80F48,
        liab_weight: I80F48,
    ) -> I80F48 {
        let quote_free =
            I80F48::from_num(open_orders.native_pc_free + open_orders.referrer_rebates_accrued);
        let quote_locked =
            I80F48::from_num(open_orders.native_pc_total - open_orders.native_pc_free);
        let base_free = I80F48::from_num(open_orders.native_coin_free);
        let base_locked =
            I80F48::from_num(open_orders.native_coin_total - open_orders.native_coin_free);

        // TODO account for serum dex fees in these calculations

        // Simulate the health if all bids are executed at current price
        let bids_base_net: I80F48 = base_net + quote_locked / price + base_free + base_locked;
        let bids_weight = if bids_base_net.is_positive() { asset_weight } else { liab_weight };
        let bids_health: I80F48 = bids_base_net * bids_weight * price + quote_free;

        // Simulate health if all asks are executed at current price *** update in client
        let asks_base_net = base_net + base_free;
        let asks_weight = if asks_base_net.is_positive() { asset_weight } else { liab_weight };
        let asks_health: I80F48 =
            (asks_base_net * asks_weight + base_locked) * price + quote_free + quote_locked;

        // base_net = 2
        // base locked 10
        // quote locked 20
        // base free 1
        // quote free 1
        // price = 1

        // Pick the worse of the two possibilities
        bids_health.min(asks_health)
    }

    #[inline(always)]
    fn fast_sim_spot_health(
        &self,
        open_orders: &serum_dex::state::OpenOrders,
        base_net: FI80F48,
        price: FI80F48,
        asset_weight: FI80F48,
        liab_weight: FI80F48,
    ) -> FI80F48 {
        let quote_free =
            FI80F48::from_u64(open_orders.native_pc_free + open_orders.referrer_rebates_accrued);
        let quote_locked =
            FI80F48::from_u64(open_orders.native_pc_total - open_orders.native_pc_free);
        let base_free = FI80F48::from_u64(open_orders.native_coin_free);
        let base_locked =
            FI80F48::from_u64(open_orders.native_coin_total - open_orders.native_coin_free);

        // Simulate the health if all bids are executed at current price
        let bids_base_net = quote_locked.div(price).add(base_net).add(base_free).add(base_locked);
        let bids_weight = if bids_base_net.is_positive() { asset_weight } else { liab_weight };

        let bids_health = bids_base_net.mul(bids_weight).mul(price).add(quote_free);
        // TODO account for serum dex fees in these calculations

        // Simulate health if all asks are executed at current price
        let asks_base_net = base_net.add(base_free);
        let asks_weight = if asks_base_net.is_positive() { asset_weight } else { liab_weight };
        let asks_health = asks_base_net
            .mul(asks_weight)
            .add(base_locked)
            .mul(price)
            .add(quote_free)
            .add(quote_locked);

        bids_health.min(asks_health)
    }

    fn get_net(&self, bank_cache: &RootBankCache, token_index: usize) -> I80F48 {
        if self.deposits[token_index].is_positive() {
            self.deposits[token_index].fmul(bank_cache.deposit_index)
        } else if self.borrows[token_index].is_positive() {
            -self.borrows[token_index].fmul(bank_cache.borrow_index)
        } else {
            ZERO_I80F48
        }
    }

    fn fast_get_spot_health(
        &self,
        mango_cache: &MangoCache,
        market_index: usize,
        open_orders_ai: &AccountInfo,
        asset_weight: FI80F48,
        liab_weight: FI80F48,
    ) -> MangoResult<FI80F48> {
        let bank_cache = &mango_cache.root_bank_cache[market_index];
        let price = FI80F48::from_fixed(mango_cache.price_cache[market_index].price);
        let base_net = FI80F48::from_fixed(self.get_net(bank_cache, market_index));
        let health = if !self.in_margin_basket[market_index]
            || self.spot_open_orders[market_index] == Pubkey::default()
        {
            if base_net.is_positive() {
                base_net.mul(asset_weight).mul(price)
            } else {
                base_net.mul(liab_weight).mul(price)
            }
        } else {
            let open_orders = load_open_orders(open_orders_ai)?;

            self.fast_sim_spot_health(&open_orders, base_net, price, asset_weight, liab_weight)
        };
        Ok(health)
    }

    #[allow(dead_code)]
    fn get_spot_health(
        &self,
        mango_cache: &MangoCache,
        market_index: usize,
        open_orders_ai: &AccountInfo,
        asset_weight: I80F48,
        liab_weight: I80F48,
    ) -> MangoResult<I80F48> {
        // TODO make checked
        let bank_cache = &mango_cache.root_bank_cache[market_index];
        let price = mango_cache.price_cache[market_index].price;

        // Note, only one of deposits and borrows are positive
        let base_net: I80F48 = self.deposits[market_index] * bank_cache.deposit_index
            - self.borrows[market_index] * bank_cache.borrow_index;

        let health = if !self.in_margin_basket[market_index]
            || self.spot_open_orders[market_index] == Pubkey::default()
        {
            if base_net.is_positive() {
                base_net * asset_weight * price
            } else {
                base_net * liab_weight * price
            }
        } else {
            let open_orders = load_open_orders(open_orders_ai)?;
            let h = self.sim_spot_health(&open_orders, base_net, price, asset_weight, liab_weight);
            // msg!("{} {} {}", market_index, open_orders.native_pc_total, open_orders.native_pc_free);
            // let h = self
            //     .fast_sim_spot_health(
            //         &open_orders,
            //         FI80F48::from_fixed(base_net),
            //         FI80F48::from_fixed(price),
            //         FI80F48::from_fixed(asset_weight),
            //         FI80F48::from_fixed(liab_weight),
            //     )
            //     .to_fixed();
            h
        };

        // msg!("spot health {:?}", health);

        Ok(health)
    }

    /// Must validate the caches before
    #[inline(never)]
    pub fn get_health(
        &self,
        mango_group: &MangoGroup,
        mango_cache: &MangoCache,
        spot_open_orders_ais: &[AccountInfo],
        active_assets: &[bool; MAX_TOKENS],
        health_type: HealthType,
    ) -> MangoResult<I80F48> {
        sol_log_compute_units();
        let mut health = self.get_net(&mango_cache.root_bank_cache[QUOTE_INDEX], QUOTE_INDEX);
        for i in 0..mango_group.num_oracles {
            if !active_assets[i] {
                continue;
            }

            let spot_market_info = &mango_group.spot_markets[i];
            let perp_market_info = &mango_group.perp_markets[i];

            let (spot_asset_weight, spot_liab_weight, perp_asset_weight, perp_liab_weight) =
                match health_type {
                    HealthType::Maint => (
                        spot_market_info.maint_asset_weight,
                        spot_market_info.maint_liab_weight,
                        perp_market_info.maint_asset_weight,
                        perp_market_info.maint_liab_weight,
                    ),
                    HealthType::Init => (
                        spot_market_info.init_asset_weight,
                        spot_market_info.init_liab_weight,
                        perp_market_info.init_asset_weight,
                        perp_market_info.init_liab_weight,
                    ),
                };

            if !spot_market_info.is_empty() {
                // let spot_health = self.get_spot_health(
                //     mango_cache,
                //     i,
                //     &spot_open_orders_ais[i],
                //     spot_asset_weight,
                //     spot_liab_weight,
                // )?;
                let spot_health = self
                    .fast_get_spot_health(
                        mango_cache,
                        i,
                        &spot_open_orders_ais[i],
                        FI80F48::from_fixed(spot_asset_weight),
                        FI80F48::from_fixed(spot_liab_weight),
                    )?
                    .to_fixed();
                health += spot_health;
            }

            if self.perp_accounts[i].is_active() && !perp_market_info.is_empty() {
                health += self.perp_accounts[i].get_health(
                    perp_market_info,
                    mango_cache.price_cache[i].price,
                    perp_asset_weight,
                    perp_liab_weight,
                    mango_cache.perp_market_cache[i].long_funding,
                    mango_cache.perp_market_cache[i].short_funding,
                );
            }
            // msg!("get_health {} => {:?}", i, health);
        }
        sol_log_compute_units();

        Ok(health)
    }

    /// Return an array of bools that are true if any part of token, spot or perps for that index are nonzero
    pub fn get_active_assets(&self, mango_group: &MangoGroup) -> [bool; MAX_TOKENS] {
        let mut active_assets = [false; MAX_TOKENS];
        active_assets[QUOTE_INDEX] = true;
        for i in 0..mango_group.num_oracles {
            active_assets[i] = self.in_margin_basket[i]
                || !self.deposits[i].is_zero()
                || !self.borrows[i].is_zero()
                || self.perp_accounts[i].is_active();
        }
        active_assets
    }

    /// Add a market to margin basket
    /// This function should be called any time you place a spot order
    pub fn add_to_basket(&mut self, market_index: usize) -> MangoResult<()> {
        if self.num_in_margin_basket == MAX_NUM_IN_MARGIN_BASKET {
            check!(self.in_margin_basket[market_index], MangoErrorCode::MarginBasketFull)
        } else {
            if !self.in_margin_basket[market_index] {
                self.in_margin_basket[market_index] = true;
                self.num_in_margin_basket += 1;
            }
            Ok(())
        }
    }

    /// Determine if margin basket should be updated.
    /// This function should be called any time you settle funds on serum dex
    pub fn update_basket(
        &mut self,
        market_index: usize,
        open_orders: &serum_dex::state::OpenOrders,
    ) -> MangoResult<()> {
        let is_empty = open_orders.native_pc_total == 0
            && open_orders.native_coin_total == 0
            && open_orders.referrer_rebates_accrued == 0;

        if self.in_margin_basket[market_index] && is_empty {
            self.in_margin_basket[market_index] = false;
            self.num_in_margin_basket -= 1;
        } else if !self.in_margin_basket[market_index] && !is_empty {
            check!(
                self.num_in_margin_basket < MAX_NUM_IN_MARGIN_BASKET,
                MangoErrorCode::MarginBasketFull
            )?;
            self.in_margin_basket[market_index] = true;
            self.num_in_margin_basket += 1;
        }
        Ok(())
    }

    /// Return true if account should enter bankruptcy.
    /// Note entering bankruptcy is calculated differently from exiting bankruptcy because of
    /// possible rounding issues and dust
    pub fn check_enter_bankruptcy(
        &self,
        mango_group: &MangoGroup,
        open_orders_ais: &[AccountInfo; MAX_PAIRS],
    ) -> bool {
        sol_log_compute_units();
        // TODO - consider using DUST_THRESHOLD
        // TODO - what if asset_weight == 0 for some asset? should it still be counted
        if self.deposits[QUOTE_INDEX].is_positive() {
            return false;
        }

        for i in 0..mango_group.num_oracles {
            if self.deposits[i].is_positive() {
                return false;
            }
            let open_orders = load_open_orders(&open_orders_ais[i]).unwrap();
            if open_orders.native_pc_total > 0 || open_orders.native_coin_total > 0 {
                return false;
            }
            let pa = &self.perp_accounts[i];
            // We know the bids and asks are empty to even be inside the liquidate function
            // So no need to check that
            // TODO - what if there's unsettled funding for a short position which turns this positive?
            if pa.quote_position.is_positive() || pa.base_position.is_positive() {
                return false;
            }
        }
        sol_log_compute_units();
        true
    }

    /// Return true if account should exit bankruptcy.
    /// An account can leave bankruptcy if all borrows are zero and all perp positions are non-negative
    /// Note entering bankruptcy is calculated differently from exiting bankruptcy because of
    /// possible rounding issues and dust
    pub fn check_exit_bankruptcy(&self, mango_group: &MangoGroup) -> bool {
        // TODO - consider if account above bankruptcy because assets have been boosted due to rounding
        //      Maybe replace these checks with DUST_THRESHOLD instead
        if self.borrows[QUOTE_INDEX].is_positive() {
            return false;
        }

        for i in 0..mango_group.num_oracles {
            if self.perp_accounts[i].quote_position.is_negative()
                || self.perp_accounts[i].base_position.is_negative()
            {
                return false;
            }
        }
        true
    }
}

#[derive(Copy, Clone, Pod)]
#[repr(C)]
pub struct PerpOpenOrders {
    pub bids_quantity: i64, // total contracts in sell orders
    pub asks_quantity: i64, // total quote currency in buy orders
    pub is_free_bits: u32,
    pub is_bid_bits: u32,
    pub orders: [i128; 32],
    pub client_order_ids: [u64; 32],
}

impl PerpOpenOrders {
    pub fn next_order_slot(self) -> u8 {
        self.is_free_bits.trailing_zeros() as u8
    }

    pub fn remove_order(&mut self, side: Side, slot: u8, quantity: i64) -> MangoResult<()> {
        let slot_mask = 1u32 << slot;
        // TODO OPT - remove this check if we're confident
        check_eq!(Some(side), self.slot_side(slot), MangoErrorCode::Default)?;

        // accounting
        match side {
            Side::Bid => {
                self.bids_quantity -= quantity;
            }
            Side::Ask => {
                self.asks_quantity -= quantity;
            }
        }

        // release space
        self.is_free_bits |= slot_mask;
        self.orders[slot as usize] = 0i128;
        self.client_order_ids[slot as usize] = 0u64;
        Ok(())
    }
    pub fn add_order(&mut self, side: Side, order: &LeafNode) -> MangoResult<()> {
        check!(self.is_free_bits != 0, MangoErrorCode::TooManyOpenOrders)?;
        let slot = self.next_order_slot();
        let slot_mask = 1u32 << slot;
        match side {
            Side::Bid => {
                // TODO make checked
                self.is_bid_bits |= slot_mask;
                self.bids_quantity += order.quantity;
            }
            Side::Ask => {
                self.is_bid_bits &= !slot_mask;
                self.asks_quantity += order.quantity;
            }
        };

        self.is_free_bits &= !slot_mask;
        self.orders[slot as usize] = order.key;
        self.client_order_ids[slot as usize] = order.client_order_id;
        Ok(())
    }

    pub fn cancel_order(
        &mut self,
        order: &LeafNode,
        order_id: i128,
        side: Side,
    ) -> MangoResult<()> {
        // input verification
        let slot = order.owner_slot;
        let slot_mask = 1u32 << slot;
        check_eq!(0u32, slot_mask & self.is_free_bits, MangoErrorCode::Default)?;
        check_eq!(Some(side), self.slot_side(slot), MangoErrorCode::Default)?;
        check_eq!(order_id, self.orders[slot as usize], MangoErrorCode::Default)?;

        // accounting
        match side {
            Side::Bid => {
                self.bids_quantity -= order.quantity;
            }
            Side::Ask => {
                self.asks_quantity -= order.quantity;
            }
        }

        // release space
        self.is_free_bits |= slot_mask;
        self.orders[slot as usize] = 0i128;
        self.client_order_ids[slot as usize] = 0u64;

        Ok(())
    }

    #[inline]
    fn iter_filled_slots(&self) -> impl Iterator<Item = u8> {
        struct Iter {
            bits: u32,
        }
        impl Iterator for Iter {
            type Item = u8;
            #[inline(always)]
            fn next(&mut self) -> Option<Self::Item> {
                if self.bits == 0 {
                    None
                } else {
                    let next = self.bits.trailing_zeros();
                    let mask = 1u32 << next;
                    self.bits &= !mask;
                    Some(next as u8)
                }
            }
        }
        Iter { bits: !self.is_free_bits }
    }

    #[inline]
    pub fn slot_side(&self, slot: u8) -> Option<Side> {
        let slot_mask = 1u32 << slot;
        if self.is_free_bits & slot_mask != 0 {
            None
        } else if self.is_bid_bits & slot_mask != 0 {
            Some(Side::Bid)
        } else {
            Some(Side::Ask)
        }
    }

    #[inline]
    pub fn orders_with_client_ids(&self) -> impl Iterator<Item = (NonZeroU64, i128, Side)> + '_ {
        self.iter_filled_slots().filter_map(move |slot| {
            let client_order_id = NonZeroU64::new(self.client_order_ids[slot as usize])?;
            let order_id = self.orders[slot as usize];
            let side = self.slot_side(slot).unwrap();
            Some((client_order_id, order_id, side))
        })
    }
}

#[derive(Copy, Clone, Pod)]
#[repr(C)]
pub struct PerpAccount {
    pub base_position: i64,     // measured in base lots
    pub quote_position: I80F48, // measured in native quote

    pub long_settled_funding: I80F48,
    pub short_settled_funding: I80F48,
    pub open_orders: PerpOpenOrders,

    pub mngo_accrued: u64,
}

impl PerpAccount {
    pub fn execute_taker(
        &mut self,
        perp_market: &mut PerpMarket,
        info: &PerpMarketInfo,
        fill: &FillEvent,
    ) -> MangoResult<()> {
        let (base_change, quote_change) = fill.base_quote_change(fill.side);
        self.change_base_position(perp_market, base_change);
        let quote = I80F48::from_num(perp_market.quote_lot_size * quote_change);
        let fees = quote.abs() * info.taker_fee;
        perp_market.fees_accrued += fees;
        self.quote_position += quote - fees;
        // msg!("taker base pos {} quote pos {:?}", self.base_position, self.quote_position);
        Ok(())
    }

    pub fn execute_maker(
        &mut self,
        perp_market: &mut PerpMarket,
        info: &PerpMarketInfo,
        fill: &FillEvent,
    ) -> MangoResult<()> {
        let side = invert_side(fill.side);
        let (base_change, quote_change) = fill.base_quote_change(side);
        self.change_base_position(perp_market, base_change);
        let quote = I80F48::from_num(perp_market.quote_lot_size * quote_change);
        let fees = quote.abs() * info.taker_fee;
        perp_market.fees_accrued += fees;
        self.quote_position += quote - fees;
        // msg!("maker base pos {} quote pos {:?}", self.base_position, self.quote_position);

        self.apply_incentives(
            perp_market,
            side,
            fill.price,
            fill.best_initial,
            fill.price,
            fill.timestamp,
            Clock::get()?.unix_timestamp as u64,
            fill.quantity,
        )?;

        if fill.maker_out {
            self.open_orders.remove_order(side, fill.maker_slot, base_change.abs())
        } else {
            match side {
                Side::Bid => {
                    self.open_orders.bids_quantity -= base_change.abs();
                }
                Side::Ask => {
                    self.open_orders.asks_quantity -= base_change.abs();
                }
            }
            Ok(())
        }
    }

    pub fn apply_incentives(
        &mut self,
        perp_market: &mut PerpMarket,

        side: Side,
        price: i64,
        best_initial: i64,
        best_final: i64,
        time_initial: u64,
        time_final: u64,
        quantity: i64,
    ) -> MangoResult<()> {
        let best = match side {
            Side::Bid => max(best_initial, best_final),
            Side::Ask => min(best_initial, best_final),
        };

        // TODO limit incentives to orders that were on book at least 5 seconds
        let lmi = &mut perp_market.liquidity_mining_info;
        let dist_bps = I80F48::from_num((best - price).abs() * 10_000) / I80F48::from_num(best);
        let dist_factor: I80F48 = max(lmi.max_depth_bps - dist_bps, ZERO_I80F48);

        // TODO - check overflow possibilities here by throwing in reasonable large numbers
        let mut points = dist_factor
            .checked_fmul(dist_factor)
            .unwrap()
            .checked_fmul(I80F48::from_num(time_final - time_initial))
            .unwrap()
            .checked_fmul(I80F48::from_num(quantity))
            .unwrap();

        // TODO OPT remove this sanity check if confident
        check!(!points.is_negative(), MangoErrorCode::MathError)?;

        let points_in_period = I80F48::from_num(lmi.mngo_left).checked_div(lmi.rate).unwrap();

        if points >= points_in_period {
            sol_log_compute_units();

            self.mngo_accrued += lmi.mngo_left;
            points -= points_in_period;

            let rate_adj = I80F48::from_num(time_final - lmi.period_start)
                .checked_div(I80F48::from_num(lmi.target_period_length))
                .unwrap()
                .clamp(MIN_RATE_ADJ, MAX_RATE_ADJ);

            lmi.rate = lmi.rate.checked_fmul(rate_adj).unwrap();
            lmi.period_start = time_final;
            lmi.mngo_left = lmi.mngo_per_period;

            sol_log_compute_units(); // To figure out how much rate adjust costs
        }

        let mngo_earned =
            points.checked_fmul(lmi.rate).unwrap().to_num::<u64>().min(lmi.mngo_per_period); // limit mngo payout to max mngo in a period

        self.mngo_accrued += mngo_earned;
        lmi.mngo_left -= mngo_earned;

        Ok(())
    }

    /// This assumes settle_funding was already called
    pub fn change_base_position(&mut self, perp_market: &mut PerpMarket, base_change: i64) {
        let start = self.base_position;
        self.base_position += base_change;
        perp_market.open_interest += self.base_position.abs() - start.abs();
    }

    /// Move unrealized funding payments into the quote_position
    pub fn settle_funding(&mut self, cache: &PerpMarketCache) {
        if self.base_position > 0 {
            self.quote_position -= (cache.long_funding - self.long_settled_funding)
                * I80F48::from_num(self.base_position);
        } else if self.base_position < 0 {
            self.quote_position -= (cache.short_funding - self.short_settled_funding)
                * I80F48::from_num(self.base_position);
        }
        self.long_settled_funding = cache.long_funding;
        self.short_settled_funding = cache.short_funding;
    }

    /// Return the health factor if position changed by `base_change` at current prices
    fn sim_position_health(
        &self,
        perp_market_info: &PerpMarketInfo,
        price: I80F48,
        asset_weight: I80F48,
        liab_weight: I80F48,
        base_change: i64,
    ) -> I80F48 {
        // TODO make checked
        let new_base = self.base_position + base_change;
        // TODO account for fees
        let mut health = self.quote_position
            - I80F48::from_num(base_change * perp_market_info.base_lot_size) * price;
        if new_base > 0 {
            health +=
                I80F48::from_num(new_base * perp_market_info.base_lot_size) * price * asset_weight;
        } else {
            health +=
                I80F48::from_num(new_base * perp_market_info.base_lot_size) * price * liab_weight;
        }

        // msg!("sim_position_health price={:?} new_base={} health={:?}", price, new_base, health);

        health
    }

    pub fn get_health(
        &self,
        perp_market_info: &PerpMarketInfo,
        price: I80F48,
        asset_weight: I80F48,
        liab_weight: I80F48,
        long_funding: I80F48,
        short_funding: I80F48,
    ) -> I80F48 {
        // TODO make sure bids and asks quantity are updated on FillEvent

        // Account for orders that are expansionary
        let bids_health = self.sim_position_health(
            perp_market_info,
            price,
            asset_weight,
            liab_weight,
            self.open_orders.bids_quantity,
        );

        let asks_health = self.sim_position_health(
            perp_market_info,
            price,
            asset_weight,
            liab_weight,
            -self.open_orders.asks_quantity,
        );

        // Pick the worse of the two simulated health
        let h = if bids_health < asks_health { bids_health } else { asks_health };

        // Account for unrealized funding payments
        // TODO make checked
        // TODO - consider force moving funding into the realized at start of every instruction
        let x = if self.base_position > 0 {
            h - (long_funding - self.long_settled_funding) * I80F48::from_num(self.base_position)
        } else {
            h + (short_funding - self.short_settled_funding) * I80F48::from_num(self.base_position)
        };
        // msg!("perp health {:?}", x);
        x
    }

    /// Returns value of assets, excludes open orders
    pub fn get_assets_val(
        &self,
        price: I80F48,
        asset_weight: I80F48,
        long_funding: I80F48,
        short_funding: I80F48,
    ) -> I80F48 {
        let base_position = I80F48::from_num(self.base_position);
        if self.base_position > ZERO_I80F48 {
            let quote_position = self.quote_position
                - (long_funding - self.long_settled_funding).checked_fmul(base_position).unwrap();

            if quote_position > ZERO_I80F48 {
                base_position * asset_weight * price + quote_position
            } else {
                base_position * asset_weight * price
            }
        } else {
            let quote_position =
                self.quote_position + (short_funding - self.short_settled_funding) * base_position;

            if quote_position > ZERO_I80F48 {
                quote_position
            } else {
                ZERO_I80F48
            }
        }
    }

    pub fn is_active(&self) -> bool {
        self.base_position != 0
            || !self.quote_position.is_zero()
            || self.open_orders.bids_quantity != 0
            || self.open_orders.asks_quantity != 0

        // Note funding only applies if base position not 0
    }

    /// Decrement self and increment other
    pub fn transfer_quote_position(&mut self, other: &mut PerpAccount, quantity: I80F48) {
        self.quote_position -= quantity;
        other.quote_position += quantity;
    }
}

#[derive(Copy, Clone, Pod)]
#[repr(C)]
/// Information regarding market maker incentives for a perp market
pub struct LiquidityMiningInfo {
    /// Used to convert liquidity points to MNGO
    pub rate: I80F48,

    pub max_depth_bps: I80F48,

    /// start timestamp of current liquidity incentive period; gets updated when mngo_left goes to 0
    pub period_start: u64,

    /// Target time length of a period in seconds
    pub target_period_length: u64,

    /// Paper MNGO left for this period
    pub mngo_left: u64,

    /// Total amount of MNGO allocated for current period
    pub mngo_per_period: u64,
}

/// This will hold top level info about the perps market
/// Likely all perps transactions on a market will be locked on this one because this will be passed in as writable
#[derive(Copy, Clone, Pod, Loadable)]
#[repr(C)]
pub struct PerpMarket {
    pub meta_data: MetaData,

    pub mango_group: Pubkey,
    pub bids: Pubkey,
    pub asks: Pubkey,
    pub event_queue: Pubkey,
    pub quote_lot_size: i64, // number of quote native that reresents min tick
    pub base_lot_size: i64,  // represents number of base native quantity; greater than 0

    // TODO - consider just moving this into the cache
    pub long_funding: I80F48,
    pub short_funding: I80F48,

    pub open_interest: i64, // This is i64 to keep consistent with the units of contracts, but should always be > 0

    pub last_updated: u64,
    pub seq_num: u64,
    pub fees_accrued: I80F48, // native quote currency

    pub liquidity_mining_info: LiquidityMiningInfo,

    // mngo_vault holds mango tokens to be disbursed as liquidity incentives for this perp market
    pub mngo_vault: Pubkey,
}

impl PerpMarket {
    pub fn load_and_init<'a>(
        account: &'a AccountInfo,
        program_id: &Pubkey,
        mango_group_ai: &'a AccountInfo,
        bids_ai: &'a AccountInfo,
        asks_ai: &'a AccountInfo,
        event_queue_ai: &'a AccountInfo,
        mngo_vault_ai: &'a AccountInfo,
        mango_group: &MangoGroup,
        rent: &Rent,
        base_lot_size: i64,
        quote_lot_size: i64,
        rate: I80F48,
        max_depth_bps: I80F48,
        target_period_length: u64,
        mngo_per_period: u64,
    ) -> MangoResult<RefMut<'a, Self>> {
        let mut state = Self::load_mut(account)?;
        check!(account.owner == program_id, MangoErrorCode::InvalidOwner)?;
        check!(
            rent.is_exempt(account.lamports(), size_of::<Self>()),
            MangoErrorCode::AccountNotRentExempt
        )?;
        check!(!state.meta_data.is_initialized, MangoErrorCode::Default)?;

        state.meta_data = MetaData::new(DataType::PerpMarket, 0, true);
        state.mango_group = *mango_group_ai.key;
        state.bids = *bids_ai.key;
        state.asks = *asks_ai.key;
        state.event_queue = *event_queue_ai.key;
        state.quote_lot_size = quote_lot_size;
        state.base_lot_size = base_lot_size;

        let vault = Account::unpack(&mngo_vault_ai.try_borrow_data()?)?;
        check!(vault.owner == mango_group.signer_key, MangoErrorCode::InvalidOwner)?;
        check!(vault.mint == mngo_token::ID, MangoErrorCode::InvalidVault)?;
        check!(mngo_vault_ai.owner == &spl_token::ID, MangoErrorCode::InvalidOwner)?;
        state.mngo_vault = *mngo_vault_ai.key;

        let clock = Clock::get()?;
        let period_start = clock.unix_timestamp as u64;
        state.last_updated = period_start;

        state.liquidity_mining_info = LiquidityMiningInfo {
            rate,
            max_depth_bps,
            period_start,
            target_period_length,
            mngo_left: mngo_per_period,
            mngo_per_period,
        };

        Ok(state)
    }

    pub fn load_checked<'a>(
        account: &'a AccountInfo,
        program_id: &Pubkey,
        mango_group_pk: &Pubkey,
    ) -> MangoResult<Ref<'a, Self>> {
        check_eq!(account.owner, program_id, MangoErrorCode::InvalidOwner)?;
        let state = Self::load(account)?;
        check!(state.meta_data.is_initialized, MangoErrorCode::Default)?;
        check!(state.meta_data.data_type == DataType::PerpMarket as u8, MangoErrorCode::Default)?;
        check!(mango_group_pk == &state.mango_group, MangoErrorCode::Default)?;
        Ok(state)
    }

    pub fn load_mut_checked<'a>(
        account: &'a AccountInfo,
        program_id: &Pubkey,
        mango_group_pk: &Pubkey,
    ) -> MangoResult<RefMut<'a, Self>> {
        check_eq!(account.owner, program_id, MangoErrorCode::InvalidOwner)?;
        let state = Self::load_mut(account)?;
        check!(state.meta_data.is_initialized, MangoErrorCode::Default)?;
        check!(state.meta_data.data_type == DataType::PerpMarket as u8, MangoErrorCode::Default)?;
        check!(mango_group_pk == &state.mango_group, MangoErrorCode::Default)?;
        Ok(state)
    }

    pub fn gen_order_id(&mut self, side: Side, price: i64) -> i128 {
        self.seq_num += 1;

        let upper = (price as i128) << 64;
        match side {
            Side::Bid => upper | (!self.seq_num as i128),
            Side::Ask => upper | (self.seq_num as i128),
        }
    }

    /// Use current order book price and index price to update the instantaneous funding
    pub fn update_funding(
        &mut self,
        mango_group: &MangoGroup,
        book: &Book,
        mango_cache: &MangoCache,
        market_index: usize,
        now_ts: u64,
    ) -> MangoResult<()> {
        // Get the index price from cache, ensure it's not outdated
        let price_cache = &mango_cache.price_cache[market_index];
        check!(
            now_ts <= price_cache.last_update + mango_group.valid_interval,
            MangoErrorCode::InvalidCache
        )?;
        let index_price = price_cache.price;

        // Get current book price & compare it to index price

        // TODO get impact bid and impact ask if compute allows
        // TODO consider corner cases of funding being updated
        let bid = book.get_best_bid_price();
        let ask = book.get_best_ask_price();

        const MAX_FUNDING: I80F48 = I80F48!(0.05);
        const MIN_FUNDING: I80F48 = I80F48!(-0.05);

        let diff = match (bid, ask) {
            (Some(bid), Some(ask)) => {
                // calculate mid-market rate
                let book_price = self.lot_to_native_price((bid + ask) / 2);
                min(max((book_price / index_price) - ONE_I80F48, MIN_FUNDING), MAX_FUNDING)
            }
            (Some(_bid), None) => MAX_FUNDING,
            (None, Some(_ask)) => MIN_FUNDING,
            (None, None) => ZERO_I80F48,
        };

        // TODO TEST consider what happens if time_factor is very small. Can funding_delta == 0 when diff != 0?
        let time_factor = I80F48::from_num(now_ts - self.last_updated) / DAY;
        let funding_delta: I80F48 = diff
            * time_factor
            * I80F48::from_num(self.base_lot_size)  // TODO check cost of conversion op
            * index_price;

        self.long_funding += funding_delta;
        self.short_funding += funding_delta;
        self.last_updated = now_ts;

        // Check if liquidity incentives ought to be paid out and if so pay them out
        Ok(())
    }

    /// Convert from the price stored on the book to the price used in value calculations
    pub fn lot_to_native_price(&self, price: i64) -> I80F48 {
        I80F48::from_num(price)
            .checked_fmul(I80F48::from_num(self.quote_lot_size))
            .unwrap()
            .checked_div(I80F48::from_num(self.base_lot_size))
            .unwrap()
    }

    /// Socialize the loss in this account across all longs and shorts
    pub fn socialize_loss(
        &mut self,
        account: &mut PerpAccount,
        cache: &mut PerpMarketCache,
    ) -> MangoResult<()> {
        // TODO convert into only socializing on one side
        // native USDC per contract open interest
        let socialized_loss = account.quote_position / (I80F48::from_num(self.open_interest));
        account.quote_position = ZERO_I80F48;
        self.long_funding -= socialized_loss;
        self.short_funding += socialized_loss;

        cache.short_funding = self.short_funding;
        cache.long_funding = self.long_funding;

        Ok(())
    }

    /// Execute a trade between the maker and taker accounts
    /// base_change is from the taker's perspective; maker's base_change will be -base_change
    pub fn execute_trade(
        &mut self,
        cache: &PerpMarketCache,
        info: &PerpMarketInfo,
        fill: &FillEvent,
        maker: &mut PerpAccount,
        taker: &mut PerpAccount,
    ) -> MangoResult<()> {
        maker.settle_funding(cache);
        taker.settle_funding(cache);

        taker.execute_taker(self, info, fill)?;
        maker.execute_maker(self, info, fill)?;

        Ok(())
    }

    pub fn execute_self_trade(
        &mut self,
        cache: &PerpMarketCache,
        info: &PerpMarketInfo,
        fill: &FillEvent,
        perp_account: &mut PerpAccount,
    ) -> MangoResult<()> {
        perp_account.settle_funding(cache);
        perp_account.execute_taker(self, info, fill)?;
        perp_account.execute_maker(self, info, fill)?;
        Ok(())
    }
}

pub fn load_market_state<'a>(
    market_account: &'a AccountInfo,
    program_id: &Pubkey,
) -> MangoResult<RefMut<'a, serum_dex::state::MarketState>> {
    check_eq!(market_account.owner, program_id, MangoErrorCode::Default)?;

    let state: RefMut<'a, serum_dex::state::MarketState>;
    state = RefMut::map(market_account.try_borrow_mut_data()?, |data| {
        let data_len = data.len() - 12;
        let (_, rest) = data.split_at_mut(5);
        let (mid, _) = rest.split_at_mut(data_len);
        from_bytes_mut(mid)
    });

    state.check_flags()?;
    Ok(state)
}

fn strip_dex_padding<'a>(acc: &'a AccountInfo) -> MangoResult<Ref<'a, [u8]>> {
    check!(acc.data_len() >= 12, MangoErrorCode::Default)?;
    let unpadded_data: Ref<[u8]> = Ref::map(acc.try_borrow_data()?, |data| {
        let data_len = data.len() - 12;
        let (_, rest) = data.split_at(5);
        let (mid, _) = rest.split_at(data_len);
        mid
    });
    Ok(unpadded_data)
}

pub fn load_open_orders<'a>(
    acc: &'a AccountInfo,
) -> Result<Ref<'a, serum_dex::state::OpenOrders>, ProgramError> {
    Ok(Ref::map(strip_dex_padding(acc)?, from_bytes))
}

pub fn check_open_orders(acc: &AccountInfo, owner: &Pubkey) -> MangoResult<()> {
    if *acc.key == Pubkey::default() {
        return Ok(());
    }
    // if it's not default, it must be initialized
    let open_orders = load_open_orders(acc)?;
    let valid_flags = (serum_dex::state::AccountFlag::Initialized
        | serum_dex::state::AccountFlag::OpenOrders)
        .bits();
    check_eq!(open_orders.account_flags, valid_flags, MangoErrorCode::Default)?;
    check_eq!(identity(open_orders.owner), owner.to_aligned_bytes(), MangoErrorCode::Default)?;

    Ok(())
}

fn strip_dex_padding_mut<'a>(acc: &'a AccountInfo) -> MangoResult<RefMut<'a, [u8]>> {
    check!(acc.data_len() >= 12, MangoErrorCode::Default)?;
    let unpadded_data: RefMut<[u8]> = RefMut::map(acc.try_borrow_mut_data()?, |data| {
        let data_len = data.len() - 12;
        let (_, rest) = data.split_at_mut(5);
        let (mid, _) = rest.split_at_mut(data_len);
        mid
    });
    Ok(unpadded_data)
}

fn strip_data_header_mut<'a, H: Pod, D: Pod>(
    orig_data: RefMut<'a, [u8]>,
) -> MangoResult<(RefMut<'a, H>, RefMut<'a, [D]>)> {
    let (header, inner): (RefMut<'a, [H]>, RefMut<'a, [D]>) =
        RefMut::map_split(orig_data, |data| {
            let (header_bytes, inner_bytes) = data.split_at_mut(size_of::<H>());
            let header: &mut H;
            let inner: &mut [D];
            header = try_from_bytes_mut(header_bytes).unwrap();
            inner = remove_slop_mut(inner_bytes);
            (std::slice::from_mut(header), inner)
        });
    let header = RefMut::map(header, |s| s.first_mut().unwrap_or_else(|| unreachable!()));
    Ok((header, inner))
}

pub fn load_bids_mut<'a>(
    sm: &RefMut<serum_dex::state::MarketState>,
    bids: &'a AccountInfo,
) -> MangoResult<RefMut<'a, serum_dex::critbit::Slab>> {
    check_eq!(&bids.key.to_aligned_bytes(), &identity(sm.bids), MangoErrorCode::Default)?;

    let orig_data = strip_dex_padding_mut(bids)?;
    let (header, buf) = strip_data_header_mut::<OrderBookStateHeader, u8>(orig_data)?;
    let flags = BitFlags::from_bits(header.account_flags).unwrap();
    check_eq!(
        &flags,
        &(serum_dex::state::AccountFlag::Initialized | serum_dex::state::AccountFlag::Bids),
        MangoErrorCode::Default
    )?;
    Ok(RefMut::map(buf, serum_dex::critbit::Slab::new))
}

pub fn load_asks_mut<'a>(
    sm: &RefMut<serum_dex::state::MarketState>,
    asks: &'a AccountInfo,
) -> MangoResult<RefMut<'a, serum_dex::critbit::Slab>> {
    check_eq!(&asks.key.to_aligned_bytes(), &identity(sm.asks), MangoErrorCode::Default)?;
    let orig_data = strip_dex_padding_mut(asks)?;
    let (header, buf) = strip_data_header_mut::<OrderBookStateHeader, u8>(orig_data)?;
    let flags = BitFlags::from_bits(header.account_flags).unwrap();
    check_eq!(
        &flags,
        &(serum_dex::state::AccountFlag::Initialized | serum_dex::state::AccountFlag::Asks),
        MangoErrorCode::Default
    )?;
    Ok(RefMut::map(buf, serum_dex::critbit::Slab::new))
}

/// Copied over from serum dex
#[derive(Copy, Clone)]
#[repr(packed)]
pub struct OrderBookStateHeader {
    pub account_flags: u64, // Initialized, (Bids or Asks)
}
unsafe impl Zeroable for OrderBookStateHeader {}
unsafe impl Pod for OrderBookStateHeader {}<|MERGE_RESOLUTION|>--- conflicted
+++ resolved
@@ -690,7 +690,6 @@
 /// Used to store intermediate health calculations during program execution
 pub struct HealthCache {
     pub active_assets: [bool; MAX_TOKENS],
-<<<<<<< HEAD
     // pub spot_healths: [I80F48; MAX_TOKENS],
     // pub perp_healths: [I80F48; MAX_PAIRS],
     pub spot_init_healths: Vec<I80F48>,
@@ -702,15 +701,6 @@
     /// These will be zero until update_health is called for the first time
     pub init_health: I80F48,
     pub maint_health: I80F48,
-=======
-    pub spot_healths: Vec<I80F48>,
-    pub perp_healths: Vec<I80F48>,
-
-    pub health_type: HealthType,
-
-    /// This will be zero until update_health is called for the first time
-    pub health: I80F48,
->>>>>>> fd6ff53c
 }
 
 impl HealthCache {
