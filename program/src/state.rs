--- conflicted
+++ resolved
@@ -1670,14 +1670,9 @@
     /// Note entering bankruptcy is calculated differently from exiting bankruptcy because of
     /// possible rounding issues and dust
     pub fn check_exit_bankruptcy(&self, mango_group: &MangoGroup) -> bool {
-<<<<<<< HEAD
         // TODO - consider if account above bankruptcy because assets have been boosted due to rounding
         //      Maybe replace these checks with DUST_THRESHOLD instead
         if self.borrows[QUOTE_INDEX] > DUST_THRESHOLD {
-=======
-        // TODO Maybe replace these checks with DUST_THRESHOLD instead
-        if self.borrows[QUOTE_INDEX].is_positive() {
->>>>>>> 313d2560
             return false;
         }
 
