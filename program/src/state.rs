--- conflicted
+++ resolved
@@ -488,13 +488,10 @@
 }
 
 impl PerpOpenOrders {
-<<<<<<< HEAD
-=======
     pub fn next_order_slot(self) -> u8 {
         return self.is_free_bits.trailing_zeros().try_into().unwrap();
     }
 
->>>>>>> b4c840ac
     pub fn add_order(&mut self, side: Side, order: &LeafNode) -> MerpsResult<()> {
         check!(self.is_free_bits != 0, MerpsErrorCode::TooManyOpenOrders)?;
         let slot = self.next_order_slot();
