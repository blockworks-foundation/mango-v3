--- conflicted
+++ resolved
@@ -144,15 +144,11 @@
 
     #[inline(always)]
     pub fn expiry(&self) -> u64 {
-<<<<<<< HEAD
-        if self.time_in_force == 0 { u64::MAX } else { self.timestamp + self.time_in_force as u64 }
-=======
         if self.time_in_force == 0 {
             u64::MAX
         } else {
             self.timestamp + self.time_in_force as u64
         }
->>>>>>> eb376f35
     }
 
     #[inline(always)]
@@ -777,16 +773,12 @@
         self.free_list_len <= 1 && self.bump_index >= self.nodes.len() - 1
     }
 
-<<<<<<< HEAD
-    fn update_expiry(&mut self, stack: &[(NodeHandle, bool)], mut outdated_expiry: u64, mut new_expiry: u64) {
-=======
     fn update_expiry(
         &mut self,
         stack: &[(NodeHandle, bool)],
         mut outdated_expiry: u64,
         mut new_expiry: u64,
     ) {
->>>>>>> eb376f35
         for (parent_h, crit_bit) in stack.iter().rev() {
             let parent = self.get_mut(*parent_h).unwrap().as_inner_mut().unwrap();
             if parent.child_expiry[*crit_bit as usize] != outdated_expiry {
@@ -794,11 +786,7 @@
             }
             outdated_expiry = parent.expiry();
             parent.child_expiry[*crit_bit as usize] = new_expiry;
-<<<<<<< HEAD
-            new_expiry = std::cmp::min(new_expiry, parent.child_expiry[!*crit_bit as usize]);
-=======
             new_expiry = parent.expiry();
->>>>>>> eb376f35
         }
     }
 
@@ -813,20 +801,12 @@
             match contents.case() {
                 None => unreachable!(),
                 Some(NodeRef::Inner(inner)) => {
-<<<<<<< HEAD
-                    current = inner.children[(inner.child_expiry[0] > inner.child_expiry[1]) as usize];
-                },
+                    current =
+                        inner.children[(inner.child_expiry[0] > inner.child_expiry[1]) as usize];
+                }
                 _ => {
                     return Some((current, contents.expiry()));
-                },
-=======
-                    current =
-                        inner.children[(inner.child_expiry[0] > inner.child_expiry[1]) as usize];
-                }
-                _ => {
-                    return Some((current, contents.expiry()));
-                }
->>>>>>> eb376f35
+                }
             };
         }
     }
@@ -2058,11 +2038,7 @@
             free_list_head: 0,
             root_node: 0,
             leaf_count: 0,
-<<<<<<< HEAD
-            nodes: [AnyNode{ tag: 0, data: [0u8; NODE_SIZE-4]}; MAX_BOOK_NODES],
-=======
             nodes: [AnyNode { tag: 0, data: [0u8; NODE_SIZE - 4] }; MAX_BOOK_NODES],
->>>>>>> eb376f35
         }
     }
 
@@ -2091,13 +2067,9 @@
     #[test]
     fn bookside_expiry_manual() {
         let mut bids = new_bookside(DataType::Bids);
-<<<<<<< HEAD
-        let new_expiring_leaf = |key: i128, expiry: u64| LeafNode::new(0, 0, key, Pubkey::default(), 0, 0, expiry - 1, 0, OrderType::Limit, 1);
-=======
         let new_expiring_leaf = |key: i128, expiry: u64| {
             LeafNode::new(0, 0, key, Pubkey::default(), 0, 0, expiry - 1, 0, OrderType::Limit, 1)
         };
->>>>>>> eb376f35
 
         assert!(bids.soonest_expiry().is_none());
 
@@ -2117,13 +2089,6 @@
         assert_eq!(bids.soonest_expiry().unwrap(), (new3500_h, 3500));
         verify_bookside_expiry(&bids);
         // the first two levels of the tree are innernodes, with 0;1 on one side and 2;3 on the other
-<<<<<<< HEAD
-        assert_eq!(bids.get_mut(bids.root_node).unwrap().as_inner_mut().unwrap().child_expiry, [4000, 3500]);
-
-        bids.remove_by_key(3).unwrap();
-        verify_bookside_expiry(&bids);
-        assert_eq!(bids.get_mut(bids.root_node).unwrap().as_inner_mut().unwrap().child_expiry, [4000, 4500]);
-=======
         assert_eq!(
             bids.get_mut(bids.root_node).unwrap().as_inner_mut().unwrap().child_expiry,
             [4000, 3500]
@@ -2135,19 +2100,14 @@
             bids.get_mut(bids.root_node).unwrap().as_inner_mut().unwrap().child_expiry,
             [4000, 4500]
         );
->>>>>>> eb376f35
         assert_eq!(bids.soonest_expiry().unwrap().1, 4000);
 
         bids.remove_by_key(0).unwrap();
         verify_bookside_expiry(&bids);
-<<<<<<< HEAD
-        assert_eq!(bids.get_mut(bids.root_node).unwrap().as_inner_mut().unwrap().child_expiry, [4000, 4500]);
-=======
         assert_eq!(
             bids.get_mut(bids.root_node).unwrap().as_inner_mut().unwrap().child_expiry,
             [4000, 4500]
         );
->>>>>>> eb376f35
         assert_eq!(bids.soonest_expiry().unwrap().1, 4000);
 
         bids.remove_by_key(1).unwrap();
@@ -2165,13 +2125,9 @@
         let mut rng = rand::thread_rng();
 
         let mut bids = new_bookside(DataType::Bids);
-<<<<<<< HEAD
-        let new_expiring_leaf = |key: i128, expiry: u64| LeafNode::new(0, 0, key, Pubkey::default(), 0, 0, expiry - 1, 0, OrderType::Limit, 1);
-=======
         let new_expiring_leaf = |key: i128, expiry: u64| {
             LeafNode::new(0, 0, key, Pubkey::default(), 0, 0, expiry - 1, 0, OrderType::Limit, 1)
         };
->>>>>>> eb376f35
 
         // add 200 random leaves
         let mut keys = vec![];
