--- conflicted
+++ resolved
@@ -665,39 +665,6 @@
         order_index: u8,
     },
 
-<<<<<<< HEAD
-    /// Delete a mango account and return lamports
-    ///
-    /// Accounts expected by this instruction (3):
-    ///
-    /// 0. `[]` mango_group_ai - MangoGroup that this mango account is for
-    /// 1. `[writable]` mango_account_ai - the mango account data
-    /// 2. `[signer]` owner_ai - Solana account of owner of the mango account
-    CloseMangoAccount,
-
-    /// Delete a spot open orders account and return lamports
-    ///
-    /// Accounts expected by this instruction (7):
-    ///
-    /// 0. `[]` mango_group_ai - MangoGroup that this mango account is for
-    /// 1. `[writable]` mango_account_ai - the mango account data
-    /// 2. `[signer, writable]` owner_ai - Solana account of owner of the mango account
-    /// 3. `[]` dex_prog_ai - The serum dex program id
-    /// 4. `[writable]` open_orders_ai - The open orders account to close
-    /// 5. `[]` spot_market_ai - The spot market for the account
-    /// 6. `[]` signer_ai - Mango group signer key
-    CloseSpotOpenOrders,
-
-    /// Delete an advanced orders account and return lamports
-    ///
-    /// Accounts expected by this instruction (4):
-    ///
-    /// 0. `[]` mango_group_ai - MangoGroup that this mango account is for
-    /// 1. `[writable]` mango_account_ai - the mango account data
-    /// 2. `[signer, writable]` owner_ai - Solana account of owner of the mango account
-    /// 3. `[writable]` advanced_orders_ai - the advanced orders account
-    CloseAdvancedOrders,
-=======
     /// Create the necessary PDAs for the perp market and initialize them and add to MangoGroup
     ///
     /// Accounts expected by this instruction (13):
@@ -782,7 +749,38 @@
         #[serde(serialize_with = "serialize_option_fixed_width")]
         lm_size_shift: Option<u8>,
     },
->>>>>>> 3d59136b
+    
+    /// Delete a mango account and return lamports
+    ///
+    /// Accounts expected by this instruction (3):
+    ///
+    /// 0. `[]` mango_group_ai - MangoGroup that this mango account is for
+    /// 1. `[writable]` mango_account_ai - the mango account data
+    /// 2. `[signer]` owner_ai - Solana account of owner of the mango account
+    CloseMangoAccount,
+
+    /// Delete a spot open orders account and return lamports
+    ///
+    /// Accounts expected by this instruction (7):
+    ///
+    /// 0. `[]` mango_group_ai - MangoGroup that this mango account is for
+    /// 1. `[writable]` mango_account_ai - the mango account data
+    /// 2. `[signer, writable]` owner_ai - Solana account of owner of the mango account
+    /// 3. `[]` dex_prog_ai - The serum dex program id
+    /// 4. `[writable]` open_orders_ai - The open orders account to close
+    /// 5. `[]` spot_market_ai - The spot market for the account
+    /// 6. `[]` signer_ai - Mango group signer key
+    CloseSpotOpenOrders,
+
+    /// Delete an advanced orders account and return lamports
+    ///
+    /// Accounts expected by this instruction (4):
+    ///
+    /// 0. `[]` mango_group_ai - MangoGroup that this mango account is for
+    /// 1. `[writable]` mango_account_ai - the mango account data
+    /// 2. `[signer, writable]` owner_ai - Solana account of owner of the mango account
+    /// 3. `[writable]` advanced_orders_ai - the advanced orders account
+    CloseAdvancedOrders,
 }
 
 impl MangoInstruction {
@@ -1110,11 +1108,6 @@
                 let order_index = array_ref![data, 0, 1][0];
                 MangoInstruction::ExecutePerpTriggerOrder { order_index }
             }
-<<<<<<< HEAD
-            46 => MangoInstruction::CloseMangoAccount,
-            47 => MangoInstruction::CloseSpotOpenOrders,
-            48 => MangoInstruction::CloseAdvancedOrders,
-=======
             46 => {
                 let data_arr = array_ref![data, 0, 147];
                 let (
@@ -1182,7 +1175,9 @@
                     lm_size_shift: unpack_u8_opt(lm_size_shift),
                 }
             }
->>>>>>> 3d59136b
+            48 => MangoInstruction::CloseMangoAccount,
+            49 => MangoInstruction::CloseSpotOpenOrders,
+            50 => MangoInstruction::CloseAdvancedOrders,
             _ => {
                 return None;
             }
