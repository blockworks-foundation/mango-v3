--- conflicted
+++ resolved
@@ -1067,8 +1067,111 @@
     CancelAllSpotOrders {
         limit: u8,
     },
-
-<<<<<<< HEAD
+    /// Withdraw funds that were deposited earlier.
+    ///
+    /// Accounts expected by this instruction (10):
+    ///
+    /// 0. `[read]` mango_group_ai,   -
+    /// 1. `[write]` mango_account_ai, -
+    /// 2. `[read]` owner_ai,         -
+    /// 3. `[read]` mango_cache_ai,   -
+    /// 4. `[read]` root_bank_ai,     -
+    /// 5. `[write]` node_bank_ai,     -
+    /// 6. `[write]` vault_ai,         -
+    /// 7. `[write]` token_account_ai, -
+    /// 8. `[read]` signer_ai,        -
+    /// 9. `[read]` token_prog_ai,    -
+    /// 10..10 + NUM_IN_MARGIN_BASKET `[]` open_orders_ais - pass in open orders in margin basket
+    Withdraw2 {
+        quantity: u64,
+        allow_borrow: bool,
+    },
+
+    /// Set the market mode in TokenInfo
+    /// Accounts expected by this instruction (2)
+    /// 0. `[writable]` mango_group_ai
+    /// 1. `[signer]` admin_ai
+    SetMarketMode {
+        market_index: usize,
+        mode: MarketMode,
+        market_type: AssetType,
+    },
+
+    /// Remove a perp market from the group
+    /// Accounts expected by this instruction (10)
+    /// 0. `[writable]` mango_group_ai
+    /// 1. `[signer, writable]` admin_ai
+    /// 2. `[writable]` perp_market_ai
+    /// 3. `[writable]` event_queue_ai
+    /// 4. `[writable]` bids_ai
+    /// 5. `[writable]` asks_ai
+    /// 6. `[writable]` mngo_vault_ai
+    /// 7. `[writable]` mngo_dao_vault_ai
+    /// 8. `[]` signer_ai
+    /// 9. `[]` token_prog_ai
+    RemovePerpMarket,
+
+    /// Swap an existing serum market for another one with the same pair. All open orders must be closed.
+    /// Accounts expected by this instruction (5)
+    /// 0. `[writable]` mango_group_ai
+    /// 1. `[signer]` admin_ai
+    /// 2. `[]` new_spot_market_ai
+    /// 3. `[]` old_spot_market_ai
+    /// 4. `[]` dex_program_ai
+    SwapSpotMarket,
+
+    /// Remove a spot market
+    /// Accounts expected by this instruction (7 + MAX_NODE_BANKS * 2)
+    /// 0. `[writable]` mango_group_ai
+    /// 1. `[signer, writable]` admin_ai
+    /// 2. `[writable]` dust_account_ai
+    /// 3. `[writable]` root_bank_ai
+    /// 4. `[writable]` admin_vault_ai
+    /// 5. `[]` signer_ai
+    /// 6. `[]` token_prog_ai
+    /// 7..7 + MAX_NODE_BANKS `[writable]` node_bank_ais
+    /// 7 + MAX_NODE_BANKS.. `[writable]` vault_ais
+    RemoveSpotMarket,
+
+    /// Remove an oracle
+    /// Accounts expected by this instruction (10)
+    /// 0. `[writable]` mango_group_ai
+    /// 1. `[signer]` admin_ai
+    /// 2. `[]` oracle_ai
+    RemoveOracle,
+
+    /// Resolve deposits/borrows of a delisting token for an account
+    /// Accounts expected by this instruction (15 + 2 * MAX_PAIRS)
+    /// 0. `[]` mango_group_ai
+    /// 1. `[]` mango_cache_ai
+    /// 2. `[writable]` dust_account_ai
+    /// 3. `[writable]` liqee_mango_account_ai
+    /// 4. `[writable]` liqor_mango_account_ai
+    /// 5. `[signer]` liqor_ai
+    /// 6. `[]` quote_root_bank_ai
+    /// 7. `[writable]` quote_node_bank_ai
+    /// 8. `[]` delist_root_bank_ai
+    /// 9. `[writable]` delist_node_bank_ai
+    /// 10. `[writable]` delist_vault_ai
+    /// 11. `[writable]` liqee_delist_token_account_ai
+    /// 12. `[writable]` liqor_delist_token_account_ai
+    /// 13. `[]` signer_ai
+    /// 14. `[]` token_prog_ai
+    /// 14... `[]` liqee_open_orders_ais - Liqee open orders accs
+    /// 14+NUM_IN_MARGIN_BASKET... `[]` liqor_open_orders_ais - Liqor open orders accs that are in_margin_basket
+    LiquidateDelistingToken {
+        max_liquidate_amount: u64,
+    },
+
+    /// Force settle a user's perp positions
+    /// Accounts expected by this instruction (10)
+    /// 0. `[]` mango_group_ai
+    /// 1. `[writable]` mango_account_a_ai
+    /// 2. `[writable]` mango_account_b_ai
+    /// 3. `[]` mango_cache_ai
+    /// 4. `[]` perp_market_ai
+    ForceSettlePerpPosition,
+
     /// Replaces a spot order on the Serum Dex
     /// Accounts expected by this instruction are the same as PlaceSpotOrder2
     EditSpotOrder {
@@ -1133,6 +1236,9 @@
         limit: u8,
 
         invalid_id_ok: bool,
+
+        /// Can be 0 -> Absolute or 1 -> Relative; see expiry_timestamp
+        expiry_type: ExpiryType,
     },
 
     /// Replaces a perp order, using the order_id
@@ -1194,113 +1300,10 @@
         limit: u8,
 
         invalid_id_ok: bool,
-    },
-=======
-    /// Withdraw funds that were deposited earlier.
-    ///
-    /// Accounts expected by this instruction (10):
-    ///
-    /// 0. `[read]` mango_group_ai,   -
-    /// 1. `[write]` mango_account_ai, -
-    /// 2. `[read]` owner_ai,         -
-    /// 3. `[read]` mango_cache_ai,   -
-    /// 4. `[read]` root_bank_ai,     -
-    /// 5. `[write]` node_bank_ai,     -
-    /// 6. `[write]` vault_ai,         -
-    /// 7. `[write]` token_account_ai, -
-    /// 8. `[read]` signer_ai,        -
-    /// 9. `[read]` token_prog_ai,    -
-    /// 10..10 + NUM_IN_MARGIN_BASKET `[]` open_orders_ais - pass in open orders in margin basket
-    Withdraw2 {
-        quantity: u64,
-        allow_borrow: bool,
-    },
-
-    /// Set the market mode in TokenInfo
-    /// Accounts expected by this instruction (2)
-    /// 0. `[writable]` mango_group_ai
-    /// 1. `[signer]` admin_ai
-    SetMarketMode {
-        market_index: usize,
-        mode: MarketMode,
-        market_type: AssetType,
-    },
-
-    /// Remove a perp market from the group
-    /// Accounts expected by this instruction (10)
-    /// 0. `[writable]` mango_group_ai
-    /// 1. `[signer, writable]` admin_ai
-    /// 2. `[writable]` perp_market_ai
-    /// 3. `[writable]` event_queue_ai
-    /// 4. `[writable]` bids_ai
-    /// 5. `[writable]` asks_ai
-    /// 6. `[writable]` mngo_vault_ai
-    /// 7. `[writable]` mngo_dao_vault_ai
-    /// 8. `[]` signer_ai
-    /// 9. `[]` token_prog_ai
-    RemovePerpMarket,
-
-    /// Swap an existing serum market for another one with the same pair. All open orders must be closed.
-    /// Accounts expected by this instruction (5)
-    /// 0. `[writable]` mango_group_ai
-    /// 1. `[signer]` admin_ai
-    /// 2. `[]` new_spot_market_ai
-    /// 3. `[]` old_spot_market_ai
-    /// 4. `[]` dex_program_ai
-    SwapSpotMarket,
-
-    /// Remove a spot market
-    /// Accounts expected by this instruction (7 + MAX_NODE_BANKS * 2)
-    /// 0. `[writable]` mango_group_ai
-    /// 1. `[signer, writable]` admin_ai
-    /// 2. `[writable]` dust_account_ai
-    /// 3. `[writable]` root_bank_ai
-    /// 4. `[writable]` admin_vault_ai
-    /// 5. `[]` signer_ai
-    /// 6. `[]` token_prog_ai
-    /// 7..7 + MAX_NODE_BANKS `[writable]` node_bank_ais
-    /// 7 + MAX_NODE_BANKS.. `[writable]` vault_ais
-    RemoveSpotMarket,
-
-    /// Remove an oracle
-    /// Accounts expected by this instruction (10)
-    /// 0. `[writable]` mango_group_ai
-    /// 1. `[signer]` admin_ai
-    /// 2. `[]` oracle_ai
-    RemoveOracle,
-
-    /// Resolve deposits/borrows of a delisting token for an account
-    /// Accounts expected by this instruction (15 + 2 * MAX_PAIRS)
-    /// 0. `[]` mango_group_ai
-    /// 1. `[]` mango_cache_ai
-    /// 2. `[writable]` dust_account_ai
-    /// 3. `[writable]` liqee_mango_account_ai
-    /// 4. `[writable]` liqor_mango_account_ai
-    /// 5. `[signer]` liqor_ai
-    /// 6. `[]` quote_root_bank_ai
-    /// 7. `[writable]` quote_node_bank_ai
-    /// 8. `[]` delist_root_bank_ai
-    /// 9. `[writable]` delist_node_bank_ai
-    /// 10. `[writable]` delist_vault_ai
-    /// 11. `[writable]` liqee_delist_token_account_ai
-    /// 12. `[writable]` liqor_delist_token_account_ai
-    /// 13. `[]` signer_ai
-    /// 14. `[]` token_prog_ai
-    /// 14... `[]` liqee_open_orders_ais - Liqee open orders accs
-    /// 14+NUM_IN_MARGIN_BASKET... `[]` liqor_open_orders_ais - Liqor open orders accs that are in_margin_basket
-    LiquidateDelistingToken {
-        max_liquidate_amount: u64,
-    },
-
-    /// Force settle a user's perp positions
-    /// Accounts expected by this instruction (10)
-    /// 0. `[]` mango_group_ai
-    /// 1. `[writable]` mango_account_a_ai
-    /// 2. `[writable]` mango_account_b_ai
-    /// 3. `[]` mango_cache_ai
-    /// 4. `[]` perp_market_ai
-    ForceSettlePerpPosition,
->>>>>>> dd7baa32
+
+        /// Can be 0 -> Absolute or 1 -> Relative; see expiry_timestamp
+        expiry_type: ExpiryType,
+    },
 }
 
 impl MangoInstruction {
@@ -1795,7 +1798,41 @@
                 MangoInstruction::CancelAllSpotOrders { limit }
             }
             66 => {
-<<<<<<< HEAD
+                let data = array_ref![data, 0, 9];
+                let (quantity, allow_borrow) = array_refs![data, 8, 1];
+
+                let allow_borrow = match allow_borrow {
+                    [0] => false,
+                    [1] => true,
+                    _ => return None,
+                };
+                MangoInstruction::Withdraw2 {
+                    quantity: u64::from_le_bytes(*quantity),
+                    allow_borrow,
+                }
+            }
+            67 => {
+                let data = array_ref![data, 0, 10];
+                let (market_index, mode, market_type) = array_refs![data, 8, 1, 1];
+
+                MangoInstruction::SetMarketMode {
+                    market_index: usize::from_le_bytes(*market_index),
+                    mode: MarketMode::try_from(u8::from_le_bytes(*mode)).unwrap(),
+                    market_type: AssetType::try_from(u8::from_le_bytes(*market_type)).unwrap(),
+                }
+            }
+            68 => MangoInstruction::RemovePerpMarket,
+            69 => MangoInstruction::SwapSpotMarket,
+            70 => MangoInstruction::RemoveSpotMarket,
+            71 => MangoInstruction::RemoveOracle,
+            72 => {
+                let max_liquidate_amount = array_ref![data, 0, 8];
+                MangoInstruction::LiquidateDelistingToken {
+                    max_liquidate_amount: u64::from_le_bytes(*max_liquidate_amount),
+                }
+            }
+            73 => MangoInstruction::ForceSettlePerpPosition,
+            74 => {
                 let (cancel_array, cancel_order_size, new_order_array) =
                     array_refs![data, 20, 8; ..;];
                 let fields = array_refs![cancel_array, 4, 16];
@@ -1811,7 +1848,7 @@
                 let new_order = unpack_dex_new_order_v3(new_order_array)?;
                 MangoInstruction::EditSpotOrder { cancel_order, cancel_order_size, new_order }
             }
-            67 => {
+            75 => {
                 let data_arr = array_ref![data, 0, 53];
                 let (
                     price,
@@ -1826,6 +1863,7 @@
                     limit,
                     invalid_id_ok,
                 ) = array_refs![data_arr, 8, 8, 8, 8, 8, 8, 1, 1, 1, 1, 1];
+                let expiry_type_byte = if data.len() > 53 { data[53] } else { 0 };
                 MangoInstruction::EditPerpOrderByClientId {
                     price: i64::from_le_bytes(*price),
                     max_base_quantity: i64::from_le_bytes(*max_base_quantity),
@@ -1838,9 +1876,10 @@
                     reduce_only: reduce_only[0] != 0,
                     limit: u8::from_le_bytes(*limit),
                     invalid_id_ok: invalid_id_ok[0] != 0,
+                    expiry_type: ExpiryType::try_from_primitive(expiry_type_byte).ok()?,
                 }
             }
-            68 => {
+            76 => {
                 let data_arr = array_ref![data, 0, 69];
                 let (
                     cancel_order_id,
@@ -1856,6 +1895,7 @@
                     limit,
                     invalid_id_ok,
                 ) = array_refs![data_arr, 16, 8, 8, 8, 8, 8, 8, 1, 1, 1, 1, 1];
+                let expiry_type_byte = if data.len() > 69 { data[69] } else { 0 };
                 MangoInstruction::EditPerpOrder {
                     cancel_order_id: i128::from_le_bytes(*cancel_order_id),
                     price: i64::from_le_bytes(*price),
@@ -1869,44 +1909,9 @@
                     reduce_only: reduce_only[0] != 0,
                     limit: u8::from_le_bytes(*limit),
                     invalid_id_ok: invalid_id_ok[0] != 0,
+                    expiry_type: ExpiryType::try_from_primitive(expiry_type_byte).ok()?,
                 }
             }
-=======
-                let data = array_ref![data, 0, 9];
-                let (quantity, allow_borrow) = array_refs![data, 8, 1];
-
-                let allow_borrow = match allow_borrow {
-                    [0] => false,
-                    [1] => true,
-                    _ => return None,
-                };
-                MangoInstruction::Withdraw2 {
-                    quantity: u64::from_le_bytes(*quantity),
-                    allow_borrow,
-                }
-            }
-            67 => {
-                let data = array_ref![data, 0, 10];
-                let (market_index, mode, market_type) = array_refs![data, 8, 1, 1];
-
-                MangoInstruction::SetMarketMode {
-                    market_index: usize::from_le_bytes(*market_index),
-                    mode: MarketMode::try_from(u8::from_le_bytes(*mode)).unwrap(),
-                    market_type: AssetType::try_from(u8::from_le_bytes(*market_type)).unwrap(),
-                }
-            }
-            68 => MangoInstruction::RemovePerpMarket,
-            69 => MangoInstruction::SwapSpotMarket,
-            70 => MangoInstruction::RemoveSpotMarket,
-            71 => MangoInstruction::RemoveOracle,
-            72 => {
-                let max_liquidate_amount = array_ref![data, 0, 8];
-                MangoInstruction::LiquidateDelistingToken {
-                    max_liquidate_amount: u64::from_le_bytes(*max_liquidate_amount),
-                }
-            }
-            73 => MangoInstruction::ForceSettlePerpPosition,
->>>>>>> dd7baa32
             _ => {
                 return None;
             }
@@ -3537,6 +3542,7 @@
     reduce_only: bool,
     limit: u8,
     invalid_id_ok: bool,
+    expiry_type: ExpiryType,
 ) -> Result<Instruction, ProgramError> {
     let mut accounts = vec![
         AccountMeta::new_readonly(*mango_group_pk, false),
@@ -3564,6 +3570,7 @@
         reduce_only,
         limit,
         invalid_id_ok,
+        expiry_type,
     };
     let data = instr.pack();
 
@@ -3594,6 +3601,7 @@
     reduce_only: bool,
     limit: u8,
     invalid_id_ok: bool,
+    expiry_type: ExpiryType,
 ) -> Result<Instruction, ProgramError> {
     let mut accounts = vec![
         AccountMeta::new_readonly(*mango_group_pk, false),
@@ -3622,6 +3630,7 @@
         reduce_only,
         limit,
         invalid_id_ok,
+        expiry_type,
     };
     let data = instr.pack();
 
