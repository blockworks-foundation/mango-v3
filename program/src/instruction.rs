use crate::matching::{OrderType, Side};
use crate::state::{AssetType, INFO_LEN};
use crate::state::{TriggerCondition, MAX_PAIRS};
use arrayref::{array_ref, array_refs};
use fixed::types::I80F48;
use num_enum::TryFromPrimitive;
use serde::{Deserialize, Serialize};
use solana_program::instruction::{AccountMeta, Instruction};
use solana_program::program_error::ProgramError;
use solana_program::pubkey::Pubkey;
use std::convert::{TryFrom, TryInto};
use std::num::NonZeroU64;

#[repr(C)]
#[derive(Clone, Debug, PartialEq, Serialize, Deserialize)]
pub enum MangoInstruction {
    /// Initialize a group of lending pools that can be cross margined
    ///
    /// Accounts expected by this instruction (12):
    ///
    /// 0. `[writable]` mango_group_ai
    /// 1. `[]` signer_ai
    /// 2. `[]` admin_ai
    /// 3. `[]` quote_mint_ai
    /// 4. `[]` quote_vault_ai
    /// 5. `[writable]` quote_node_bank_ai
    /// 6. `[writable]` quote_root_bank_ai
    /// 7. `[]` dao_vault_ai - aka insurance fund
    /// 8. `[]` msrm_vault_ai - msrm deposits for fee discounts; can be Pubkey::default()
    /// 9. `[]` fees_vault_ai - vault owned by Mango DAO token governance to receive fees
    /// 10. `[writable]` mango_cache_ai - Account to cache prices, root banks, and perp markets
    /// 11. `[]` dex_prog_ai
    InitMangoGroup {
        signer_nonce: u64,
        valid_interval: u64,
        quote_optimal_util: I80F48,
        quote_optimal_rate: I80F48,
        quote_max_rate: I80F48,
    },

    /// Initialize a mango account for a user
    ///
    /// Accounts expected by this instruction (4):
    ///
    /// 0. `[]` mango_group_ai - MangoGroup that this mango account is for
    /// 1. `[writable]` mango_account_ai - the mango account data
    /// 2. `[signer]` owner_ai - Solana account of owner of the mango account
    /// 3. `[]` rent_ai - Rent sysvar account
    InitMangoAccount,

    /// Deposit funds into mango account
    ///
    /// Accounts expected by this instruction (9):
    ///
    /// 0. `[]` mango_group_ai - MangoGroup that this mango account is for
    /// 1. `[writable]` mango_account_ai - the mango account for this user
    /// 2. `[signer]` owner_ai - Solana account of owner of the mango account
    /// 3. `[]` mango_cache_ai - MangoCache
    /// 4. `[]` root_bank_ai - RootBank owned by MangoGroup
    /// 5. `[writable]` node_bank_ai - NodeBank owned by RootBank
    /// 6. `[writable]` vault_ai - TokenAccount owned by MangoGroup
    /// 7. `[]` token_prog_ai - acc pointed to by SPL token program id
    /// 8. `[writable]` owner_token_account_ai - TokenAccount owned by user which will be sending the funds
    Deposit {
        quantity: u64,
    },

    /// Withdraw funds that were deposited earlier.
    ///
    /// Accounts expected by this instruction (10):
    ///
    /// 0. `[read]` mango_group_ai,   -
    /// 1. `[write]` mango_account_ai, -
    /// 2. `[read]` owner_ai,         -
    /// 3. `[read]` mango_cache_ai,   -
    /// 4. `[read]` root_bank_ai,     -
    /// 5. `[write]` node_bank_ai,     -
    /// 6. `[write]` vault_ai,         -
    /// 7. `[write]` token_account_ai, -
    /// 8. `[read]` signer_ai,        -
    /// 9. `[read]` token_prog_ai,    -
    /// 10. `[read]` clock_ai,         -
    /// 11..+ `[]` open_orders_accs - open orders for each of the spot market
    Withdraw {
        quantity: u64,
        allow_borrow: bool,
    },

    /// Add a token to a mango group
    ///
    /// Accounts expected by this instruction (8):
    ///
    /// 0. `[writable]` mango_group_ai
    /// 1  `[]` oracle_ai
    /// 2. `[]` spot_market_ai
    /// 3. `[]` dex_program_ai
    /// 4. `[]` mint_ai
    /// 5. `[writable]` node_bank_ai
    /// 6. `[]` vault_ai
    /// 7. `[writable]` root_bank_ai
    /// 8. `[signer]` admin_ai
    AddSpotMarket {
        maint_leverage: I80F48,
        init_leverage: I80F48,
        liquidation_fee: I80F48,
        optimal_util: I80F48,
        optimal_rate: I80F48,
        max_rate: I80F48,
    },

    /// DEPRECATED
    AddToBasket {
        market_index: usize,
    },

    /// DEPRECATED - use Withdraw with allow_borrow = true
    Borrow {
        quantity: u64,
    },

    /// Cache prices
    ///
    /// Accounts expected: 3 + Oracles
    /// 0. `[]` mango_group_ai -
    /// 1. `[writable]` mango_cache_ai -
    /// 2+... `[]` oracle_ais - flux aggregator feed accounts
    CachePrices,

    /// DEPRECATED - caching of root banks now happens in update index
    /// Cache root banks
    ///
    /// Accounts expected: 2 + Root Banks
    /// 0. `[]` mango_group_ai
    /// 1. `[writable]` mango_cache_ai
    CacheRootBanks,

    /// Place an order on the Serum Dex using Mango account
    ///
    /// Accounts expected by this instruction (23 + MAX_PAIRS):
    /// 0. `[]` mango_group_ai - MangoGroup
    /// 1. `[writable]` mango_account_ai - the MangoAccount of owner
    /// 2. `[signer]` owner_ai - owner of MangoAccount
    /// 3. `[]` mango_cache_ai - MangoCache for this MangoGroup
    /// 4. `[]` dex_prog_ai - serum dex program id
    /// 5. `[writable]` spot_market_ai - serum dex MarketState account
    /// 6. `[writable]` bids_ai - bids account for serum dex market
    /// 7. `[writable]` asks_ai - asks account for serum dex market
    /// 8. `[writable]` dex_request_queue_ai - request queue for serum dex market
    /// 9. `[writable]` dex_event_queue_ai - event queue for serum dex market
    /// 10. `[writable]` dex_base_ai - base currency serum dex market vault
    /// 11. `[writable]` dex_quote_ai - quote currency serum dex market vault
    /// 12. `[]` base_root_bank_ai - root bank of base currency
    /// 13. `[writable]` base_node_bank_ai - node bank of base currency
    /// 14. `[writable]` base_vault_ai - vault of the basenode bank
    /// 15. `[]` quote_root_bank_ai - root bank of quote currency
    /// 16. `[writable]` quote_node_bank_ai - node bank of quote currency
    /// 17. `[writable]` quote_vault_ai - vault of the quote node bank
    /// 18. `[]` token_prog_ai - SPL token program id
    /// 19. `[]` signer_ai - signer key for this MangoGroup
    /// 20. `[]` rent_ai - rent sysvar var
    /// 21. `[]` dex_signer_key - signer for serum dex
    /// 22. `[]` msrm_or_srm_vault_ai - the msrm or srm vault in this MangoGroup. Can be zero key
    /// 23+ `[writable]` open_orders_ais - An array of MAX_PAIRS. Only OpenOrders of current market
    ///         index needs to be writable. Only OpenOrders in_margin_basket needs to be correct;
    ///         remaining open orders can just be Pubkey::default() (the zero key)
    PlaceSpotOrder {
        order: serum_dex::instruction::NewOrderInstructionV3,
    },

    /// Add oracle
    ///
    /// Accounts expected: 3
    /// 0. `[writable]` mango_group_ai - MangoGroup
    /// 1. `[writable]` oracle_ai - oracle
    /// 2. `[signer]` admin_ai - admin
    AddOracle, // = 10

    /// Add a perp market to a mango group
    ///
    /// Accounts expected by this instruction (7):
    ///
    /// 0. `[writable]` mango_group_ai
    /// 1. `[]` oracle_ai
    /// 2. `[writable]` perp_market_ai
    /// 3. `[writable]` event_queue_ai
    /// 4. `[writable]` bids_ai
    /// 5. `[writable]` asks_ai
    /// 6. `[]` mngo_vault_ai - the vault from which liquidity incentives will be paid out for this market
    /// 7. `[signer]` admin_ai
    AddPerpMarket {
        maint_leverage: I80F48,
        init_leverage: I80F48,
        liquidation_fee: I80F48,
        maker_fee: I80F48,
        taker_fee: I80F48,
        base_lot_size: i64,
        quote_lot_size: i64,
        /// Starting rate for liquidity mining
        rate: I80F48,
        /// depth liquidity mining works for
        max_depth_bps: I80F48,
        /// target length in seconds of one period
        target_period_length: u64,
        /// amount MNGO rewarded per period
        mngo_per_period: u64,
        /// Optional: Exponent in the liquidity mining formula; default 2
        exp: u8,
    },

    /// Place an order on a perp market
    /// Accounts expected by this instruction (8):
    /// 0. `[]` mango_group_ai - MangoGroup
    /// 1. `[writable]` mango_account_ai - the MangoAccount of owner
    /// 2. `[signer]` owner_ai - owner of MangoAccount
    /// 3. `[]` mango_cache_ai - MangoCache for this MangoGroup
    /// 4. `[writable]` perp_market_ai
    /// 5. `[writable]` bids_ai - bids account for this PerpMarket
    /// 6. `[writable]` asks_ai - asks account for this PerpMarket
    /// 7. `[writable]` event_queue_ai - EventQueue for this PerpMarket
    PlacePerpOrder {
        price: i64,
        quantity: i64,
        client_order_id: u64,
        side: Side,
        /// Can be 0 -> LIMIT, 1 -> IOC, 2 -> PostOnly
        order_type: OrderType,
        /// Optional to be backward compatible; default false
        reduce_only: bool,
    },

    CancelPerpOrderByClientId {
        client_order_id: u64,
        invalid_id_ok: bool,
    },

    CancelPerpOrder {
        order_id: i128,
        invalid_id_ok: bool,
    },

    ConsumeEvents {
        limit: usize,
    },

    /// Cache perp markets
    ///
    /// Accounts expected: 2 + Perp Markets
    /// 0. `[]` mango_group_ai
    /// 1. `[writable]` mango_cache_ai
    CachePerpMarkets,

    /// Update funding related variables
    UpdateFunding,

    /// Can only be used on a stub oracle in devnet
    SetOracle {
        price: I80F48,
    },

    /// Settle all funds from serum dex open orders
    ///
    /// Accounts expected by this instruction (18):
    ///
    /// 0. `[]` mango_group_ai - MangoGroup that this mango account is for
    /// 1. `[]` mango_cache_ai - MangoCache for this MangoGroup
    /// 2. `[signer]` owner_ai - MangoAccount owner
    /// 3. `[writable]` mango_account_ai - MangoAccount
    /// 4. `[]` dex_prog_ai - program id of serum dex
    /// 5.  `[writable]` spot_market_ai - dex MarketState account
    /// 6.  `[writable]` open_orders_ai - open orders for this market for this MangoAccount
    /// 7. `[]` signer_ai - MangoGroup signer key
    /// 8. `[writable]` dex_base_ai - base vault for dex MarketState
    /// 9. `[writable]` dex_quote_ai - quote vault for dex MarketState
    /// 10. `[]` base_root_bank_ai - MangoGroup base vault acc
    /// 11. `[writable]` base_node_bank_ai - MangoGroup quote vault acc
    /// 12. `[]` quote_root_bank_ai - MangoGroup quote vault acc
    /// 13. `[writable]` quote_node_bank_ai - MangoGroup quote vault acc
    /// 14. `[writable]` base_vault_ai - MangoGroup base vault acc
    /// 15. `[writable]` quote_vault_ai - MangoGroup quote vault acc
    /// 16. `[]` dex_signer_ai - dex Market signer account
    /// 17. `[]` spl token program
    SettleFunds,

    /// Cancel an order using dex instruction
    ///
    /// Accounts expected by this instruction ():
    ///
    CancelSpotOrder {
        // 20
        order: serum_dex::instruction::CancelOrderInstructionV2,
    },

    /// Update a root bank's indexes by providing all it's node banks
    ///
    /// Accounts expected: 2 + Node Banks
    /// 0. `[]` mango_group_ai - MangoGroup
    /// 1. `[]` root_bank_ai - RootBank
    /// 2+... `[]` node_bank_ais - NodeBanks
    UpdateRootBank,

    /// Take two MangoAccounts and settle profits and losses between them for a perp market
    ///
    /// Accounts expected (6):
    SettlePnl {
        market_index: usize,
    },

    /// DEPRECATED - no longer makes sense
    /// Use this token's position and deposit to reduce borrows
    ///
    /// Accounts expected by this instruction (5):
    SettleBorrow {
        token_index: usize,
        quantity: u64,
    },

    /// Force cancellation of open orders for a user being liquidated
    ///
    /// Accounts expected: 19 + Liqee open orders accounts (MAX_PAIRS)
    /// 0. `[]` mango_group_ai - MangoGroup
    /// 1. `[]` mango_cache_ai - MangoCache
    /// 2. `[writable]` liqee_mango_account_ai - MangoAccount
    /// 3. `[]` base_root_bank_ai - RootBank
    /// 4. `[writable]` base_node_bank_ai - NodeBank
    /// 5. `[writable]` base_vault_ai - MangoGroup base vault acc
    /// 6. `[]` quote_root_bank_ai - RootBank
    /// 7. `[writable]` quote_node_bank_ai - NodeBank
    /// 8. `[writable]` quote_vault_ai - MangoGroup quote vault acc
    /// 9. `[writable]` spot_market_ai - SpotMarket
    /// 10. `[writable]` bids_ai - SpotMarket bids acc
    /// 11. `[writable]` asks_ai - SpotMarket asks acc
    /// 12. `[signer]` signer_ai - Signer
    /// 13. `[writable]` dex_event_queue_ai - Market event queue acc
    /// 14. `[writable]` dex_base_ai -
    /// 15. `[writable]` dex_quote_ai -
    /// 16. `[]` dex_signer_ai -
    /// 17. `[]` dex_prog_ai - Dex Program acc
    /// 18. `[]` token_prog_ai - Token Program acc
    /// 19+... `[]` liqee_open_orders_ais - Liqee open orders accs
    ForceCancelSpotOrders {
        limit: u8,
    },

    /// Force cancellation of open orders for a user being liquidated
    ///
    /// Accounts expected: 6 + Liqee open orders accounts (MAX_PAIRS)
    /// 0. `[]` mango_group_ai - MangoGroup
    /// 1. `[]` mango_cache_ai - MangoCache
    /// 2. `[]` perp_market_ai - PerpMarket
    /// 3. `[writable]` bids_ai - Bids acc
    /// 4. `[writable]` asks_ai - Asks acc
    /// 5. `[writable]` liqee_mango_account_ai - Liqee MangoAccount
    /// 6+... `[]` liqor_open_orders_ais - Liqee open orders accs
    ForceCancelPerpOrders {
        limit: u8,
    },

    /// Liquidator takes some of borrows at token at `liab_index` and receives some deposits from
    /// the token at `asset_index`
    ///
    /// Accounts expected: 9 + Liqee open orders accounts (MAX_PAIRS) + Liqor open orders accounts (MAX_PAIRS)
    /// 0. `[]` mango_group_ai - MangoGroup
    /// 1. `[]` mango_cache_ai - MangoCache
    /// 2. `[writable]` liqee_mango_account_ai - MangoAccount
    /// 3. `[writable]` liqor_mango_account_ai - MangoAccount
    /// 4. `[signer]` liqor_ai - Liqor Account
    /// 5. `[]` asset_root_bank_ai - RootBank
    /// 6. `[writable]` asset_node_bank_ai - NodeBank
    /// 7. `[]` liab_root_bank_ai - RootBank
    /// 8. `[writable]` liab_node_bank_ai - NodeBank
    /// 9+... `[]` liqee_open_orders_ais - Liqee open orders accs
    /// 9+MAX_PAIRS... `[]` liqor_open_orders_ais - Liqor open orders accs
    LiquidateTokenAndToken {
        max_liab_transfer: I80F48,
    },

    /// Swap tokens for perp quote position if only and only if the base position in that market is 0
    ///
    /// Accounts expected: 7 + Liqee open orders accounts (MAX_PAIRS) + Liqor open orders accounts (MAX_PAIRS)
    /// 0. `[]` mango_group_ai - MangoGroup
    /// 1. `[]` mango_cache_ai - MangoCache
    /// 2. `[writable]` liqee_mango_account_ai - MangoAccount
    /// 3. `[writable]` liqor_mango_account_ai - MangoAccount
    /// 4. `[signer]` liqor_ai - Liqor Account
    /// 5. `[]` root_bank_ai - RootBank
    /// 6. `[writable]` node_bank_ai - NodeBank
    /// 7+... `[]` liqee_open_orders_ais - Liqee open orders accs
    /// 7+MAX_PAIRS... `[]` liqor_open_orders_ais - Liqor open orders accs
    LiquidateTokenAndPerp {
        asset_type: AssetType,
        asset_index: usize,
        liab_type: AssetType,
        liab_index: usize,
        max_liab_transfer: I80F48,
    },

    /// Reduce some of the base position in exchange for quote position in this market
    ///
    /// Accounts expected: 7 + Liqee open orders accounts (MAX_PAIRS) + Liqor open orders accounts (MAX_PAIRS)
    /// 0. `[]` mango_group_ai - MangoGroup
    /// 1. `[]` mango_cache_ai - MangoCache
    /// 2. `[writable]` perp_market_ai - PerpMarket
    /// 3. `[writable]` event_queue_ai - EventQueue
    /// 4. `[writable]` liqee_mango_account_ai - MangoAccount
    /// 5. `[writable]` liqor_mango_account_ai - MangoAccount
    /// 6. `[signer]` liqor_ai - Liqor Account
    /// 7+... `[]` liqee_open_orders_ais - Liqee open orders accs
    /// 7+MAX_PAIRS... `[]` liqor_open_orders_ais - Liqor open orders accs
    LiquidatePerpMarket {
        base_transfer_request: i64,
    },

    /// Take an account that has losses in the selected perp market to account for fees_accrued
    ///
    /// Accounts expected: 10
    /// 0. `[]` mango_group_ai - MangoGroup
    /// 1. `[]` mango_cache_ai - MangoCache
    /// 2. `[writable]` perp_market_ai - PerpMarket
    /// 3. `[writable]` mango_account_ai - MangoAccount
    /// 4. `[]` root_bank_ai - RootBank
    /// 5. `[writable]` node_bank_ai - NodeBank
    /// 6. `[writable]` bank_vault_ai - ?
    /// 7. `[writable]` fees_vault_ai - fee vault owned by mango DAO token governance
    /// 8. `[]` signer_ai - Group Signer Account
    /// 9. `[]` token_prog_ai - Token Program Account
    SettleFees,

    /// Claim insurance fund and then socialize loss
    ///
    /// Accounts expected: 12 + Liqor open orders accounts (MAX_PAIRS)
    /// 0. `[]` mango_group_ai - MangoGroup
    /// 1. `[writable]` mango_cache_ai - MangoCache
    /// 2. `[writable]` liqee_mango_account_ai - Liqee MangoAccount
    /// 3. `[writable]` liqor_mango_account_ai - Liqor MangoAccount
    /// 4. `[signer]` liqor_ai - Liqor Account
    /// 5. `[]` root_bank_ai - RootBank
    /// 6. `[writable]` node_bank_ai - NodeBank
    /// 7. `[writable]` vault_ai - ?
    /// 8. `[writable]` dao_vault_ai - DAO Vault
    /// 9. `[]` signer_ai - Group Signer Account
    /// 10. `[]` perp_market_ai - PerpMarket
    /// 11. `[]` token_prog_ai - Token Program Account
    /// 12+... `[]` liqor_open_orders_ais - Liqor open orders accs
    ResolvePerpBankruptcy {
        // 30
        liab_index: usize,
        max_liab_transfer: I80F48,
    },

    /// Claim insurance fund and then socialize loss
    ///
    /// Accounts expected: 13 + Liqor open orders accounts (MAX_PAIRS) + Liab node banks (MAX_NODE_BANKS)
    /// 0. `[]` mango_group_ai - MangoGroup
    /// 1. `[writable]` mango_cache_ai - MangoCache
    /// 2. `[writable]` liqee_mango_account_ai - Liqee MangoAccount
    /// 3. `[writable]` liqor_mango_account_ai - Liqor MangoAccount
    /// 4. `[signer]` liqor_ai - Liqor Account
    /// 5. `[]` quote_root_bank_ai - RootBank
    /// 6. `[writable]` quote_node_bank_ai - NodeBank
    /// 7. `[writable]` quote_vault_ai - ?
    /// 8. `[writable]` dao_vault_ai - DAO Vault
    /// 9. `[]` signer_ai - Group Signer Account
    /// 10. `[]` liab_root_bank_ai - RootBank
    /// 11. `[writable]` liab_node_bank_ai - NodeBank
    /// 12. `[]` token_prog_ai - Token Program Account
    /// 13+... `[]` liqor_open_orders_ais - Liqor open orders accs
    /// 14+MAX_PAIRS... `[]` liab_node_bank_ais - Lib token node banks
    ResolveTokenBankruptcy {
        max_liab_transfer: I80F48,
    },

    /// Initialize open orders
    ///
    /// Accounts expected by this instruction (8):
    ///
    /// 0. `[]` mango_group_ai - MangoGroup that this mango account is for
    /// 1. `[writable]` mango_account_ai - MangoAccount
    /// 2. `[signer]` owner_ai - MangoAccount owner
    /// 3. `[]` dex_prog_ai - program id of serum dex
    /// 4. `[writable]` open_orders_ai - open orders for this market for this MangoAccount
    /// 5. `[]` spot_market_ai - dex MarketState account
    /// 6. `[]` signer_ai - Group Signer Account
    /// 7. `[]` rent_ai - Rent sysvar account
    InitSpotOpenOrders,

    /// Redeem the mngo_accrued in a PerpAccount for MNGO in MangoAccount deposits
    ///
    /// Accounts expected by this instruction (11):
    /// 0. `[]` mango_group_ai - MangoGroup that this mango account is for
    /// 1. `[]` mango_cache_ai - MangoCache
    /// 2. `[writable]` mango_account_ai - MangoAccount
    /// 3. `[signer]` owner_ai - MangoAccount owner
    /// 4. `[]` perp_market_ai - PerpMarket
    /// 5. `[writable]` mngo_perp_vault_ai
    /// 6. `[]` mngo_root_bank_ai
    /// 7. `[writable]` mngo_node_bank_ai
    /// 8. `[writable]` mngo_bank_vault_ai
    /// 9. `[]` signer_ai - Group Signer Account
    /// 10. `[]` token_prog_ai - SPL Token program id
    RedeemMngo,

    /// Add account info; useful for naming accounts
    ///
    /// Accounts expected by this instruction (3):
    /// 0. `[]` mango_group_ai - MangoGroup that this mango account is for
    /// 1. `[writable]` mango_account_ai - MangoAccount
    /// 2. `[signer]` owner_ai - MangoAccount owner
    AddMangoAccountInfo {
        info: [u8; INFO_LEN],
    },

    /// Deposit MSRM to reduce fees. This MSRM is not at risk and is not used for any health calculations
    ///
    /// Accounts expected by this instruction (6):
    ///
    /// 0. `[]` mango_group_ai - MangoGroup that this mango account is for
    /// 1. `[writable]` mango_account_ai - MangoAccount
    /// 2. `[signer]` owner_ai - MangoAccount owner
    /// 3. `[writable]` msrm_account_ai - MSRM token account
    /// 4. `[writable]` msrm_vault_ai - MSRM vault owned by mango program
    /// 5. `[]` token_prog_ai - SPL Token program id
    DepositMsrm {
        quantity: u64,
    },

    /// Withdraw the MSRM deposited
    ///
    /// Accounts expected by this instruction (7):
    ///
    /// 0. `[]` mango_group_ai - MangoGroup that this mango account is for
    /// 1. `[writable]` mango_account_ai - MangoAccount
    /// 2. `[signer]` owner_ai - MangoAccount owner
    /// 3. `[writable]` msrm_account_ai - MSRM token account
    /// 4. `[writable]` msrm_vault_ai - MSRM vault owned by mango program
    /// 5. `[]` signer_ai - signer key of the MangoGroup
    /// 6. `[]` token_prog_ai - SPL Token program id
    WithdrawMsrm {
        quantity: u64,
    },

    /// Change the params for perp market.
    ///
    /// Accounts expected by this instruction (3):
    /// 0. `[writable]` mango_group_ai - MangoGroup
    /// 1. `[writable]` perp_market_ai - PerpMarket
    /// 2. `[signer]` admin_ai - MangoGroup admin
    ChangePerpMarketParams {
        #[serde(serialize_with = "serialize_option_fixed_width")]
        maint_leverage: Option<I80F48>,

        #[serde(serialize_with = "serialize_option_fixed_width")]
        init_leverage: Option<I80F48>,

        #[serde(serialize_with = "serialize_option_fixed_width")]
        liquidation_fee: Option<I80F48>,

        #[serde(serialize_with = "serialize_option_fixed_width")]
        maker_fee: Option<I80F48>,

        #[serde(serialize_with = "serialize_option_fixed_width")]
        taker_fee: Option<I80F48>,

        /// Starting rate for liquidity mining
        #[serde(serialize_with = "serialize_option_fixed_width")]
        rate: Option<I80F48>,

        /// depth liquidity mining works for
        #[serde(serialize_with = "serialize_option_fixed_width")]
        max_depth_bps: Option<I80F48>,

        /// target length in seconds of one period
        #[serde(serialize_with = "serialize_option_fixed_width")]
        target_period_length: Option<u64>,

        /// amount MNGO rewarded per period
        #[serde(serialize_with = "serialize_option_fixed_width")]
        mngo_per_period: Option<u64>,

        /// Optional: Exponent in the liquidity mining formula
        #[serde(serialize_with = "serialize_option_fixed_width")]
        exp: Option<u8>,
    },

    /// Transfer admin permissions over group to another account
    ///
    /// Accounts expected by this instruction (3):
    /// 0. `[writable]` mango_group_ai - MangoGroup
    /// 1. `[]` new_admin_ai - New MangoGroup admin
    /// 2. `[signer]` admin_ai - MangoGroup admin
    SetGroupAdmin,

    /// Cancel all perp open orders (batch cancel)
    ///
    /// Accounts expected: 6
    /// 0. `[]` mango_group_ai - MangoGroup
    /// 1. `[writable]` mango_account_ai - MangoAccount
    /// 2. `[signer]` owner_ai - Owner of Mango Account
    /// 3. `[writable]` perp_market_ai - PerpMarket
    /// 4. `[writable]` bids_ai - Bids acc
    /// 5. `[writable]` asks_ai - Asks acc
    CancelAllPerpOrders {
        limit: u8,
    },

    /// DEPRECATED - No longer valid instruction as of release 3.0.5
    /// Liqor takes on all the quote positions where base_position == 0
    /// Equivalent amount of quote currency is credited/debited in deposits/borrows.
    /// This is very similar to the settle_pnl function, but is forced for Sick accounts
    ///
    /// Accounts expected: 7 + MAX_PAIRS
    /// 0. `[]` mango_group_ai - MangoGroup
    /// 1. `[]` mango_cache_ai - MangoCache
    /// 2. `[writable]` liqee_mango_account_ai - MangoAccount
    /// 3. `[writable]` liqor_mango_account_ai - MangoAccount
    /// 4. `[signer]` liqor_ai - Liqor Account
    /// 5. `[]` root_bank_ai - RootBank
    /// 6. `[writable]` node_bank_ai - NodeBank
    /// 7+... `[]` liqee_open_orders_ais - Liqee open orders accs
    ForceSettleQuotePositions,

    /// Place an order on the Serum Dex using Mango account. Improved over PlaceSpotOrder
    /// by reducing the tx size
    PlaceSpotOrder2 {
        order: serum_dex::instruction::NewOrderInstructionV3,
    },

    /// Initialize the advanced open orders account for a MangoAccount and set
    InitAdvancedOrders,

    /// Add a trigger order which executes if the trigger condition is met.
    /// 0. `[]` mango_group_ai - MangoGroup
    /// 1. `[]` mango_account_ai - the MangoAccount of owner
    /// 2. `[writable, signer]` owner_ai - owner of MangoAccount
    /// 3  `[writable]` advanced_orders_ai - the AdvanceOrdersAccount of owner
    /// 4. `[]` mango_cache_ai - MangoCache for this MangoGroup
    /// 5. `[]` perp_market_ai
    /// 6. `[]` system_prog_ai
    /// 7.. `[]` open_orders_ais - OpenOrders account for each serum dex market in margin basket
    AddPerpTriggerOrder {
        order_type: OrderType,
        side: Side,
        trigger_condition: TriggerCondition,
        reduce_only: bool, // only valid on perp order
        client_order_id: u64,
        price: i64,
        quantity: i64,
        trigger_price: I80F48,
    },
    /// Remove the order at the order_index
    RemoveAdvancedOrder {
        order_index: u8,
    },

    /// 0. `[]` mango_group_ai - MangoGroup
    /// 1. `[writable]` mango_account_ai - the MangoAccount of owner
    /// 2  `[writable]` advanced_orders_ai - the AdvanceOrdersAccount of owner
    /// 3. `[writable,signer]` agent_ai - operator of the execution service (receives lamports)
    /// 4. `[]` mango_cache_ai - MangoCache for this MangoGroup
    /// 5. `[writable]` perp_market_ai
    /// 6. `[writable]` bids_ai - bids account for this PerpMarket
    /// 7. `[writable]` asks_ai - asks account for this PerpMarket
    /// 8. `[writable]` event_queue_ai - EventQueue for this PerpMarket
    /// 9. `[] system_prog_ai
    ExecutePerpTriggerOrder {
        order_index: u8,
    },

    /// Create the necessary PDAs for the perp market and initialize them and add to MangoGroup
    ///
    /// Accounts expected by this instruction (13):
    ///
    /// 0. `[writable]` mango_group_ai
    /// 1. `[]` oracle_ai
    /// 2. `[writable]` perp_market_ai
    /// 3. `[writable]` event_queue_ai
    /// 4. `[writable]` bids_ai
    /// 5. `[writable]` asks_ai
    /// 6. `[]` mngo_mint_ai - mngo token mint
    /// 7. `[writable]` mngo_vault_ai - the vault from which liquidity incentives will be paid out for this market
    /// 8. `[signer, writable]` admin_ai - writable if admin_ai is also funder
    /// 9. `[writable]` signer_ai - optionally writable if funder is signer_ai
    /// 10. `[]` system_prog_ai - system program
    /// 11. `[]` token_prog_ai - SPL token program
    /// 12. `[]` rent_ai - rent sysvar because SPL token program requires it
    CreatePerpMarket {
        maint_leverage: I80F48,
        init_leverage: I80F48,
        liquidation_fee: I80F48,
        maker_fee: I80F48,
        taker_fee: I80F48,
        base_lot_size: i64,
        quote_lot_size: i64,
        /// Starting rate for liquidity mining
        rate: I80F48,
        /// v0: depth in bps for liquidity mining; v1: depth in contract size
        max_depth_bps: I80F48,
        /// target length in seconds of one period
        target_period_length: u64,
        /// amount MNGO rewarded per period
        mngo_per_period: u64,
        exp: u8,
        version: u8,
        /// Helps with integer overflow
        lm_size_shift: u8,
        /// define base decimals in case spot market has not yet been listed
        base_decimals: u8,
    },

    /// Change the params for perp market.
    ///
    /// Accounts expected by this instruction (3):
    /// 0. `[writable]` mango_group_ai - MangoGroup
    /// 1. `[writable]` perp_market_ai - PerpMarket
    /// 2. `[signer]` admin_ai - MangoGroup admin
    ChangePerpMarketParams2 {
        #[serde(serialize_with = "serialize_option_fixed_width")]
        maint_leverage: Option<I80F48>,

        #[serde(serialize_with = "serialize_option_fixed_width")]
        init_leverage: Option<I80F48>,

        #[serde(serialize_with = "serialize_option_fixed_width")]
        liquidation_fee: Option<I80F48>,

        #[serde(serialize_with = "serialize_option_fixed_width")]
        maker_fee: Option<I80F48>,

        #[serde(serialize_with = "serialize_option_fixed_width")]
        taker_fee: Option<I80F48>,

        /// Starting rate for liquidity mining
        #[serde(serialize_with = "serialize_option_fixed_width")]
        rate: Option<I80F48>,

        /// depth liquidity mining works for
        #[serde(serialize_with = "serialize_option_fixed_width")]
        max_depth_bps: Option<I80F48>,

        /// target length in seconds of one period
        #[serde(serialize_with = "serialize_option_fixed_width")]
        target_period_length: Option<u64>,

        /// amount MNGO rewarded per period
        #[serde(serialize_with = "serialize_option_fixed_width")]
        mngo_per_period: Option<u64>,

        #[serde(serialize_with = "serialize_option_fixed_width")]
        exp: Option<u8>,
        #[serde(serialize_with = "serialize_option_fixed_width")]
        version: Option<u8>,
        #[serde(serialize_with = "serialize_option_fixed_width")]
        lm_size_shift: Option<u8>,
    },

<<<<<<< HEAD
    /// Change the params for a spot market.
    ///
    /// Accounts expected by this instruction (4):
    /// 0. `[writable]` mango_group_ai - MangoGroup
    /// 1. `[]` spot_market_ai - Market
    /// 2. `[writable]` root_bank_ai - RootBank
    /// 3. `[signer]` admin_ai - MangoGroup admin
    ChangeSpotMarketParams {
        #[serde(serialize_with = "serialize_option_fixed_width")]
        maint_leverage: Option<I80F48>,

        #[serde(serialize_with = "serialize_option_fixed_width")]
        init_leverage: Option<I80F48>,

        #[serde(serialize_with = "serialize_option_fixed_width")]
        liquidation_fee: Option<I80F48>,

        #[serde(serialize_with = "serialize_option_fixed_width")]
        util0: Option<I80F48>,

        #[serde(serialize_with = "serialize_option_fixed_width")]
        rate0: Option<I80F48>,

        #[serde(serialize_with = "serialize_option_fixed_width")]
        util1: Option<I80F48>,

        #[serde(serialize_with = "serialize_option_fixed_width")]
        rate1: Option<I80F48>,

        #[serde(serialize_with = "serialize_option_fixed_width")]
        max_rate: Option<I80F48>,

        #[serde(serialize_with = "serialize_option_fixed_width")]
        version: Option<u8>,
    },
=======
    /// Change the params for perp market.
    ///
    /// Accounts expected by this instruction (2 + MAX_PAIRS):
    /// 0. `[]` mango_group_ai - MangoGroup
    /// 1. `[writable]` mango_account_ai - MangoAccount
    /// 2+ `[]` open_orders_ais - An array of MAX_PAIRS. Only OpenOrders of current market
    ///         index needs to be writable. Only OpenOrders in_margin_basket needs to be correct;
    ///         remaining open orders can just be Pubkey::default() (the zero key)
    UpdateMarginBasket,
>>>>>>> 0fcc986e
}

impl MangoInstruction {
    pub fn unpack(input: &[u8]) -> Option<Self> {
        let (&discrim, data) = array_refs![input, 4; ..;];
        let discrim = u32::from_le_bytes(discrim);
        Some(match discrim {
            0 => {
                let data = array_ref![data, 0, 64];
                let (
                    signer_nonce,
                    valid_interval,
                    quote_optimal_util,
                    quote_optimal_rate,
                    quote_max_rate,
                ) = array_refs![data, 8, 8, 16, 16, 16];

                MangoInstruction::InitMangoGroup {
                    signer_nonce: u64::from_le_bytes(*signer_nonce),
                    valid_interval: u64::from_le_bytes(*valid_interval),
                    quote_optimal_util: I80F48::from_le_bytes(*quote_optimal_util),
                    quote_optimal_rate: I80F48::from_le_bytes(*quote_optimal_rate),
                    quote_max_rate: I80F48::from_le_bytes(*quote_max_rate),
                }
            }
            1 => MangoInstruction::InitMangoAccount,
            2 => {
                let quantity = array_ref![data, 0, 8];
                MangoInstruction::Deposit { quantity: u64::from_le_bytes(*quantity) }
            }
            3 => {
                let data = array_ref![data, 0, 9];
                let (quantity, allow_borrow) = array_refs![data, 8, 1];

                let allow_borrow = match allow_borrow {
                    [0] => false,
                    [1] => true,
                    _ => return None,
                };
                MangoInstruction::Withdraw { quantity: u64::from_le_bytes(*quantity), allow_borrow }
            }
            4 => {
                let data = array_ref![data, 0, 96];
                let (
                    maint_leverage,
                    init_leverage,
                    liquidation_fee,
                    optimal_util,
                    optimal_rate,
                    max_rate,
                ) = array_refs![data, 16, 16, 16, 16, 16, 16];
                MangoInstruction::AddSpotMarket {
                    maint_leverage: I80F48::from_le_bytes(*maint_leverage),
                    init_leverage: I80F48::from_le_bytes(*init_leverage),
                    liquidation_fee: I80F48::from_le_bytes(*liquidation_fee),
                    optimal_util: I80F48::from_le_bytes(*optimal_util),
                    optimal_rate: I80F48::from_le_bytes(*optimal_rate),
                    max_rate: I80F48::from_le_bytes(*max_rate),
                }
            }
            5 => {
                let market_index = array_ref![data, 0, 8];
                MangoInstruction::AddToBasket { market_index: usize::from_le_bytes(*market_index) }
            }
            6 => {
                let quantity = array_ref![data, 0, 8];
                MangoInstruction::Borrow { quantity: u64::from_le_bytes(*quantity) }
            }
            7 => MangoInstruction::CachePrices,
            8 => MangoInstruction::CacheRootBanks,
            9 => {
                let data_arr = array_ref![data, 0, 46];
                let order = unpack_dex_new_order_v3(data_arr)?;
                MangoInstruction::PlaceSpotOrder { order }
            }
            10 => MangoInstruction::AddOracle,
            11 => {
                let exp = if data.len() > 144 { data[144] } else { 2 };
                let data_arr = array_ref![data, 0, 144];
                let (
                    maint_leverage,
                    init_leverage,
                    liquidation_fee,
                    maker_fee,
                    taker_fee,
                    base_lot_size,
                    quote_lot_size,
                    rate,
                    max_depth_bps,
                    target_period_length,
                    mngo_per_period,
                ) = array_refs![data_arr, 16, 16, 16, 16, 16, 8, 8, 16, 16, 8, 8];
                MangoInstruction::AddPerpMarket {
                    maint_leverage: I80F48::from_le_bytes(*maint_leverage),
                    init_leverage: I80F48::from_le_bytes(*init_leverage),
                    liquidation_fee: I80F48::from_le_bytes(*liquidation_fee),
                    maker_fee: I80F48::from_le_bytes(*maker_fee),
                    taker_fee: I80F48::from_le_bytes(*taker_fee),
                    base_lot_size: i64::from_le_bytes(*base_lot_size),
                    quote_lot_size: i64::from_le_bytes(*quote_lot_size),
                    rate: I80F48::from_le_bytes(*rate),
                    max_depth_bps: I80F48::from_le_bytes(*max_depth_bps),
                    target_period_length: u64::from_le_bytes(*target_period_length),
                    mngo_per_period: u64::from_le_bytes(*mngo_per_period),
                    exp,
                }
            }
            12 => {
                let reduce_only = if data.len() > 26 { data[26] != 0 } else { false };
                let data_arr = array_ref![data, 0, 26];
                let (price, quantity, client_order_id, side, order_type) =
                    array_refs![data_arr, 8, 8, 8, 1, 1];
                MangoInstruction::PlacePerpOrder {
                    price: i64::from_le_bytes(*price),
                    quantity: i64::from_le_bytes(*quantity),
                    client_order_id: u64::from_le_bytes(*client_order_id),
                    side: Side::try_from_primitive(side[0]).ok()?,
                    order_type: OrderType::try_from_primitive(order_type[0]).ok()?,
                    reduce_only,
                }
            }
            13 => {
                let data_arr = array_ref![data, 0, 9];
                let (client_order_id, invalid_id_ok) = array_refs![data_arr, 8, 1];

                MangoInstruction::CancelPerpOrderByClientId {
                    client_order_id: u64::from_le_bytes(*client_order_id),
                    invalid_id_ok: invalid_id_ok[0] != 0,
                }
            }
            14 => {
                let data_arr = array_ref![data, 0, 17];
                let (order_id, invalid_id_ok) = array_refs![data_arr, 16, 1];
                MangoInstruction::CancelPerpOrder {
                    order_id: i128::from_le_bytes(*order_id),
                    invalid_id_ok: invalid_id_ok[0] != 0,
                }
            }
            15 => {
                let data_arr = array_ref![data, 0, 8];
                MangoInstruction::ConsumeEvents { limit: usize::from_le_bytes(*data_arr) }
            }
            16 => MangoInstruction::CachePerpMarkets,
            17 => MangoInstruction::UpdateFunding,
            18 => {
                let data_arr = array_ref![data, 0, 16];
                MangoInstruction::SetOracle { price: I80F48::from_le_bytes(*data_arr) }
            }
            19 => MangoInstruction::SettleFunds,
            20 => {
                let data_array = array_ref![data, 0, 20];
                let fields = array_refs![data_array, 4, 16];
                let side = match u32::from_le_bytes(*fields.0) {
                    0 => serum_dex::matching::Side::Bid,
                    1 => serum_dex::matching::Side::Ask,
                    _ => return None,
                };
                let order_id = u128::from_le_bytes(*fields.1);
                let order = serum_dex::instruction::CancelOrderInstructionV2 { side, order_id };
                MangoInstruction::CancelSpotOrder { order }
            }
            21 => MangoInstruction::UpdateRootBank,

            22 => {
                let data_arr = array_ref![data, 0, 8];

                MangoInstruction::SettlePnl { market_index: usize::from_le_bytes(*data_arr) }
            }
            23 => {
                let data = array_ref![data, 0, 16];
                let (token_index, quantity) = array_refs![data, 8, 8];

                MangoInstruction::SettleBorrow {
                    token_index: usize::from_le_bytes(*token_index),
                    quantity: u64::from_le_bytes(*quantity),
                }
            }
            24 => {
                let data_arr = array_ref![data, 0, 1];

                MangoInstruction::ForceCancelSpotOrders { limit: u8::from_le_bytes(*data_arr) }
            }
            25 => {
                let data_arr = array_ref![data, 0, 1];

                MangoInstruction::ForceCancelPerpOrders { limit: u8::from_le_bytes(*data_arr) }
            }
            26 => {
                let data_arr = array_ref![data, 0, 16];

                MangoInstruction::LiquidateTokenAndToken {
                    max_liab_transfer: I80F48::from_le_bytes(*data_arr),
                }
            }
            27 => {
                let data = array_ref![data, 0, 34];
                let (asset_type, asset_index, liab_type, liab_index, max_liab_transfer) =
                    array_refs![data, 1, 8, 1, 8, 16];

                MangoInstruction::LiquidateTokenAndPerp {
                    asset_type: AssetType::try_from(u8::from_le_bytes(*asset_type)).unwrap(),
                    asset_index: usize::from_le_bytes(*asset_index),
                    liab_type: AssetType::try_from(u8::from_le_bytes(*liab_type)).unwrap(),
                    liab_index: usize::from_le_bytes(*liab_index),
                    max_liab_transfer: I80F48::from_le_bytes(*max_liab_transfer),
                }
            }
            28 => {
                let data_arr = array_ref![data, 0, 8];

                MangoInstruction::LiquidatePerpMarket {
                    base_transfer_request: i64::from_le_bytes(*data_arr),
                }
            }
            29 => MangoInstruction::SettleFees,
            30 => {
                let data = array_ref![data, 0, 24];
                let (liab_index, max_liab_transfer) = array_refs![data, 8, 16];

                MangoInstruction::ResolvePerpBankruptcy {
                    liab_index: usize::from_le_bytes(*liab_index),
                    max_liab_transfer: I80F48::from_le_bytes(*max_liab_transfer),
                }
            }
            31 => {
                let data_arr = array_ref![data, 0, 16];

                MangoInstruction::ResolveTokenBankruptcy {
                    max_liab_transfer: I80F48::from_le_bytes(*data_arr),
                }
            }
            32 => MangoInstruction::InitSpotOpenOrders,
            33 => MangoInstruction::RedeemMngo,
            34 => {
                let info = array_ref![data, 0, INFO_LEN];
                MangoInstruction::AddMangoAccountInfo { info: *info }
            }
            35 => {
                let quantity = array_ref![data, 0, 8];
                MangoInstruction::DepositMsrm { quantity: u64::from_le_bytes(*quantity) }
            }
            36 => {
                let quantity = array_ref![data, 0, 8];
                MangoInstruction::WithdrawMsrm { quantity: u64::from_le_bytes(*quantity) }
            }

            37 => {
                let exp =
                    if data.len() > 137 { unpack_u8_opt(&[data[137], data[138]]) } else { None };
                let data_arr = array_ref![data, 0, 137];
                let (
                    maint_leverage,
                    init_leverage,
                    liquidation_fee,
                    maker_fee,
                    taker_fee,
                    rate,
                    max_depth_bps,
                    target_period_length,
                    mngo_per_period,
                ) = array_refs![data_arr, 17, 17, 17, 17, 17, 17, 17, 9, 9];

                MangoInstruction::ChangePerpMarketParams {
                    maint_leverage: unpack_i80f48_opt(maint_leverage),
                    init_leverage: unpack_i80f48_opt(init_leverage),
                    liquidation_fee: unpack_i80f48_opt(liquidation_fee),
                    maker_fee: unpack_i80f48_opt(maker_fee),
                    taker_fee: unpack_i80f48_opt(taker_fee),
                    rate: unpack_i80f48_opt(rate),
                    max_depth_bps: unpack_i80f48_opt(max_depth_bps),
                    target_period_length: unpack_u64_opt(target_period_length),
                    mngo_per_period: unpack_u64_opt(mngo_per_period),
                    exp,
                }
            }

            38 => MangoInstruction::SetGroupAdmin,

            39 => {
                let data_arr = array_ref![data, 0, 1];
                MangoInstruction::CancelAllPerpOrders { limit: u8::from_le_bytes(*data_arr) }
            }

            40 => MangoInstruction::ForceSettleQuotePositions,
            41 => {
                let data_arr = array_ref![data, 0, 46];
                let order = unpack_dex_new_order_v3(data_arr)?;
                MangoInstruction::PlaceSpotOrder2 { order }
            }

            42 => MangoInstruction::InitAdvancedOrders,

            43 => {
                let data_arr = array_ref![data, 0, 44];
                let (
                    order_type,
                    side,
                    trigger_condition,
                    reduce_only,
                    client_order_id,
                    price,
                    quantity,
                    trigger_price,
                ) = array_refs![data_arr, 1, 1, 1, 1, 8, 8, 8, 16];
                MangoInstruction::AddPerpTriggerOrder {
                    order_type: OrderType::try_from_primitive(order_type[0]).ok()?,
                    side: Side::try_from_primitive(side[0]).ok()?,
                    trigger_condition: TriggerCondition::try_from(u8::from_le_bytes(
                        *trigger_condition,
                    ))
                    .unwrap(),
                    reduce_only: reduce_only[0] != 0,
                    client_order_id: u64::from_le_bytes(*client_order_id),
                    price: i64::from_le_bytes(*price),
                    quantity: i64::from_le_bytes(*quantity),
                    trigger_price: I80F48::from_le_bytes(*trigger_price),
                }
            }

            44 => {
                let order_index = array_ref![data, 0, 1][0];
                MangoInstruction::RemoveAdvancedOrder { order_index }
            }
            45 => {
                let order_index = array_ref![data, 0, 1][0];
                MangoInstruction::ExecutePerpTriggerOrder { order_index }
            }
            46 => {
                let data_arr = array_ref![data, 0, 148];
                let (
                    maint_leverage,
                    init_leverage,
                    liquidation_fee,
                    maker_fee,
                    taker_fee,
                    base_lot_size,
                    quote_lot_size,
                    rate,
                    max_depth_bps,
                    target_period_length,
                    mngo_per_period,
                    exp,
                    version,
                    lm_size_shift,
                    base_decimals,
                ) = array_refs![data_arr, 16, 16, 16, 16, 16, 8, 8, 16, 16, 8, 8, 1, 1, 1, 1];
                MangoInstruction::CreatePerpMarket {
                    maint_leverage: I80F48::from_le_bytes(*maint_leverage),
                    init_leverage: I80F48::from_le_bytes(*init_leverage),
                    liquidation_fee: I80F48::from_le_bytes(*liquidation_fee),
                    maker_fee: I80F48::from_le_bytes(*maker_fee),
                    taker_fee: I80F48::from_le_bytes(*taker_fee),
                    base_lot_size: i64::from_le_bytes(*base_lot_size),
                    quote_lot_size: i64::from_le_bytes(*quote_lot_size),
                    rate: I80F48::from_le_bytes(*rate),
                    max_depth_bps: I80F48::from_le_bytes(*max_depth_bps),
                    target_period_length: u64::from_le_bytes(*target_period_length),
                    mngo_per_period: u64::from_le_bytes(*mngo_per_period),
                    exp: exp[0],
                    version: version[0],
                    lm_size_shift: lm_size_shift[0],
                    base_decimals: base_decimals[0],
                }
            }
            47 => {
                let data_arr = array_ref![data, 0, 143];
                let (
                    maint_leverage,
                    init_leverage,
                    liquidation_fee,
                    maker_fee,
                    taker_fee,
                    rate,
                    max_depth_bps,
                    target_period_length,
                    mngo_per_period,
                    exp,
                    version,
                    lm_size_shift,
                ) = array_refs![data_arr, 17, 17, 17, 17, 17, 17, 17, 9, 9, 2, 2, 2];

                MangoInstruction::ChangePerpMarketParams2 {
                    maint_leverage: unpack_i80f48_opt(maint_leverage),
                    init_leverage: unpack_i80f48_opt(init_leverage),
                    liquidation_fee: unpack_i80f48_opt(liquidation_fee),
                    maker_fee: unpack_i80f48_opt(maker_fee),
                    taker_fee: unpack_i80f48_opt(taker_fee),
                    rate: unpack_i80f48_opt(rate),
                    max_depth_bps: unpack_i80f48_opt(max_depth_bps),
                    target_period_length: unpack_u64_opt(target_period_length),
                    mngo_per_period: unpack_u64_opt(mngo_per_period),
                    exp: unpack_u8_opt(exp),
                    version: unpack_u8_opt(version),
                    lm_size_shift: unpack_u8_opt(lm_size_shift),
                }
            }
<<<<<<< HEAD
            48 => {
                let data_arr = array_ref![data, 0, 138];
                let (
                    maint_leverage,
                    init_leverage,
                    liquidation_fee,
                    util0,
                    rate0,
                    util1,
                    rate1,
                    max_rate,
                    version,
                ) = array_refs![data_arr, 17, 17, 17, 17, 17, 17, 17, 17, 2];

                MangoInstruction::ChangeSpotMarketParams {
                    maint_leverage: unpack_i80f48_opt(maint_leverage),
                    init_leverage: unpack_i80f48_opt(init_leverage),
                    liquidation_fee: unpack_i80f48_opt(liquidation_fee),
                    util0: unpack_i80f48_opt(util0),
                    rate0: unpack_i80f48_opt(rate0),
                    util1: unpack_i80f48_opt(util1),
                    rate1: unpack_i80f48_opt(rate1),
                    max_rate: unpack_i80f48_opt(max_rate),
                    version: unpack_u8_opt(version),
                }
            }
=======
            48 => MangoInstruction::UpdateMarginBasket,
>>>>>>> 0fcc986e
            _ => {
                return None;
            }
        })
    }
    pub fn pack(&self) -> Vec<u8> {
        bincode::serialize(self).unwrap()
    }
}

fn unpack_u8_opt(data: &[u8; 2]) -> Option<u8> {
    if data[0] == 0 {
        None
    } else {
        Some(data[1])
    }
}

fn unpack_i80f48_opt(data: &[u8; 17]) -> Option<I80F48> {
    let (opt, val) = array_refs![data, 1, 16];
    if opt[0] == 0 {
        None
    } else {
        Some(I80F48::from_le_bytes(*val))
    }
}
fn unpack_u64_opt(data: &[u8; 9]) -> Option<u64> {
    let (opt, val) = array_refs![data, 1, 8];
    if opt[0] == 0 {
        None
    } else {
        Some(u64::from_le_bytes(*val))
    }
}

fn unpack_dex_new_order_v3(
    data: &[u8; 46],
) -> Option<serum_dex::instruction::NewOrderInstructionV3> {
    let (
        &side_arr,
        &price_arr,
        &max_coin_qty_arr,
        &max_native_pc_qty_arr,
        &self_trade_behavior_arr,
        &otype_arr,
        &client_order_id_bytes,
        &limit_arr,
    ) = array_refs![data, 4, 8, 8, 8, 4, 4, 8, 2];

    let side = serum_dex::matching::Side::try_from_primitive(
        u32::from_le_bytes(side_arr).try_into().ok()?,
    )
    .ok()?;
    let limit_price = NonZeroU64::new(u64::from_le_bytes(price_arr))?;
    let max_coin_qty = NonZeroU64::new(u64::from_le_bytes(max_coin_qty_arr))?;
    let max_native_pc_qty_including_fees =
        NonZeroU64::new(u64::from_le_bytes(max_native_pc_qty_arr))?;
    let self_trade_behavior = serum_dex::instruction::SelfTradeBehavior::try_from_primitive(
        u32::from_le_bytes(self_trade_behavior_arr).try_into().ok()?,
    )
    .ok()?;
    let order_type = serum_dex::matching::OrderType::try_from_primitive(
        u32::from_le_bytes(otype_arr).try_into().ok()?,
    )
    .ok()?;
    let client_order_id = u64::from_le_bytes(client_order_id_bytes);
    let limit = u16::from_le_bytes(limit_arr);

    Some(serum_dex::instruction::NewOrderInstructionV3 {
        side,
        limit_price,
        max_coin_qty,
        max_native_pc_qty_including_fees,
        self_trade_behavior,
        order_type,
        client_order_id,
        limit,
    })
}

pub fn init_mango_group(
    program_id: &Pubkey,
    mango_group_pk: &Pubkey,
    signer_pk: &Pubkey,
    admin_pk: &Pubkey,
    quote_mint_pk: &Pubkey,
    quote_vault_pk: &Pubkey,
    quote_node_bank_pk: &Pubkey,
    quote_root_bank_pk: &Pubkey,
    insurance_vault_pk: &Pubkey,
    msrm_vault_pk: &Pubkey, // send in Pubkey:default() if not using this feature
    fees_vault_pk: &Pubkey,
    mango_cache_ai: &Pubkey,
    dex_program_pk: &Pubkey,

    signer_nonce: u64,
    valid_interval: u64,
    quote_optimal_util: I80F48,
    quote_optimal_rate: I80F48,
    quote_max_rate: I80F48,
) -> Result<Instruction, ProgramError> {
    let accounts = vec![
        AccountMeta::new(*mango_group_pk, false),
        AccountMeta::new_readonly(*signer_pk, false),
        AccountMeta::new_readonly(*admin_pk, true),
        AccountMeta::new_readonly(*quote_mint_pk, false),
        AccountMeta::new_readonly(*quote_vault_pk, false),
        AccountMeta::new(*quote_node_bank_pk, false),
        AccountMeta::new(*quote_root_bank_pk, false),
        AccountMeta::new_readonly(*insurance_vault_pk, false),
        AccountMeta::new_readonly(*msrm_vault_pk, false),
        AccountMeta::new_readonly(*fees_vault_pk, false),
        AccountMeta::new(*mango_cache_ai, false),
        AccountMeta::new_readonly(*dex_program_pk, false),
    ];

    let instr = MangoInstruction::InitMangoGroup {
        signer_nonce,
        valid_interval,
        quote_optimal_util,
        quote_optimal_rate,
        quote_max_rate,
    };

    let data = instr.pack();
    Ok(Instruction { program_id: *program_id, accounts, data })
}

pub fn init_mango_account(
    program_id: &Pubkey,
    mango_group_pk: &Pubkey,
    mango_account_pk: &Pubkey,
    owner_pk: &Pubkey,
) -> Result<Instruction, ProgramError> {
    let accounts = vec![
        AccountMeta::new_readonly(*mango_group_pk, false),
        AccountMeta::new(*mango_account_pk, false),
        AccountMeta::new_readonly(*owner_pk, true),
        AccountMeta::new_readonly(solana_program::sysvar::rent::ID, false),
    ];

    let instr = MangoInstruction::InitMangoAccount;
    let data = instr.pack();
    Ok(Instruction { program_id: *program_id, accounts, data })
}

pub fn deposit(
    program_id: &Pubkey,
    mango_group_pk: &Pubkey,
    mango_account_pk: &Pubkey,
    owner_pk: &Pubkey,
    mango_cache_pk: &Pubkey,
    root_bank_pk: &Pubkey,
    node_bank_pk: &Pubkey,
    vault_pk: &Pubkey,
    owner_token_account_pk: &Pubkey,

    quantity: u64,
) -> Result<Instruction, ProgramError> {
    let accounts = vec![
        AccountMeta::new_readonly(*mango_group_pk, false),
        AccountMeta::new(*mango_account_pk, false),
        AccountMeta::new_readonly(*owner_pk, true),
        AccountMeta::new_readonly(*mango_cache_pk, false),
        AccountMeta::new_readonly(*root_bank_pk, false),
        AccountMeta::new(*node_bank_pk, false),
        AccountMeta::new(*vault_pk, false),
        AccountMeta::new_readonly(spl_token::ID, false),
        AccountMeta::new(*owner_token_account_pk, false),
    ];

    let instr = MangoInstruction::Deposit { quantity };
    let data = instr.pack();
    Ok(Instruction { program_id: *program_id, accounts, data })
}

pub fn add_spot_market(
    program_id: &Pubkey,
    mango_group_pk: &Pubkey,
    oracle_pk: &Pubkey,
    spot_market_pk: &Pubkey,
    dex_program_pk: &Pubkey,
    token_mint_pk: &Pubkey,
    node_bank_pk: &Pubkey,
    vault_pk: &Pubkey,
    root_bank_pk: &Pubkey,
    admin_pk: &Pubkey,

    maint_leverage: I80F48,
    init_leverage: I80F48,
    liquidation_fee: I80F48,
    optimal_util: I80F48,
    optimal_rate: I80F48,
    max_rate: I80F48,
) -> Result<Instruction, ProgramError> {
    let accounts = vec![
        AccountMeta::new(*mango_group_pk, false),
        AccountMeta::new_readonly(*oracle_pk, false),
        AccountMeta::new_readonly(*spot_market_pk, false),
        AccountMeta::new_readonly(*dex_program_pk, false),
        AccountMeta::new_readonly(*token_mint_pk, false),
        AccountMeta::new(*node_bank_pk, false),
        AccountMeta::new_readonly(*vault_pk, false),
        AccountMeta::new(*root_bank_pk, false),
        AccountMeta::new_readonly(*admin_pk, true),
    ];

    let instr = MangoInstruction::AddSpotMarket {
        maint_leverage,
        init_leverage,
        liquidation_fee,
        optimal_util,
        optimal_rate,
        max_rate,
    };
    let data = instr.pack();
    Ok(Instruction { program_id: *program_id, accounts, data })
}

pub fn add_perp_market(
    program_id: &Pubkey,
    mango_group_pk: &Pubkey,
    oracle_pk: &Pubkey,
    perp_market_pk: &Pubkey,
    event_queue_pk: &Pubkey,
    bids_pk: &Pubkey,
    asks_pk: &Pubkey,
    mngo_vault_pk: &Pubkey,
    admin_pk: &Pubkey,

    maint_leverage: I80F48,
    init_leverage: I80F48,
    liquidation_fee: I80F48,
    maker_fee: I80F48,
    taker_fee: I80F48,
    base_lot_size: i64,
    quote_lot_size: i64,
    rate: I80F48,
    max_depth_bps: I80F48,
    target_period_length: u64,
    mngo_per_period: u64,
) -> Result<Instruction, ProgramError> {
    let accounts = vec![
        AccountMeta::new(*mango_group_pk, false),
        AccountMeta::new(*oracle_pk, false),
        AccountMeta::new(*perp_market_pk, false),
        AccountMeta::new(*event_queue_pk, false),
        AccountMeta::new(*bids_pk, false),
        AccountMeta::new(*asks_pk, false),
        AccountMeta::new_readonly(*mngo_vault_pk, false),
        AccountMeta::new_readonly(*admin_pk, true),
    ];

    let instr = MangoInstruction::AddPerpMarket {
        maint_leverage,
        init_leverage,
        liquidation_fee,
        maker_fee,
        taker_fee,
        base_lot_size,
        quote_lot_size,
        rate,
        max_depth_bps,
        target_period_length,
        mngo_per_period,
        exp: 2, // TODO add this to function signature
    };
    let data = instr.pack();
    Ok(Instruction { program_id: *program_id, accounts, data })
}

pub fn place_perp_order(
    program_id: &Pubkey,
    mango_group_pk: &Pubkey,
    mango_account_pk: &Pubkey,
    owner_pk: &Pubkey,
    mango_cache_pk: &Pubkey,
    perp_market_pk: &Pubkey,
    bids_pk: &Pubkey,
    asks_pk: &Pubkey,
    event_queue_pk: &Pubkey,
    open_orders_pks: &[Pubkey; MAX_PAIRS],
    side: Side,
    price: i64,
    quantity: i64,
    client_order_id: u64,
    order_type: OrderType,
    reduce_only: bool,
) -> Result<Instruction, ProgramError> {
    let mut accounts = vec![
        AccountMeta::new_readonly(*mango_group_pk, false),
        AccountMeta::new(*mango_account_pk, false),
        AccountMeta::new_readonly(*owner_pk, true),
        AccountMeta::new_readonly(*mango_cache_pk, false),
        AccountMeta::new(*perp_market_pk, false),
        AccountMeta::new(*bids_pk, false),
        AccountMeta::new(*asks_pk, false),
        AccountMeta::new(*event_queue_pk, false),
    ];
    accounts.extend(open_orders_pks.iter().map(|pk| AccountMeta::new_readonly(*pk, false)));

    let instr = MangoInstruction::PlacePerpOrder {
        side,
        price,
        quantity,
        client_order_id,
        order_type,
        reduce_only,
    };
    let data = instr.pack();

    Ok(Instruction { program_id: *program_id, accounts, data })
}

pub fn cancel_perp_order_by_client_id(
    program_id: &Pubkey,
    mango_group_pk: &Pubkey,   // read
    mango_account_pk: &Pubkey, // write
    owner_pk: &Pubkey,         // read, signer
    perp_market_pk: &Pubkey,   // write
    bids_pk: &Pubkey,          // write
    asks_pk: &Pubkey,          // write
    client_order_id: u64,
    invalid_id_ok: bool,
) -> Result<Instruction, ProgramError> {
    let accounts = vec![
        AccountMeta::new_readonly(*mango_group_pk, false),
        AccountMeta::new(*mango_account_pk, false),
        AccountMeta::new_readonly(*owner_pk, true),
        AccountMeta::new(*perp_market_pk, false),
        AccountMeta::new(*bids_pk, false),
        AccountMeta::new(*asks_pk, false),
    ];
    let instr = MangoInstruction::CancelPerpOrderByClientId { client_order_id, invalid_id_ok };
    let data = instr.pack();
    Ok(Instruction { program_id: *program_id, accounts, data })
}

pub fn cancel_perp_order(
    program_id: &Pubkey,
    mango_group_pk: &Pubkey,   // read
    mango_account_pk: &Pubkey, // write
    owner_pk: &Pubkey,         // read, signer
    perp_market_pk: &Pubkey,   // write
    bids_pk: &Pubkey,          // write
    asks_pk: &Pubkey,          // write
    order_id: i128,
    invalid_id_ok: bool,
) -> Result<Instruction, ProgramError> {
    let accounts = vec![
        AccountMeta::new_readonly(*mango_group_pk, false),
        AccountMeta::new(*mango_account_pk, false),
        AccountMeta::new_readonly(*owner_pk, true),
        AccountMeta::new(*perp_market_pk, false),
        AccountMeta::new(*bids_pk, false),
        AccountMeta::new(*asks_pk, false),
    ];
    let instr = MangoInstruction::CancelPerpOrder { order_id, invalid_id_ok };
    let data = instr.pack();
    Ok(Instruction { program_id: *program_id, accounts, data })
}

pub fn cancel_all_perp_orders(
    program_id: &Pubkey,
    mango_group_pk: &Pubkey,   // read
    mango_account_pk: &Pubkey, // write
    owner_pk: &Pubkey,         // read, signer
    perp_market_pk: &Pubkey,   // write
    bids_pk: &Pubkey,          // write
    asks_pk: &Pubkey,          // write
    limit: u8,
) -> Result<Instruction, ProgramError> {
    let accounts = vec![
        AccountMeta::new_readonly(*mango_group_pk, false),
        AccountMeta::new(*mango_account_pk, false),
        AccountMeta::new_readonly(*owner_pk, true),
        AccountMeta::new(*perp_market_pk, false),
        AccountMeta::new(*bids_pk, false),
        AccountMeta::new(*asks_pk, false),
    ];
    let instr = MangoInstruction::CancelAllPerpOrders { limit };
    let data = instr.pack();
    Ok(Instruction { program_id: *program_id, accounts, data })
}

pub fn force_cancel_perp_orders(
    program_id: &Pubkey,
    mango_group_pk: &Pubkey,         // read
    mango_cache_pk: &Pubkey,         // read
    perp_market_pk: &Pubkey,         // read
    bids_pk: &Pubkey,                // write
    asks_pk: &Pubkey,                // write
    liqee_mango_account_pk: &Pubkey, // write
    open_orders_pks: &[Pubkey],      // read
    limit: u8,
) -> Result<Instruction, ProgramError> {
    let mut accounts = vec![
        AccountMeta::new_readonly(*mango_group_pk, false),
        AccountMeta::new_readonly(*mango_cache_pk, false),
        AccountMeta::new_readonly(*perp_market_pk, false),
        AccountMeta::new(*bids_pk, false),
        AccountMeta::new(*asks_pk, false),
        AccountMeta::new(*liqee_mango_account_pk, false),
    ];
    accounts.extend(open_orders_pks.iter().map(|pk| AccountMeta::new_readonly(*pk, false)));
    let instr = MangoInstruction::ForceCancelPerpOrders { limit };
    let data = instr.pack();
    Ok(Instruction { program_id: *program_id, accounts, data })
}

pub fn init_advanced_orders(
    program_id: &Pubkey,
    mango_group_pk: &Pubkey,     // read
    mango_account_pk: &Pubkey,   // write
    owner_pk: &Pubkey,           // write & signer
    advanced_orders_pk: &Pubkey, // write
    system_prog_pk: &Pubkey,     // read
) -> Result<Instruction, ProgramError> {
    let accounts = vec![
        AccountMeta::new_readonly(*mango_group_pk, false),
        AccountMeta::new(*mango_account_pk, false),
        AccountMeta::new(*owner_pk, true),
        AccountMeta::new(*advanced_orders_pk, false),
        AccountMeta::new_readonly(*system_prog_pk, false),
    ];
    let instr = MangoInstruction::InitAdvancedOrders {};
    let data = instr.pack();
    Ok(Instruction { program_id: *program_id, accounts, data })
}

pub fn add_perp_trigger_order(
    program_id: &Pubkey,
    mango_group_pk: &Pubkey,     // read
    mango_account_pk: &Pubkey,   // read
    owner_pk: &Pubkey,           // write & signer
    advanced_orders_pk: &Pubkey, // write
    mango_cache_pk: &Pubkey,     // read
    perp_market_pk: &Pubkey,     // read
    system_prog_pk: &Pubkey,     // read
    order_type: OrderType,
    side: Side,
    trigger_condition: TriggerCondition,
    reduce_only: bool,
    client_order_id: u64,
    price: i64,
    quantity: i64,
    trigger_price: I80F48,
) -> Result<Instruction, ProgramError> {
    let accounts = vec![
        AccountMeta::new_readonly(*mango_group_pk, false),
        AccountMeta::new_readonly(*mango_account_pk, false),
        AccountMeta::new(*owner_pk, true),
        AccountMeta::new(*advanced_orders_pk, false),
        AccountMeta::new_readonly(*mango_cache_pk, false),
        AccountMeta::new_readonly(*perp_market_pk, false),
        AccountMeta::new_readonly(*system_prog_pk, false),
    ];
    let instr = MangoInstruction::AddPerpTriggerOrder {
        order_type,
        side,
        trigger_condition,
        reduce_only,
        client_order_id,
        price,
        quantity,
        trigger_price,
    };
    let data = instr.pack();
    Ok(Instruction { program_id: *program_id, accounts, data })
}

pub fn remove_advanced_order(
    program_id: &Pubkey,
    mango_group_pk: &Pubkey,     // read
    mango_account_pk: &Pubkey,   // read
    owner_pk: &Pubkey,           // write & signer
    advanced_orders_pk: &Pubkey, // write
    system_prog_pk: &Pubkey,     // read
    order_index: u8,
) -> Result<Instruction, ProgramError> {
    let accounts = vec![
        AccountMeta::new_readonly(*mango_group_pk, false),
        AccountMeta::new_readonly(*mango_account_pk, false),
        AccountMeta::new(*owner_pk, true),
        AccountMeta::new(*advanced_orders_pk, false),
        AccountMeta::new_readonly(*system_prog_pk, false),
    ];
    let instr = MangoInstruction::RemoveAdvancedOrder { order_index };
    let data = instr.pack();
    Ok(Instruction { program_id: *program_id, accounts, data })
}

pub fn execute_perp_trigger_order(
    program_id: &Pubkey,
    mango_group_pk: &Pubkey,     // read
    mango_account_pk: &Pubkey,   // write
    advanced_orders_pk: &Pubkey, // write
    agent_pk: &Pubkey,           // write & signer
    mango_cache_pk: &Pubkey,     // read
    perp_market_pk: &Pubkey,     // write
    bids_pk: &Pubkey,            // write
    asks_pk: &Pubkey,            // write
    event_queue_pk: &Pubkey,     // write
    order_index: u8,
) -> Result<Instruction, ProgramError> {
    let accounts = vec![
        AccountMeta::new_readonly(*mango_group_pk, false),
        AccountMeta::new(*mango_account_pk, false),
        AccountMeta::new(*advanced_orders_pk, false),
        AccountMeta::new(*agent_pk, true),
        AccountMeta::new_readonly(*mango_cache_pk, false),
        AccountMeta::new(*perp_market_pk, false),
        AccountMeta::new(*bids_pk, false),
        AccountMeta::new(*asks_pk, false),
        AccountMeta::new(*event_queue_pk, false),
    ];
    let instr = MangoInstruction::ExecutePerpTriggerOrder { order_index };
    let data = instr.pack();
    Ok(Instruction { program_id: *program_id, accounts, data })
}

pub fn consume_events(
    program_id: &Pubkey,
    mango_group_pk: &Pubkey,      // read
    mango_cache_pk: &Pubkey,      // read
    perp_market_pk: &Pubkey,      // read
    event_queue_pk: &Pubkey,      // write
    mango_acc_pks: &mut [Pubkey], // write
    limit: usize,
) -> Result<Instruction, ProgramError> {
    let fixed_accounts = vec![
        AccountMeta::new_readonly(*mango_group_pk, false),
        AccountMeta::new_readonly(*mango_cache_pk, false),
        AccountMeta::new(*perp_market_pk, false),
        AccountMeta::new(*event_queue_pk, false),
    ];
    mango_acc_pks.sort();
    let mango_accounts = mango_acc_pks.into_iter().map(|pk| AccountMeta::new(*pk, false));
    let accounts = fixed_accounts.into_iter().chain(mango_accounts).collect();
    let instr = MangoInstruction::ConsumeEvents { limit };
    let data = instr.pack();
    Ok(Instruction { program_id: *program_id, accounts, data })
}

pub fn settle_pnl(
    program_id: &Pubkey,
    mango_group_pk: &Pubkey,     // read
    mango_account_a_pk: &Pubkey, // write
    mango_account_b_pk: &Pubkey, // write
    mango_cache_pk: &Pubkey,     // read
    root_bank_pk: &Pubkey,       // read
    node_bank_pk: &Pubkey,       // write
    market_index: usize,
) -> Result<Instruction, ProgramError> {
    let accounts = vec![
        AccountMeta::new_readonly(*mango_group_pk, false),
        AccountMeta::new(*mango_account_a_pk, false),
        AccountMeta::new(*mango_account_b_pk, false),
        AccountMeta::new_readonly(*mango_cache_pk, false),
        AccountMeta::new_readonly(*root_bank_pk, false),
        AccountMeta::new(*node_bank_pk, false),
    ];
    let instr = MangoInstruction::SettlePnl { market_index };
    let data = instr.pack();
    Ok(Instruction { program_id: *program_id, accounts, data })
}

pub fn update_funding(
    program_id: &Pubkey,
    mango_group_pk: &Pubkey, // read
    mango_cache_pk: &Pubkey, // write
    perp_market_pk: &Pubkey, // write
    bids_pk: &Pubkey,        // read
    asks_pk: &Pubkey,        // read
) -> Result<Instruction, ProgramError> {
    let accounts = vec![
        AccountMeta::new_readonly(*mango_group_pk, false),
        AccountMeta::new(*mango_cache_pk, false),
        AccountMeta::new(*perp_market_pk, false),
        AccountMeta::new_readonly(*bids_pk, false),
        AccountMeta::new_readonly(*asks_pk, false),
    ];
    let instr = MangoInstruction::UpdateFunding {};
    let data = instr.pack();
    Ok(Instruction { program_id: *program_id, accounts, data })
}

pub fn withdraw(
    program_id: &Pubkey,
    mango_group_pk: &Pubkey,
    mango_account_pk: &Pubkey,
    owner_pk: &Pubkey,
    mango_cache_pk: &Pubkey,
    root_bank_pk: &Pubkey,
    node_bank_pk: &Pubkey,
    vault_pk: &Pubkey,
    token_account_pk: &Pubkey,
    signer_pk: &Pubkey,
    open_orders_pks: &[Pubkey],

    quantity: u64,
    allow_borrow: bool,
) -> Result<Instruction, ProgramError> {
    let mut accounts = vec![
        AccountMeta::new(*mango_group_pk, false),
        AccountMeta::new(*mango_account_pk, false),
        AccountMeta::new_readonly(*owner_pk, true),
        AccountMeta::new_readonly(*mango_cache_pk, false),
        AccountMeta::new_readonly(*root_bank_pk, false),
        AccountMeta::new(*node_bank_pk, false),
        AccountMeta::new(*vault_pk, false),
        AccountMeta::new(*token_account_pk, false),
        AccountMeta::new_readonly(*signer_pk, false),
        AccountMeta::new_readonly(spl_token::ID, false),
    ];

    accounts.extend(open_orders_pks.iter().map(|pk| AccountMeta::new_readonly(*pk, false)));

    let instr = MangoInstruction::Withdraw { quantity, allow_borrow };
    let data = instr.pack();
    Ok(Instruction { program_id: *program_id, accounts, data })
}

pub fn borrow(
    program_id: &Pubkey,
    mango_group_pk: &Pubkey,
    mango_account_pk: &Pubkey,
    mango_cache_pk: &Pubkey,
    owner_pk: &Pubkey,
    root_bank_pk: &Pubkey,
    node_bank_pk: &Pubkey,
    open_orders_pks: &[Pubkey],

    quantity: u64,
) -> Result<Instruction, ProgramError> {
    let mut accounts = vec![
        AccountMeta::new(*mango_group_pk, false),
        AccountMeta::new(*mango_account_pk, false),
        AccountMeta::new_readonly(*owner_pk, true),
        AccountMeta::new_readonly(*mango_cache_pk, false),
        AccountMeta::new_readonly(*root_bank_pk, false),
        AccountMeta::new(*node_bank_pk, false),
    ];

    accounts.extend(open_orders_pks.iter().map(|pk| AccountMeta::new(*pk, false)));

    let instr = MangoInstruction::Borrow { quantity };
    let data = instr.pack();
    Ok(Instruction { program_id: *program_id, accounts, data })
}

pub fn cache_prices(
    program_id: &Pubkey,
    mango_group_pk: &Pubkey,
    mango_cache_pk: &Pubkey,
    oracle_pks: &[Pubkey],
) -> Result<Instruction, ProgramError> {
    let mut accounts = vec![
        AccountMeta::new_readonly(*mango_group_pk, false),
        AccountMeta::new(*mango_cache_pk, false),
    ];
    accounts.extend(oracle_pks.iter().map(|pk| AccountMeta::new_readonly(*pk, false)));
    let instr = MangoInstruction::CachePrices;
    let data = instr.pack();
    Ok(Instruction { program_id: *program_id, accounts, data })
}

pub fn cache_root_banks(
    program_id: &Pubkey,
    mango_group_pk: &Pubkey,
    mango_cache_pk: &Pubkey,
    root_bank_pks: &[Pubkey],
) -> Result<Instruction, ProgramError> {
    let mut accounts = vec![
        AccountMeta::new_readonly(*mango_group_pk, false),
        AccountMeta::new(*mango_cache_pk, false),
    ];
    accounts.extend(root_bank_pks.iter().map(|pk| AccountMeta::new_readonly(*pk, false)));
    let instr = MangoInstruction::CacheRootBanks;
    let data = instr.pack();
    Ok(Instruction { program_id: *program_id, accounts, data })
}

pub fn cache_perp_markets(
    program_id: &Pubkey,
    mango_group_pk: &Pubkey,
    mango_cache_pk: &Pubkey,
    perp_market_pks: &[Pubkey],
) -> Result<Instruction, ProgramError> {
    let mut accounts = vec![
        AccountMeta::new_readonly(*mango_group_pk, false),
        AccountMeta::new(*mango_cache_pk, false),
    ];
    accounts.extend(perp_market_pks.iter().map(|pk| AccountMeta::new_readonly(*pk, false)));
    let instr = MangoInstruction::CachePerpMarkets;
    let data = instr.pack();
    Ok(Instruction { program_id: *program_id, accounts, data })
}

pub fn init_spot_open_orders(
    program_id: &Pubkey,
    mango_group_pk: &Pubkey,
    mango_account_pk: &Pubkey,
    owner_pk: &Pubkey,
    dex_prog_pk: &Pubkey,
    open_orders_pk: &Pubkey,
    spot_market_pk: &Pubkey,
    signer_pk: &Pubkey,
) -> Result<Instruction, ProgramError> {
    let accounts = vec![
        AccountMeta::new_readonly(*mango_group_pk, false),
        AccountMeta::new(*mango_account_pk, false),
        AccountMeta::new_readonly(*owner_pk, true),
        AccountMeta::new_readonly(*dex_prog_pk, false),
        AccountMeta::new(*open_orders_pk, false),
        AccountMeta::new_readonly(*spot_market_pk, false),
        AccountMeta::new_readonly(*signer_pk, false),
        AccountMeta::new_readonly(solana_program::sysvar::rent::ID, false),
    ];

    let instr = MangoInstruction::InitSpotOpenOrders;
    let data = instr.pack();

    Ok(Instruction { program_id: *program_id, accounts, data })
}

pub fn place_spot_order(
    program_id: &Pubkey,
    mango_group_pk: &Pubkey,
    mango_account_pk: &Pubkey,
    owner_pk: &Pubkey,
    mango_cache_pk: &Pubkey,
    dex_prog_pk: &Pubkey,
    spot_market_pk: &Pubkey,
    bids_pk: &Pubkey,
    asks_pk: &Pubkey,
    dex_request_queue_pk: &Pubkey,
    dex_event_queue_pk: &Pubkey,
    dex_base_pk: &Pubkey,
    dex_quote_pk: &Pubkey,
    base_root_bank_pk: &Pubkey,
    base_node_bank_pk: &Pubkey,
    base_vault_pk: &Pubkey,
    quote_root_bank_pk: &Pubkey,
    quote_node_bank_pk: &Pubkey,
    quote_vault_pk: &Pubkey,
    signer_pk: &Pubkey,
    dex_signer_pk: &Pubkey,
    msrm_or_srm_vault_pk: &Pubkey,
    open_orders_pks: &[Pubkey],

    market_index: usize, // used to determine which of the open orders accounts should be passed in write
    order: serum_dex::instruction::NewOrderInstructionV3,
) -> Result<Instruction, ProgramError> {
    let mut accounts = vec![
        AccountMeta::new_readonly(*mango_group_pk, false),
        AccountMeta::new(*mango_account_pk, false),
        AccountMeta::new_readonly(*owner_pk, true),
        AccountMeta::new_readonly(*mango_cache_pk, false),
        AccountMeta::new_readonly(*dex_prog_pk, false),
        AccountMeta::new(*spot_market_pk, false),
        AccountMeta::new(*bids_pk, false),
        AccountMeta::new(*asks_pk, false),
        AccountMeta::new(*dex_request_queue_pk, false),
        AccountMeta::new(*dex_event_queue_pk, false),
        AccountMeta::new(*dex_base_pk, false),
        AccountMeta::new(*dex_quote_pk, false),
        AccountMeta::new_readonly(*base_root_bank_pk, false),
        AccountMeta::new(*base_node_bank_pk, false),
        AccountMeta::new(*base_vault_pk, false),
        AccountMeta::new_readonly(*quote_root_bank_pk, false),
        AccountMeta::new(*quote_node_bank_pk, false),
        AccountMeta::new(*quote_vault_pk, false),
        AccountMeta::new_readonly(spl_token::ID, false),
        AccountMeta::new_readonly(*signer_pk, false),
        AccountMeta::new_readonly(solana_program::sysvar::rent::ID, false),
        AccountMeta::new_readonly(*dex_signer_pk, false),
        AccountMeta::new_readonly(*msrm_or_srm_vault_pk, false),
    ];

    accounts.extend(open_orders_pks.iter().enumerate().map(|(i, pk)| {
        if i == market_index {
            AccountMeta::new(*pk, false)
        } else {
            AccountMeta::new_readonly(*pk, false)
        }
    }));

    let instr = MangoInstruction::PlaceSpotOrder { order };
    let data = instr.pack();

    Ok(Instruction { program_id: *program_id, accounts, data })
}

pub fn settle_funds(
    program_id: &Pubkey,
    mango_group_pk: &Pubkey,
    mango_cache_pk: &Pubkey,
    owner_pk: &Pubkey,
    mango_account_pk: &Pubkey,
    dex_prog_pk: &Pubkey,
    spot_market_pk: &Pubkey,
    open_orders_pk: &Pubkey,
    signer_pk: &Pubkey,
    dex_base_pk: &Pubkey,
    dex_quote_pk: &Pubkey,
    base_root_bank_pk: &Pubkey,
    base_node_bank_pk: &Pubkey,
    quote_root_bank_pk: &Pubkey,
    quote_node_bank_pk: &Pubkey,
    base_vault_pk: &Pubkey,
    quote_vault_pk: &Pubkey,
    dex_signer_pk: &Pubkey,
) -> Result<Instruction, ProgramError> {
    let accounts = vec![
        AccountMeta::new_readonly(*mango_group_pk, false),
        AccountMeta::new_readonly(*mango_cache_pk, false),
        AccountMeta::new_readonly(*owner_pk, true),
        AccountMeta::new(*mango_account_pk, false),
        AccountMeta::new_readonly(*dex_prog_pk, false),
        AccountMeta::new(*spot_market_pk, false),
        AccountMeta::new(*open_orders_pk, false),
        AccountMeta::new_readonly(*signer_pk, false),
        AccountMeta::new(*dex_base_pk, false),
        AccountMeta::new(*dex_quote_pk, false),
        AccountMeta::new_readonly(*base_root_bank_pk, false),
        AccountMeta::new(*base_node_bank_pk, false),
        AccountMeta::new_readonly(*quote_root_bank_pk, false),
        AccountMeta::new(*quote_node_bank_pk, false),
        AccountMeta::new(*base_vault_pk, false),
        AccountMeta::new(*quote_vault_pk, false),
        AccountMeta::new_readonly(*dex_signer_pk, false),
        AccountMeta::new_readonly(spl_token::ID, false),
    ];

    let instr = MangoInstruction::SettleFunds;
    let data = instr.pack();

    Ok(Instruction { program_id: *program_id, accounts, data })
}

pub fn add_oracle(
    program_id: &Pubkey,
    mango_group_pk: &Pubkey,
    oracle_pk: &Pubkey,
    admin_pk: &Pubkey,
) -> Result<Instruction, ProgramError> {
    let accounts = vec![
        AccountMeta::new(*mango_group_pk, false),
        AccountMeta::new(*oracle_pk, false),
        AccountMeta::new_readonly(*admin_pk, true),
    ];

    let instr = MangoInstruction::AddOracle;
    let data = instr.pack();
    Ok(Instruction { program_id: *program_id, accounts, data })
}

pub fn update_root_bank(
    program_id: &Pubkey,
    mango_group_pk: &Pubkey,
    mango_cache_pk: &Pubkey,
    root_bank_pk: &Pubkey,
    node_bank_pks: &[Pubkey],
) -> Result<Instruction, ProgramError> {
    let mut accounts = vec![
        AccountMeta::new_readonly(*mango_group_pk, false),
        AccountMeta::new(*mango_cache_pk, false),
        AccountMeta::new(*root_bank_pk, false),
    ];

    accounts.extend(node_bank_pks.iter().map(|pk| AccountMeta::new_readonly(*pk, false)));

    let instr = MangoInstruction::UpdateRootBank;
    let data = instr.pack();
    Ok(Instruction { program_id: *program_id, accounts, data })
}

pub fn set_oracle(
    program_id: &Pubkey,
    mango_group_pk: &Pubkey,
    oracle_pk: &Pubkey,
    admin_pk: &Pubkey,
    price: I80F48,
) -> Result<Instruction, ProgramError> {
    let accounts = vec![
        AccountMeta::new_readonly(*mango_group_pk, false),
        AccountMeta::new(*oracle_pk, false),
        AccountMeta::new_readonly(*admin_pk, true),
    ];

    let instr = MangoInstruction::SetOracle { price };
    let data = instr.pack();
    Ok(Instruction { program_id: *program_id, accounts, data })
}

pub fn liquidate_token_and_token(
    program_id: &Pubkey,
    mango_group_pk: &Pubkey,
    mango_cache_pk: &Pubkey,
    liqee_mango_account_pk: &Pubkey,
    liqor_mango_account_pk: &Pubkey,
    liqor_pk: &Pubkey,
    asset_root_bank_pk: &Pubkey,
    asset_node_bank_pk: &Pubkey,
    liab_root_bank_pk: &Pubkey,
    liab_node_bank_pk: &Pubkey,
    liqee_open_orders_pks: &[Pubkey],
    liqor_open_orders_pks: &[Pubkey],
    max_liab_transfer: I80F48,
) -> Result<Instruction, ProgramError> {
    let mut accounts = vec![
        AccountMeta::new_readonly(*mango_group_pk, false),
        AccountMeta::new_readonly(*mango_cache_pk, false),
        AccountMeta::new(*liqee_mango_account_pk, false),
        AccountMeta::new(*liqor_mango_account_pk, false),
        AccountMeta::new_readonly(*liqor_pk, true),
        AccountMeta::new_readonly(*asset_root_bank_pk, false),
        AccountMeta::new(*asset_node_bank_pk, false),
        AccountMeta::new_readonly(*liab_root_bank_pk, false),
        AccountMeta::new(*liab_node_bank_pk, false),
    ];

    accounts.extend(liqee_open_orders_pks.iter().map(|pk| AccountMeta::new_readonly(*pk, false)));
    accounts.extend(liqor_open_orders_pks.iter().map(|pk| AccountMeta::new_readonly(*pk, false)));

    let instr = MangoInstruction::LiquidateTokenAndToken { max_liab_transfer };
    let data = instr.pack();
    Ok(Instruction { program_id: *program_id, accounts, data })
}

/// Serialize Option<T> as (bool, T). This gives the binary representation
/// a fixed width, instead of it becoming one byte for None.
fn serialize_option_fixed_width<S: serde::Serializer, T: Sized + Default + Serialize>(
    opt: &Option<T>,
    serializer: S,
) -> Result<S::Ok, S::Error> {
    use serde::ser::SerializeTuple;
    let mut tup = serializer.serialize_tuple(2)?;
    match opt {
        Some(value) => {
            tup.serialize_element(&true)?;
            tup.serialize_element(&value)?;
        }
        None => {
            tup.serialize_element(&false)?;
            tup.serialize_element(&T::default())?;
        }
    };
    tup.end()
}<|MERGE_RESOLUTION|>--- conflicted
+++ resolved
@@ -752,43 +752,6 @@
         lm_size_shift: Option<u8>,
     },
 
-<<<<<<< HEAD
-    /// Change the params for a spot market.
-    ///
-    /// Accounts expected by this instruction (4):
-    /// 0. `[writable]` mango_group_ai - MangoGroup
-    /// 1. `[]` spot_market_ai - Market
-    /// 2. `[writable]` root_bank_ai - RootBank
-    /// 3. `[signer]` admin_ai - MangoGroup admin
-    ChangeSpotMarketParams {
-        #[serde(serialize_with = "serialize_option_fixed_width")]
-        maint_leverage: Option<I80F48>,
-
-        #[serde(serialize_with = "serialize_option_fixed_width")]
-        init_leverage: Option<I80F48>,
-
-        #[serde(serialize_with = "serialize_option_fixed_width")]
-        liquidation_fee: Option<I80F48>,
-
-        #[serde(serialize_with = "serialize_option_fixed_width")]
-        util0: Option<I80F48>,
-
-        #[serde(serialize_with = "serialize_option_fixed_width")]
-        rate0: Option<I80F48>,
-
-        #[serde(serialize_with = "serialize_option_fixed_width")]
-        util1: Option<I80F48>,
-
-        #[serde(serialize_with = "serialize_option_fixed_width")]
-        rate1: Option<I80F48>,
-
-        #[serde(serialize_with = "serialize_option_fixed_width")]
-        max_rate: Option<I80F48>,
-
-        #[serde(serialize_with = "serialize_option_fixed_width")]
-        version: Option<u8>,
-    },
-=======
     /// Change the params for perp market.
     ///
     /// Accounts expected by this instruction (2 + MAX_PAIRS):
@@ -798,7 +761,42 @@
     ///         index needs to be writable. Only OpenOrders in_margin_basket needs to be correct;
     ///         remaining open orders can just be Pubkey::default() (the zero key)
     UpdateMarginBasket,
->>>>>>> 0fcc986e
+
+    /// Change the params for a spot market.
+    ///
+    /// Accounts expected by this instruction (4):
+    /// 0. `[writable]` mango_group_ai - MangoGroup
+    /// 1. `[]` spot_market_ai - Market
+    /// 2. `[writable]` root_bank_ai - RootBank
+    /// 3. `[signer]` admin_ai - MangoGroup admin
+    ChangeSpotMarketParams {
+        #[serde(serialize_with = "serialize_option_fixed_width")]
+        maint_leverage: Option<I80F48>,
+
+        #[serde(serialize_with = "serialize_option_fixed_width")]
+        init_leverage: Option<I80F48>,
+
+        #[serde(serialize_with = "serialize_option_fixed_width")]
+        liquidation_fee: Option<I80F48>,
+
+        #[serde(serialize_with = "serialize_option_fixed_width")]
+        util0: Option<I80F48>,
+
+        #[serde(serialize_with = "serialize_option_fixed_width")]
+        rate0: Option<I80F48>,
+
+        #[serde(serialize_with = "serialize_option_fixed_width")]
+        util1: Option<I80F48>,
+
+        #[serde(serialize_with = "serialize_option_fixed_width")]
+        rate1: Option<I80F48>,
+
+        #[serde(serialize_with = "serialize_option_fixed_width")]
+        max_rate: Option<I80F48>,
+
+        #[serde(serialize_with = "serialize_option_fixed_width")]
+        version: Option<u8>,
+    },
 }
 
 impl MangoInstruction {
@@ -1195,8 +1193,8 @@
                     lm_size_shift: unpack_u8_opt(lm_size_shift),
                 }
             }
-<<<<<<< HEAD
-            48 => {
+            48 => MangoInstruction::UpdateMarginBasket,
+            49 => {
                 let data_arr = array_ref![data, 0, 138];
                 let (
                     maint_leverage,
@@ -1222,9 +1220,6 @@
                     version: unpack_u8_opt(version),
                 }
             }
-=======
-            48 => MangoInstruction::UpdateMarginBasket,
->>>>>>> 0fcc986e
             _ => {
                 return None;
             }
