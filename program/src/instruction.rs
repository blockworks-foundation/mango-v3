--- conflicted
+++ resolved
@@ -749,7 +749,6 @@
         #[serde(serialize_with = "serialize_option_fixed_width")]
         lm_size_shift: Option<u8>,
     },
-<<<<<<< HEAD
     
     /// Delete a mango account and return lamports
     ///
@@ -784,7 +783,6 @@
     CloseAdvancedOrders,
     CreateDustAccount,
     ResolveDust,
-=======
 
     /// Change the params for a spot market.
     ///
@@ -821,7 +819,6 @@
         #[serde(serialize_with = "serialize_option_fixed_width")]
         version: Option<u8>,
     },
->>>>>>> 69955ed5
 }
 
 impl MangoInstruction {
@@ -1216,14 +1213,12 @@
                     lm_size_shift: unpack_u8_opt(lm_size_shift),
                 }
             }
-<<<<<<< HEAD
             48 => MangoInstruction::CloseMangoAccount,
             49 => MangoInstruction::CloseSpotOpenOrders,
             50 => MangoInstruction::CloseAdvancedOrders,
             51 => MangoInstruction::CreateDustAccount,
             52 => MangoInstruction::ResolveDust,
-=======
-            48 => {
+            53 => {
                 let data_arr = array_ref![data, 0, 138];
                 let (
                     maint_leverage,
@@ -1249,7 +1244,6 @@
                     version: unpack_u8_opt(version),
                 }
             }
->>>>>>> 69955ed5
             _ => {
                 return None;
             }
