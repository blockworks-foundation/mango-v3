use crate::matching::{OrderType, Side};
use arrayref::{array_ref, array_refs};
use fixed::types::I80F48;
use num_enum::TryFromPrimitive;
use serde::{Deserialize, Serialize};
use solana_program::instruction::{AccountMeta, Instruction};
use solana_program::program_error::ProgramError;
use solana_program::pubkey::Pubkey;
use std::convert::TryInto;
use std::num::NonZeroU64;

#[repr(C)]
#[derive(Clone, Debug, PartialEq, Serialize, Deserialize)]
pub enum MerpsInstruction {
    /// Initialize a group of lending pools that can be cross margined
    ///
    /// Accounts expected by this instruction (9):
    ///
    /// 0. `[writable]` merps_group_ai - TODO
    /// 1. `[]` rent_ai - TODO
    /// 2. `[]` signer_ai - TODO
    /// 3. `[]` admin_ai - TODO
    /// 4. `[]` quote_mint_ai - TODO
    /// 5. `[]` quote_vault_ai - TODO
    /// 6. `[writable]` quote_node_bank_ai - TODO
    /// 7. `[writable]` quote_root_bank_ai - TODO
    /// 6. `[writable]` merps_cache_ai - Account to cache prices, root banks, and perp markets
    /// 8. `[]` dex_prog_ai - TODO
    InitMerpsGroup {
        signer_nonce: u64,
        valid_interval: u64,
    },

    /// Initialize a merps account for a user
    ///
    /// Accounts expected by this instruction (4):
    ///
    /// 0. `[]` merps_group_ai - MerpsGroup that this merps account is for
    /// 1. `[writable]` merps_account_ai - the merps account data
    /// 2. `[signer]` owner_ai - Solana account of owner of the merps account
    /// 3. `[]` rent_ai - Rent sysvar account
    InitMerpsAccount,

    /// Deposit funds into merps account
    ///
    /// Accounts expected by this instruction (8):
    ///
    /// 0. `[]` merps_group_ai - MerpsGroup that this merps account is for
    /// 1. `[writable]` merps_account_ai - the merps account for this user
    /// 2. `[signer]` owner_ai - Solana account of owner of the merps account
    /// 3. `[]` root_bank_ai - RootBank owned by MerpsGroup
    /// 4. `[writable]` node_bank_ai - NodeBank owned by RootBank
    /// 5. `[writable]` vault_ai - TokenAccount owned by MerpsGroup
    /// 6. `[]` token_prog_ai - acc pointed to by SPL token program id
    /// 7. `[writable]` owner_token_account_ai - TokenAccount owned by user which will be sending the funds
    Deposit {
        quantity: u64,
    },

    /// Withdraw funds that were deposited earlier.
    ///
    /// Accounts expected by this instruction (10):
    ///
    /// 0. `[read]` merps_group_ai,   -
    /// 1. `[write]` merps_account_ai, -
    /// 2. `[read]` owner_ai,         -
    /// 3. `[read]` merps_cache_ai,   -
    /// 4. `[read]` root_bank_ai,     -
    /// 5. `[write]` node_bank_ai,     -
    /// 6. `[write]` vault_ai,         -
    /// 7. `[write]` token_account_ai, -
    /// 8. `[read]` signer_ai,        -
    /// 9. `[read]` token_prog_ai,    -
    /// 10. `[read]` clock_ai,         -
    /// 11..+ `[]` open_orders_accs - open orders for each of the spot market
    Withdraw {
        quantity: u64,
        allow_borrow: bool,
    },

    /// Add a token to a merps group
    ///
    /// Accounts expected by this instruction (7):
    ///
    /// 0. `[writable]` merps_group_ai - TODO
    /// 1. `[]` spot_market_ai - TODO
    /// 2. `[]` dex_program_ai - TODO
    /// 1. `[]` mint_ai - TODO
    /// 2. `[writable]` node_bank_ai - TODO
    /// 3. `[]` vault_ai - TODO
    /// 4. `[writable]` root_bank_ai - TODO
    /// 5. `[signer]` admin_ai - TODO
    AddSpotMarket {
        market_index: usize,
        maint_leverage: I80F48,
        init_leverage: I80F48,
    },

    /// Add a spot market to a merps account basket
    ///
    /// Accounts expected by this instruction (6)
    ///
    /// 0. `[]` merps_group_ai - TODO
    /// 1. `[writable]` merps_account_ai - TODO
    /// 2. `[signer]` owner_ai - Solana account of owner of the merps account
    /// 3. `[]` spot_market_ai - TODO
    AddToBasket {
        market_index: usize,
    },

    /// Borrow by incrementing MerpsAccount.borrows given collateral ratio is below init_coll_rat
    ///
    /// Accounts expected by this instruction (4 + 2 * NUM_MARKETS):
    ///
    /// 0. `[]` merps_group_ai - MerpsGroup that this merps account is for
    /// 1. `[writable]` merps_account_ai - the merps account for this user
    /// 2. `[signer]` owner_ai - Solana account of owner of the MerpsAccount
    /// 3. `[]` merps_cache_ai - TODO
    /// 4. `[]` root_bank_ai - Root bank owned by MerpsGroup
    /// 5. `[writable]` node_bank_ai - Node bank owned by RootBank
    /// 6. `[]` clock_ai - Clock sysvar account
    Borrow {
        quantity: u64,
    },

    /// Cache prices
    ///
    /// Accounts expected: 3 + Oracles
    /// 0. `[]` merps_group_ai -
    /// 1. `[writable]` merps_cache_ai -
    /// 2+... `[]` oracle_ais - flux aggregator feed accounts
    CachePrices,

    /// Cache root banks
    ///
    /// Accounts expected: 2 + Root Banks
    /// 0. `[]` merps_group_ai
    /// 1. `[writable]` merps_cache_ai
    CacheRootBanks,

    /// Place an order on the Serum Dex using Merps account
    ///
    /// Accounts expected by this instruction (19 + MAX_PAIRS):
    ///
    PlaceSpotOrder {
        order: serum_dex::instruction::NewOrderInstructionV3,
    },

    /// Add oracle
    ///
    /// Accounts expected: 3
    /// 0. `[writable]` merps_group_ai - MerpsGroup
    /// 1. `[]` oracle_ai - oracle
    /// 2. `[signer]` admin_ai - admin
    AddOracle,

    /// Add a perp market to a merps group
    ///
    /// Accounts expected by this instruction (6):
    ///
    /// 0. `[writable]` merps_group_ai - TODO
    /// 1. `[writable]` perp_market_ai - TODO
    /// 2. `[writable]` event_queue_ai - TODO
    /// 3. `[writable]` bids_ai - TODO
    /// 4. `[writable]` asks_ai - TODO
    /// 5. `[signer]` admin_ai - TODO
    AddPerpMarket {
        market_index: usize,
        maint_leverage: I80F48,
        init_leverage: I80F48,
        base_lot_size: i64,
        quote_lot_size: i64,
    },

    /// Place an order on a perp market
    /// Accounts expected by this instruction (6):
    /// 0. `[]` merps_group_ai - TODO
    /// 1. `[writable]` merps_account_ai - TODO
    /// 2. `[signer]` owner_ai - TODO
    /// 3. `[]` merps_cache_ai - TODO
    /// 4. `[writable]` perp_market_ai - TODO
    /// 5. `[writable]` bids_ai - TODO  
    /// 6. `[writable]` asks_ai - TODO  
    /// 7. `[writable]` event_queue_ai - TODO  
    PlacePerpOrder {
        price: i64,
        quantity: i64,
        client_order_id: u64,
        side: Side,
        order_type: OrderType,
    },

    CancelPerpOrderByClientId {
        client_order_id: u64,
    },

    CancelPerpOrder {
        order_id: i128,
        side: Side,
    },

    ConsumeEvents {
        limit: usize,
    },

    /// Cache perp markets
    ///
    /// Accounts expected: 2 + Perp Markets
    /// 0. `[]` merps_group_ai
    /// 1. `[writable]` merps_cache_ai
    CachePerpMarkets,
<<<<<<< HEAD
    /// Update a root bank's indexes by providing all it's node banks
    ///
    /// Accounts expected: 2 + Node Banks
    /// 0. `[]` merps_group_ai - MerpsGroup
    /// 1. `[]` root_bank_ai - RootBank
    /// 2+... `[]` node_bank_ais - NodeBanks
    UpdateRootBank,
=======

    /// Settle all funds from serum dex open orders
    ///
    /// Accounts expected by this instruction (14):
    ///
    /// 0. `[]` merps_group_ai - MerpsGroup that this merps account is for
    /// 1. `[signer]` owner_ai - MerpsAccount owner
    /// 2. `[writable]` merps_account_ai - MerpsAccount
    /// 3. `[]` dex_prog_ai - program id of serum dex
    /// 4.  `[writable]` spot_market_ai - dex MarketState account
    /// 5.  `[writable]` open_orders_ai - open orders for this market for this MerpsAccount
    /// 6. `[]` signer_ai - MerpsGroup signer key
    /// 7. `[writable]` dex_base_ai - base vault for dex MarketState
    /// 8. `[writable]` dex_quote_ai - quote vault for dex MarketState
    /// 9. `[]` base_root_bank_ai - MerpsGroup base vault acc
    /// 10. `[writable]` base_node_bank_ai - MerpsGroup quote vault acc
    /// 11. `[]` quote_root_bank_ai - MerpsGroup quote vault acc
    /// 12. `[writable]` quote_node_bank_ai - MerpsGroup quote vault acc
    /// 13. `[writable]` base_vault_ai - MerpsGroup base vault acc
    /// 14. `[writable]` quote_vault_ai - MerpsGroup quote vault acc
    /// 15. `[]` dex_signer_ai - dex Market signer account
    /// 16. `[]` spl token program
    SettleFunds,

    /// Cancel an order using dex instruction
    ///
    /// Accounts expected by this instruction ():
    ///
    CancelSpotOrder {
        order: serum_dex::instruction::CancelOrderInstructionV2,
    },
>>>>>>> f5990241
}

impl MerpsInstruction {
    pub fn unpack(input: &[u8]) -> Option<Self> {
        let (&discrim, data) = array_refs![input, 4; ..;];
        let discrim = u32::from_le_bytes(discrim);
        Some(match discrim {
            0 => {
                let data = array_ref![data, 0, 16];
                let (signer_nonce, valid_interval) = array_refs![data, 8, 8];

                MerpsInstruction::InitMerpsGroup {
                    signer_nonce: u64::from_le_bytes(*signer_nonce),
                    valid_interval: u64::from_le_bytes(*valid_interval),
                }
            }
            1 => MerpsInstruction::InitMerpsAccount,
            2 => {
                let quantity = array_ref![data, 0, 8];
                MerpsInstruction::Deposit { quantity: u64::from_le_bytes(*quantity) }
            }
            3 => {
                let data = array_ref![data, 0, 9];
                let (quantity, allow_borrow) = array_refs![data, 8, 1];

                let allow_borrow = match allow_borrow {
                    [0] => false,
                    [1] => true,
                    _ => return None,
                };
                MerpsInstruction::Withdraw {
                    quantity: u64::from_le_bytes(*quantity),
                    allow_borrow: allow_borrow,
                }
            }
            4 => {
                let data = array_ref![data, 0, 40];
                let (market_index, maint_leverage, init_leverage) = array_refs![data, 8, 16, 16];
                MerpsInstruction::AddSpotMarket {
                    market_index: usize::from_le_bytes(*market_index),
                    maint_leverage: I80F48::from_le_bytes(*maint_leverage),
                    init_leverage: I80F48::from_le_bytes(*init_leverage),
                }
            }
            5 => {
                let market_index = array_ref![data, 0, 8];
                MerpsInstruction::AddToBasket { market_index: usize::from_le_bytes(*market_index) }
            }
            6 => {
                let quantity = array_ref![data, 0, 8];
                MerpsInstruction::Borrow { quantity: u64::from_le_bytes(*quantity) }
            }
            7 => MerpsInstruction::CachePrices,
            8 => MerpsInstruction::CacheRootBanks,
            9 => {
                let data_arr = array_ref![data, 0, 46];
                let order = unpack_dex_new_order_v3(data_arr)?;
                MerpsInstruction::PlaceSpotOrder { order }
            }
            10 => MerpsInstruction::AddOracle,
            11 => {
                let data_arr = array_ref![data, 0, 56];
                let (market_index, maint_leverage, init_leverage, base_lot_size, quote_lot_size) =
                    array_refs![data_arr, 8, 16, 16, 8, 8];
                MerpsInstruction::AddPerpMarket {
                    market_index: usize::from_le_bytes(*market_index),
                    maint_leverage: I80F48::from_le_bytes(*maint_leverage),
                    init_leverage: I80F48::from_le_bytes(*init_leverage),
                    base_lot_size: i64::from_le_bytes(*base_lot_size),
                    quote_lot_size: i64::from_le_bytes(*quote_lot_size),
                }
            }
            12 => {
                let data_arr = array_ref![data, 0, 26];
                let (price, quantity, client_order_id, side, order_type) =
                    array_refs![data_arr, 8, 8, 8, 1, 1];
                MerpsInstruction::PlacePerpOrder {
                    price: i64::from_le_bytes(*price),
                    quantity: i64::from_le_bytes(*quantity),
                    client_order_id: u64::from_le_bytes(*client_order_id),
                    side: Side::try_from_primitive(side[0]).ok()?,
                    order_type: OrderType::try_from_primitive(order_type[0]).ok()?,
                }
            }
            13 => {
                let data_arr = array_ref![data, 0, 8];
                MerpsInstruction::CancelPerpOrderByClientId {
                    client_order_id: u64::from_le_bytes(*data_arr),
                }
            }
            14 => {
                let data_arr = array_ref![data, 0, 17];
                let (order_id, side) = array_refs![data_arr, 16, 1];
                MerpsInstruction::CancelPerpOrder {
                    order_id: i128::from_le_bytes(*order_id),
                    side: Side::try_from_primitive(side[0]).ok()?,
                }
            }
            15 => {
                let data_arr = array_ref![data, 0, 8];
                MerpsInstruction::ConsumeEvents { limit: usize::from_le_bytes(*data_arr) }
            }
            16 => MerpsInstruction::CachePerpMarkets,
<<<<<<< HEAD
            17 => MerpsInstruction::UpdateRootBank,
=======
            17 => MerpsInstruction::SettleFunds,
            18 => {
                let data_array = array_ref![data, 0, 20];
                let fields = array_refs![data_array, 4, 16];
                let side = match u32::from_le_bytes(*fields.0) {
                    0 => serum_dex::matching::Side::Bid,
                    1 => serum_dex::matching::Side::Ask,
                    _ => return None,
                };
                let order_id = u128::from_le_bytes(*fields.1);
                let order = serum_dex::instruction::CancelOrderInstructionV2 { side, order_id };
                MerpsInstruction::CancelSpotOrder { order }
            }
>>>>>>> f5990241
            _ => {
                return None;
            }
        })
    }
    pub fn pack(&self) -> Vec<u8> {
        bincode::serialize(self).unwrap()
    }
}

fn unpack_dex_new_order_v3(
    data: &[u8; 46],
) -> Option<serum_dex::instruction::NewOrderInstructionV3> {
    let (
        &side_arr,
        &price_arr,
        &max_coin_qty_arr,
        &max_native_pc_qty_arr,
        &self_trade_behavior_arr,
        &otype_arr,
        &client_order_id_bytes,
        &limit_arr,
    ) = array_refs![data, 4, 8, 8, 8, 4, 4, 8, 2];

    let side = serum_dex::matching::Side::try_from_primitive(
        u32::from_le_bytes(side_arr).try_into().ok()?,
    )
    .ok()?;
    let limit_price = NonZeroU64::new(u64::from_le_bytes(price_arr))?;
    let max_coin_qty = NonZeroU64::new(u64::from_le_bytes(max_coin_qty_arr))?;
    let max_native_pc_qty_including_fees =
        NonZeroU64::new(u64::from_le_bytes(max_native_pc_qty_arr))?;
    let self_trade_behavior = serum_dex::instruction::SelfTradeBehavior::try_from_primitive(
        u32::from_le_bytes(self_trade_behavior_arr).try_into().ok()?,
    )
    .ok()?;
    let order_type = serum_dex::matching::OrderType::try_from_primitive(
        u32::from_le_bytes(otype_arr).try_into().ok()?,
    )
    .ok()?;
    let client_order_id = u64::from_le_bytes(client_order_id_bytes);
    let limit = u16::from_le_bytes(limit_arr);

    Some(serum_dex::instruction::NewOrderInstructionV3 {
        side,
        limit_price,
        max_coin_qty,
        max_native_pc_qty_including_fees,
        self_trade_behavior,
        order_type,
        client_order_id,
        limit,
    })
}

pub fn init_merps_group(
    program_id: &Pubkey,
    merps_group_pk: &Pubkey,
    signer_pk: &Pubkey,
    admin_pk: &Pubkey,
    quote_mint_pk: &Pubkey,
    quote_vault_pk: &Pubkey,
    quote_node_bank_pk: &Pubkey,
    quote_root_bank_pk: &Pubkey,
    merps_cache_ai: &Pubkey,
    dex_program_pk: &Pubkey,

    signer_nonce: u64,
    valid_interval: u64,
) -> Result<Instruction, ProgramError> {
    let accounts = vec![
        AccountMeta::new(*merps_group_pk, false),
        AccountMeta::new_readonly(*signer_pk, false),
        AccountMeta::new_readonly(*admin_pk, true),
        AccountMeta::new_readonly(*quote_mint_pk, false),
        AccountMeta::new_readonly(*quote_vault_pk, false),
        AccountMeta::new(*quote_node_bank_pk, false),
        AccountMeta::new(*quote_root_bank_pk, false),
        AccountMeta::new(*merps_cache_ai, false),
        AccountMeta::new_readonly(*dex_program_pk, false),
    ];

    let instr = MerpsInstruction::InitMerpsGroup { signer_nonce, valid_interval };

    let data = instr.pack();
    Ok(Instruction { program_id: *program_id, accounts, data })
}

pub fn init_merps_account(
    program_id: &Pubkey,
    merps_group_pk: &Pubkey,
    merps_account_pk: &Pubkey,
    owner_pk: &Pubkey,
) -> Result<Instruction, ProgramError> {
    let accounts = vec![
        AccountMeta::new_readonly(*merps_group_pk, false),
        AccountMeta::new(*merps_account_pk, false),
        AccountMeta::new_readonly(*owner_pk, true),
        AccountMeta::new_readonly(solana_program::sysvar::rent::ID, false),
    ];

    let instr = MerpsInstruction::InitMerpsAccount;
    let data = instr.pack();
    Ok(Instruction { program_id: *program_id, accounts, data })
}

pub fn deposit(
    program_id: &Pubkey,
    merps_group_pk: &Pubkey,
    merps_account_pk: &Pubkey,
    owner_pk: &Pubkey,
    root_bank_pk: &Pubkey,
    node_bank_pk: &Pubkey,
    vault_pk: &Pubkey,
    owner_token_account_pk: &Pubkey,

    quantity: u64,
) -> Result<Instruction, ProgramError> {
    let accounts = vec![
        AccountMeta::new_readonly(*merps_group_pk, false),
        AccountMeta::new(*merps_account_pk, false),
        AccountMeta::new_readonly(*owner_pk, true),
        AccountMeta::new_readonly(*root_bank_pk, false),
        AccountMeta::new(*node_bank_pk, false),
        AccountMeta::new(*vault_pk, false),
        AccountMeta::new_readonly(spl_token::ID, false),
        AccountMeta::new(*owner_token_account_pk, false),
    ];

    let instr = MerpsInstruction::Deposit { quantity };
    let data = instr.pack();
    Ok(Instruction { program_id: *program_id, accounts, data })
}

pub fn add_spot_market(
    program_id: &Pubkey,
    merps_group_pk: &Pubkey,
    spot_market_pk: &Pubkey,
    dex_program_pk: &Pubkey,
    token_mint_pk: &Pubkey,
    node_bank_pk: &Pubkey,
    vault_pk: &Pubkey,
    root_bank_pk: &Pubkey,
    admin_pk: &Pubkey,

    market_index: usize,
    maint_leverage: I80F48,
    init_leverage: I80F48,
) -> Result<Instruction, ProgramError> {
    let accounts = vec![
        AccountMeta::new(*merps_group_pk, false),
        AccountMeta::new_readonly(*spot_market_pk, false),
        AccountMeta::new_readonly(*dex_program_pk, false),
        AccountMeta::new_readonly(*token_mint_pk, false),
        AccountMeta::new(*node_bank_pk, false),
        AccountMeta::new_readonly(*vault_pk, false),
        AccountMeta::new(*root_bank_pk, false),
        AccountMeta::new_readonly(*admin_pk, true),
    ];

    let instr = MerpsInstruction::AddSpotMarket { market_index, maint_leverage, init_leverage };
    let data = instr.pack();
    Ok(Instruction { program_id: *program_id, accounts, data })
}

pub fn add_perp_market(
    program_id: &Pubkey,
    merps_group_pk: &Pubkey,
    perp_market_pk: &Pubkey,
    event_queue_pk: &Pubkey,
    bids_pk: &Pubkey,
    asks_pk: &Pubkey,
    admin_pk: &Pubkey,

    market_index: usize,
    maint_leverage: I80F48,
    init_leverage: I80F48,
    base_lot_size: i64,
    quote_lot_size: i64,
) -> Result<Instruction, ProgramError> {
    let accounts = vec![
        AccountMeta::new(*merps_group_pk, false),
        AccountMeta::new(*perp_market_pk, false),
        AccountMeta::new(*event_queue_pk, false),
        AccountMeta::new(*bids_pk, false),
        AccountMeta::new(*asks_pk, false),
        AccountMeta::new_readonly(*admin_pk, true),
    ];

    let instr = MerpsInstruction::AddPerpMarket {
        market_index,
        maint_leverage,
        init_leverage,
        base_lot_size,
        quote_lot_size,
    };
    let data = instr.pack();
    Ok(Instruction { program_id: *program_id, accounts, data })
}

pub fn place_perp_order(
    program_id: &Pubkey,
    merps_group_pk: &Pubkey,
    merps_account_pk: &Pubkey,
    owner_pk: &Pubkey,
    merps_cache_pk: &Pubkey,
    perp_market_pk: &Pubkey,
    bids_pk: &Pubkey,
    asks_pk: &Pubkey,
    event_queue_pk: &Pubkey,
    side: Side,
    price: i64,
    quantity: i64,
    client_order_id: u64,
    order_type: OrderType,
) -> Result<Instruction, ProgramError> {
    let accounts = vec![
        AccountMeta::new_readonly(*merps_group_pk, false),
        AccountMeta::new(*merps_account_pk, false),
        AccountMeta::new_readonly(*owner_pk, true),
        AccountMeta::new_readonly(*merps_cache_pk, false),
        AccountMeta::new(*perp_market_pk, false),
        AccountMeta::new(*bids_pk, false),
        AccountMeta::new(*asks_pk, false),
        AccountMeta::new(*event_queue_pk, false),
    ];
    let instr =
        MerpsInstruction::PlacePerpOrder { side, price, quantity, client_order_id, order_type };
    let data = instr.pack();
    Ok(Instruction { program_id: *program_id, accounts, data })
}

pub fn cancel_perp_order_by_client_id(
    program_id: &Pubkey,
    merps_group_pk: &Pubkey,   // read
    merps_account_pk: &Pubkey, // write
    owner_pk: &Pubkey,         // read, signer
    perp_market_pk: &Pubkey,   // write
    bids_pk: &Pubkey,          // write
    asks_pk: &Pubkey,          // write
    event_queue_pk: &Pubkey,   // write
    client_order_id: u64,
) -> Result<Instruction, ProgramError> {
    let accounts = vec![
        AccountMeta::new_readonly(*merps_group_pk, false),
        AccountMeta::new(*merps_account_pk, false),
        AccountMeta::new_readonly(*owner_pk, true),
        AccountMeta::new(*perp_market_pk, false),
        AccountMeta::new(*bids_pk, false),
        AccountMeta::new(*asks_pk, false),
        AccountMeta::new(*event_queue_pk, false),
    ];
    let instr = MerpsInstruction::CancelPerpOrderByClientId { client_order_id };
    let data = instr.pack();
    Ok(Instruction { program_id: *program_id, accounts, data })
}

pub fn cancel_perp_order(
    program_id: &Pubkey,
    merps_group_pk: &Pubkey,   // read
    merps_account_pk: &Pubkey, // write
    owner_pk: &Pubkey,         // read, signer
    perp_market_pk: &Pubkey,   // write
    bids_pk: &Pubkey,          // write
    asks_pk: &Pubkey,          // write
    event_queue_pk: &Pubkey,   // write
    order_id: i128,
    side: Side,
) -> Result<Instruction, ProgramError> {
    let accounts = vec![
        AccountMeta::new_readonly(*merps_group_pk, false),
        AccountMeta::new(*merps_account_pk, false),
        AccountMeta::new_readonly(*owner_pk, true),
        AccountMeta::new(*perp_market_pk, false),
        AccountMeta::new(*bids_pk, false),
        AccountMeta::new(*asks_pk, false),
        AccountMeta::new(*event_queue_pk, false),
    ];
    let instr = MerpsInstruction::CancelPerpOrder { order_id, side };
    let data = instr.pack();
    Ok(Instruction { program_id: *program_id, accounts, data })
}

pub fn consume_events(
    program_id: &Pubkey,
    merps_group_pk: &Pubkey, // read
    perp_market_pk: &Pubkey, // read
    event_queue_pk: &Pubkey, // write
    limit: usize,
) -> Result<Instruction, ProgramError> {
    let accounts = vec![
        AccountMeta::new_readonly(*merps_group_pk, false),
        AccountMeta::new_readonly(*perp_market_pk, false),
        AccountMeta::new(*event_queue_pk, false),
    ];
    let instr = MerpsInstruction::ConsumeEvents { limit };
    let data = instr.pack();
    Ok(Instruction { program_id: *program_id, accounts, data })
}

pub fn add_to_basket(
    program_id: &Pubkey,
    merps_group_pk: &Pubkey,
    merps_account_pk: &Pubkey,
    owner_pk: &Pubkey,
    market_index: usize,
) -> Result<Instruction, ProgramError> {
    let accounts = vec![
        AccountMeta::new_readonly(*merps_group_pk, false),
        AccountMeta::new(*merps_account_pk, false),
        AccountMeta::new_readonly(*owner_pk, true),
    ];

    let instr = MerpsInstruction::AddToBasket { market_index };
    let data = instr.pack();
    Ok(Instruction { program_id: *program_id, accounts, data })
}

pub fn withdraw(
    program_id: &Pubkey,
    merps_group_pk: &Pubkey,
    merps_account_pk: &Pubkey,
    owner_pk: &Pubkey,
    merps_cache_pk: &Pubkey,
    root_bank_pk: &Pubkey,
    node_bank_pk: &Pubkey,
    vault_pk: &Pubkey,
    token_account_pk: &Pubkey,
    signer_pk: &Pubkey,
    open_orders_pks: &[Pubkey],

    quantity: u64,
    allow_borrow: bool,
) -> Result<Instruction, ProgramError> {
    let mut accounts = vec![
        AccountMeta::new(*merps_group_pk, false),
        AccountMeta::new(*merps_account_pk, false),
        AccountMeta::new_readonly(*owner_pk, true),
        AccountMeta::new_readonly(*merps_cache_pk, false),
        AccountMeta::new_readonly(*root_bank_pk, false),
        AccountMeta::new(*node_bank_pk, false),
        AccountMeta::new(*vault_pk, false),
        AccountMeta::new(*token_account_pk, false),
        AccountMeta::new_readonly(*signer_pk, false),
        AccountMeta::new_readonly(spl_token::ID, false),
    ];

    accounts.extend(open_orders_pks.iter().map(|pk| AccountMeta::new_readonly(*pk, false)));

    let instr = MerpsInstruction::Withdraw { quantity, allow_borrow };
    let data = instr.pack();
    Ok(Instruction { program_id: *program_id, accounts, data })
}

pub fn borrow(
    program_id: &Pubkey,
    merps_group_pk: &Pubkey,
    merps_account_pk: &Pubkey,
    merps_cache_pk: &Pubkey,
    owner_pk: &Pubkey,
    root_bank_pk: &Pubkey,
    node_bank_pk: &Pubkey,
    open_orders_pks: &[Pubkey],

    quantity: u64,
) -> Result<Instruction, ProgramError> {
    let mut accounts = vec![
        AccountMeta::new(*merps_group_pk, false),
        AccountMeta::new(*merps_account_pk, false),
        AccountMeta::new_readonly(*owner_pk, true),
        AccountMeta::new_readonly(*merps_cache_pk, false),
        AccountMeta::new_readonly(*root_bank_pk, false),
        AccountMeta::new(*node_bank_pk, false),
    ];

    accounts.extend(open_orders_pks.iter().map(|pk| AccountMeta::new(*pk, false)));

    let instr = MerpsInstruction::Borrow { quantity };
    let data = instr.pack();
    Ok(Instruction { program_id: *program_id, accounts, data })
}

pub fn cache_prices(
    program_id: &Pubkey,
    merps_group_pk: &Pubkey,
    merps_cache_pk: &Pubkey,
    oracle_pks: &[Pubkey],
) -> Result<Instruction, ProgramError> {
    let mut accounts = vec![
        AccountMeta::new_readonly(*merps_group_pk, false),
        AccountMeta::new(*merps_cache_pk, false),
    ];
    accounts.extend(oracle_pks.iter().map(|pk| AccountMeta::new_readonly(*pk, false)));
    let instr = MerpsInstruction::CachePrices;
    let data = instr.pack();
    Ok(Instruction { program_id: *program_id, accounts, data })
}

pub fn cache_root_banks(
    program_id: &Pubkey,
    merps_group_pk: &Pubkey,
    merps_cache_pk: &Pubkey,
    root_bank_pks: &[Pubkey],
) -> Result<Instruction, ProgramError> {
    let mut accounts = vec![
        AccountMeta::new_readonly(*merps_group_pk, false),
        AccountMeta::new(*merps_cache_pk, false),
    ];
    accounts.extend(root_bank_pks.iter().map(|pk| AccountMeta::new_readonly(*pk, false)));
    let instr = MerpsInstruction::CacheRootBanks;
    let data = instr.pack();
    Ok(Instruction { program_id: *program_id, accounts, data })
}

pub fn cache_perp_markets(
    program_id: &Pubkey,
    merps_group_pk: &Pubkey,
    merps_cache_pk: &Pubkey,
    perp_market_pks: &[Pubkey],
) -> Result<Instruction, ProgramError> {
    let mut accounts = vec![
        AccountMeta::new_readonly(*merps_group_pk, false),
        AccountMeta::new(*merps_cache_pk, false),
    ];
    accounts.extend(perp_market_pks.iter().map(|pk| AccountMeta::new_readonly(*pk, false)));
    let instr = MerpsInstruction::CachePerpMarkets;
    let data = instr.pack();
    Ok(Instruction { program_id: *program_id, accounts, data })
}

pub fn add_oracle(
    program_id: &Pubkey,
    merps_group_pk: &Pubkey,
    oracle_pk: &Pubkey,
    admin_pk: &Pubkey,
) -> Result<Instruction, ProgramError> {
    let accounts = vec![
        AccountMeta::new(*merps_group_pk, false),
        AccountMeta::new_readonly(*oracle_pk, false),
        AccountMeta::new_readonly(*admin_pk, true),
    ];

    let instr = MerpsInstruction::AddOracle;
    let data = instr.pack();
    Ok(Instruction { program_id: *program_id, accounts, data })
}

pub fn update_root_bank(
    program_id: &Pubkey,
    merps_group_pk: &Pubkey,
    root_bank_pk: &Pubkey,
    node_bank_pks: &[Pubkey],
) -> Result<Instruction, ProgramError> {
    let mut accounts = vec![
        AccountMeta::new_readonly(*merps_group_pk, false),
        AccountMeta::new(*root_bank_pk, false),
    ];

    accounts.extend(node_bank_pks.iter().map(|pk| AccountMeta::new_readonly(*pk, false)));

    let instr = MerpsInstruction::UpdateRootBank;
    let data = instr.pack();
    Ok(Instruction { program_id: *program_id, accounts, data })
}<|MERGE_RESOLUTION|>--- conflicted
+++ resolved
@@ -209,15 +209,6 @@
     /// 0. `[]` merps_group_ai
     /// 1. `[writable]` merps_cache_ai
     CachePerpMarkets,
-<<<<<<< HEAD
-    /// Update a root bank's indexes by providing all it's node banks
-    ///
-    /// Accounts expected: 2 + Node Banks
-    /// 0. `[]` merps_group_ai - MerpsGroup
-    /// 1. `[]` root_bank_ai - RootBank
-    /// 2+... `[]` node_bank_ais - NodeBanks
-    UpdateRootBank,
-=======
 
     /// Settle all funds from serum dex open orders
     ///
@@ -249,7 +240,14 @@
     CancelSpotOrder {
         order: serum_dex::instruction::CancelOrderInstructionV2,
     },
->>>>>>> f5990241
+
+    /// Update a root bank's indexes by providing all it's node banks
+    ///
+    /// Accounts expected: 2 + Node Banks
+    /// 0. `[]` merps_group_ai - MerpsGroup
+    /// 1. `[]` root_bank_ai - RootBank
+    /// 2+... `[]` node_bank_ais - NodeBanks
+    UpdateRootBank,
 }
 
 impl MerpsInstruction {
@@ -353,9 +351,6 @@
                 MerpsInstruction::ConsumeEvents { limit: usize::from_le_bytes(*data_arr) }
             }
             16 => MerpsInstruction::CachePerpMarkets,
-<<<<<<< HEAD
-            17 => MerpsInstruction::UpdateRootBank,
-=======
             17 => MerpsInstruction::SettleFunds,
             18 => {
                 let data_array = array_ref![data, 0, 20];
@@ -369,7 +364,7 @@
                 let order = serum_dex::instruction::CancelOrderInstructionV2 { side, order_id };
                 MerpsInstruction::CancelSpotOrder { order }
             }
->>>>>>> f5990241
+            19 => MerpsInstruction::UpdateRootBank,
             _ => {
                 return None;
             }
