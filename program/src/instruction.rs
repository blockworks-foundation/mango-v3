use crate::matching::{OrderType, Side};
use crate::state::{AssetType, INFO_LEN};
use crate::state::{TriggerCondition, MAX_PAIRS};
use arrayref::{array_ref, array_refs};
use fixed::types::I80F48;
use num_enum::TryFromPrimitive;
use serde::{Deserialize, Serialize};
use solana_program::instruction::{AccountMeta, Instruction};
use solana_program::program_error::ProgramError;
use solana_program::pubkey::Pubkey;
use std::convert::{TryFrom, TryInto};
use std::num::NonZeroU64;

#[repr(C)]
#[derive(Clone, Debug, PartialEq, Serialize, Deserialize)]
pub enum MangoInstruction {
    /// Initialize a group of lending pools that can be cross margined
    ///
    /// Accounts expected by this instruction (12):
    ///
    /// 0. `[writable]` mango_group_ai
    /// 1. `[]` signer_ai
    /// 2. `[]` admin_ai
    /// 3. `[]` quote_mint_ai
    /// 4. `[]` quote_vault_ai
    /// 5. `[writable]` quote_node_bank_ai
    /// 6. `[writable]` quote_root_bank_ai
    /// 7. `[]` dao_vault_ai - aka insurance fund
    /// 8. `[]` msrm_vault_ai - msrm deposits for fee discounts; can be Pubkey::default()
    /// 9. `[]` fees_vault_ai - vault owned by Mango DAO token governance to receive fees
    /// 10. `[writable]` mango_cache_ai - Account to cache prices, root banks, and perp markets
    /// 11. `[]` dex_prog_ai
    InitMangoGroup {
        signer_nonce: u64,
        valid_interval: u64,
        quote_optimal_util: I80F48,
        quote_optimal_rate: I80F48,
        quote_max_rate: I80F48,
    },

    /// Initialize a mango account for a user
    ///
    /// Accounts expected by this instruction (4):
    ///
    /// 0. `[]` mango_group_ai - MangoGroup that this mango account is for
    /// 1. `[writable]` mango_account_ai - the mango account data
    /// 2. `[signer]` owner_ai - Solana account of owner of the mango account
    /// 3. `[]` rent_ai - Rent sysvar account
    InitMangoAccount,

    /// Deposit funds into mango account
    ///
    /// Accounts expected by this instruction (8):
    ///
    /// 0. `[]` mango_group_ai - MangoGroup that this mango account is for
    /// 1. `[writable]` mango_account_ai - the mango account for this user
    /// 2. `[signer]` owner_ai - Solana account of owner of the mango account
    /// 3. `[]` mango_cache_ai - MangoCache
    /// 4. `[]` root_bank_ai - RootBank owned by MangoGroup
    /// 5. `[writable]` node_bank_ai - NodeBank owned by RootBank
    /// 6. `[writable]` vault_ai - TokenAccount owned by MangoGroup
    /// 7. `[]` token_prog_ai - acc pointed to by SPL token program id
    /// 8. `[writable]` owner_token_account_ai - TokenAccount owned by user which will be sending the funds
    Deposit {
        quantity: u64,
    },

    /// Withdraw funds that were deposited earlier.
    ///
    /// Accounts expected by this instruction (10):
    ///
    /// 0. `[read]` mango_group_ai,   -
    /// 1. `[write]` mango_account_ai, -
    /// 2. `[read]` owner_ai,         -
    /// 3. `[read]` mango_cache_ai,   -
    /// 4. `[read]` root_bank_ai,     -
    /// 5. `[write]` node_bank_ai,     -
    /// 6. `[write]` vault_ai,         -
    /// 7. `[write]` token_account_ai, -
    /// 8. `[read]` signer_ai,        -
    /// 9. `[read]` token_prog_ai,    -
    /// 10. `[read]` clock_ai,         -
    /// 11..+ `[]` open_orders_accs - open orders for each of the spot market
    Withdraw {
        quantity: u64,
        allow_borrow: bool,
    },

    /// Add a token to a mango group
    ///
    /// Accounts expected by this instruction (8):
    ///
    /// 0. `[writable]` mango_group_ai
    /// 1  `[]` oracle_ai
    /// 2. `[]` spot_market_ai
    /// 3. `[]` dex_program_ai
    /// 4. `[]` mint_ai
    /// 5. `[writable]` node_bank_ai
    /// 6. `[]` vault_ai
    /// 7. `[writable]` root_bank_ai
    /// 8. `[signer]` admin_ai
    AddSpotMarket {
        maint_leverage: I80F48,
        init_leverage: I80F48,
        liquidation_fee: I80F48,
        optimal_util: I80F48,
        optimal_rate: I80F48,
        max_rate: I80F48,
    },

    /// DEPRECATED
    AddToBasket {
        market_index: usize,
    },

    /// DEPRECATED - use Withdraw with allow_borrow = true
    Borrow {
        quantity: u64,
    },

    /// Cache prices
    ///
    /// Accounts expected: 3 + Oracles
    /// 0. `[]` mango_group_ai -
    /// 1. `[writable]` mango_cache_ai -
    /// 2+... `[]` oracle_ais - flux aggregator feed accounts
    CachePrices,

    /// DEPRECATED - caching of root banks now happens in update index
    /// Cache root banks
    ///
    /// Accounts expected: 2 + Root Banks
    /// 0. `[]` mango_group_ai
    /// 1. `[writable]` mango_cache_ai
    CacheRootBanks,

    /// Place an order on the Serum Dex using Mango account
    ///
    /// Accounts expected by this instruction (23 + MAX_PAIRS):
    /// 0. `[]` mango_group_ai - MangoGroup
    /// 1. `[writable]` mango_account_ai - the MangoAccount of owner
    /// 2. `[signer]` owner_ai - owner of MangoAccount
    /// 3. `[]` mango_cache_ai - MangoCache for this MangoGroup
    /// 4. `[]` dex_prog_ai - serum dex program id
    /// 5. `[writable]` spot_market_ai - serum dex MarketState account
    /// 6. `[writable]` bids_ai - bids account for serum dex market
    /// 7. `[writable]` asks_ai - asks account for serum dex market
    /// 8. `[writable]` dex_request_queue_ai - request queue for serum dex market
    /// 9. `[writable]` dex_event_queue_ai - event queue for serum dex market
    /// 10. `[writable]` dex_base_ai - base currency serum dex market vault
    /// 11. `[writable]` dex_quote_ai - quote currency serum dex market vault
    /// 12. `[]` base_root_bank_ai - root bank of base currency
    /// 13. `[writable]` base_node_bank_ai - node bank of base currency
    /// 14. `[writable]` base_vault_ai - vault of the basenode bank
    /// 15. `[]` quote_root_bank_ai - root bank of quote currency
    /// 16. `[writable]` quote_node_bank_ai - node bank of quote currency
    /// 17. `[writable]` quote_vault_ai - vault of the quote node bank
    /// 18. `[]` token_prog_ai - SPL token program id
    /// 19. `[]` signer_ai - signer key for this MangoGroup
    /// 20. `[]` rent_ai - rent sysvar var
    /// 21. `[]` dex_signer_key - signer for serum dex
    /// 22. `[]` msrm_or_srm_vault_ai - the msrm or srm vault in this MangoGroup. Can be zero key
    /// 23+ `[writable]` open_orders_ais - An array of MAX_PAIRS. Only OpenOrders of current market
    ///         index needs to be writable. Only OpenOrders in_margin_basket needs to be correct;
    ///         remaining open orders can just be Pubkey::default() (the zero key)
    PlaceSpotOrder {
        order: serum_dex::instruction::NewOrderInstructionV3,
    },

    /// Add oracle
    ///
    /// Accounts expected: 3
    /// 0. `[writable]` mango_group_ai - MangoGroup
    /// 1. `[writable]` oracle_ai - oracle
    /// 2. `[signer]` admin_ai - admin
    AddOracle, // = 10

    /// Add a perp market to a mango group
    ///
    /// Accounts expected by this instruction (7):
    ///
    /// 0. `[writable]` mango_group_ai
    /// 1. `[]` oracle_ai
    /// 2. `[writable]` perp_market_ai
    /// 3. `[writable]` event_queue_ai
    /// 4. `[writable]` bids_ai
    /// 5. `[writable]` asks_ai
    /// 6. `[]` mngo_vault_ai - the vault from which liquidity incentives will be paid out for this market
    /// 7. `[signer]` admin_ai
    AddPerpMarket {
        maint_leverage: I80F48,
        init_leverage: I80F48,
        liquidation_fee: I80F48,
        maker_fee: I80F48,
        taker_fee: I80F48,
        base_lot_size: i64,
        quote_lot_size: i64,
        /// Starting rate for liquidity mining
        rate: I80F48,
        /// depth liquidity mining works for
        max_depth_bps: I80F48,
        /// target length in seconds of one period
        target_period_length: u64,
        /// amount MNGO rewarded per period
        mngo_per_period: u64,
        /// Optional: Exponent in the liquidity mining formula; default 2
        exp: u8,
    },

    /// Place an order on a perp market
    /// Accounts expected by this instruction (8):
    /// 0. `[]` mango_group_ai - MangoGroup
    /// 1. `[writable]` mango_account_ai - the MangoAccount of owner
    /// 2. `[signer]` owner_ai - owner of MangoAccount
    /// 3. `[]` mango_cache_ai - MangoCache for this MangoGroup
    /// 4. `[writable]` perp_market_ai
    /// 5. `[writable]` bids_ai - bids account for this PerpMarket
    /// 6. `[writable]` asks_ai - asks account for this PerpMarket
    /// 7. `[writable]` event_queue_ai - EventQueue for this PerpMarket
    PlacePerpOrder {
        price: i64,
        quantity: i64,
        client_order_id: u64,
        side: Side,
        /// Can be 0 -> LIMIT, 1 -> IOC, 2 -> PostOnly
        order_type: OrderType,
        /// Optional to be backward compatible; default false
        reduce_only: bool,
    },

    CancelPerpOrderByClientId {
        client_order_id: u64,
        invalid_id_ok: bool,
    },

    CancelPerpOrder {
        order_id: i128,
        invalid_id_ok: bool,
    },

    ConsumeEvents {
        limit: usize,
    },

    /// Cache perp markets
    ///
    /// Accounts expected: 2 + Perp Markets
    /// 0. `[]` mango_group_ai
    /// 1. `[writable]` mango_cache_ai
    CachePerpMarkets,

    /// Update funding related variables
    UpdateFunding,

    /// Can only be used on a stub oracle in devnet
    SetOracle {
        price: I80F48,
    },

    /// Settle all funds from serum dex open orders
    ///
    /// Accounts expected by this instruction (18):
    ///
    /// 0. `[]` mango_group_ai - MangoGroup that this mango account is for
    /// 1. `[]` mango_cache_ai - MangoCache for this MangoGroup
    /// 2. `[signer]` owner_ai - MangoAccount owner
    /// 3. `[writable]` mango_account_ai - MangoAccount
    /// 4. `[]` dex_prog_ai - program id of serum dex
    /// 5.  `[writable]` spot_market_ai - dex MarketState account
    /// 6.  `[writable]` open_orders_ai - open orders for this market for this MangoAccount
    /// 7. `[]` signer_ai - MangoGroup signer key
    /// 8. `[writable]` dex_base_ai - base vault for dex MarketState
    /// 9. `[writable]` dex_quote_ai - quote vault for dex MarketState
    /// 10. `[]` base_root_bank_ai - MangoGroup base vault acc
    /// 11. `[writable]` base_node_bank_ai - MangoGroup quote vault acc
    /// 12. `[]` quote_root_bank_ai - MangoGroup quote vault acc
    /// 13. `[writable]` quote_node_bank_ai - MangoGroup quote vault acc
    /// 14. `[writable]` base_vault_ai - MangoGroup base vault acc
    /// 15. `[writable]` quote_vault_ai - MangoGroup quote vault acc
    /// 16. `[]` dex_signer_ai - dex Market signer account
    /// 17. `[]` spl token program
    SettleFunds,

    /// Cancel an order using dex instruction
    ///
    /// Accounts expected by this instruction ():
    ///
    CancelSpotOrder {
        // 20
        order: serum_dex::instruction::CancelOrderInstructionV2,
    },

    /// Update a root bank's indexes by providing all it's node banks
    ///
    /// Accounts expected: 2 + Node Banks
    /// 0. `[]` mango_group_ai - MangoGroup
    /// 1. `[]` root_bank_ai - RootBank
    /// 2+... `[]` node_bank_ais - NodeBanks
    UpdateRootBank,

    /// Take two MangoAccounts and settle profits and losses between them for a perp market
    ///
    /// Accounts expected (6):
    SettlePnl {
        market_index: usize,
    },

    /// DEPRECATED - no longer makes sense
    /// Use this token's position and deposit to reduce borrows
    ///
    /// Accounts expected by this instruction (5):
    SettleBorrow {
        token_index: usize,
        quantity: u64,
    },

    /// Force cancellation of open orders for a user being liquidated
    ///
    /// Accounts expected: 19 + Liqee open orders accounts (MAX_PAIRS)
    /// 0. `[]` mango_group_ai - MangoGroup
    /// 1. `[]` mango_cache_ai - MangoCache
    /// 2. `[writable]` liqee_mango_account_ai - MangoAccount
    /// 3. `[]` base_root_bank_ai - RootBank
    /// 4. `[writable]` base_node_bank_ai - NodeBank
    /// 5. `[writable]` base_vault_ai - MangoGroup base vault acc
    /// 6. `[]` quote_root_bank_ai - RootBank
    /// 7. `[writable]` quote_node_bank_ai - NodeBank
    /// 8. `[writable]` quote_vault_ai - MangoGroup quote vault acc
    /// 9. `[writable]` spot_market_ai - SpotMarket
    /// 10. `[writable]` bids_ai - SpotMarket bids acc
    /// 11. `[writable]` asks_ai - SpotMarket asks acc
    /// 12. `[signer]` signer_ai - Signer
    /// 13. `[writable]` dex_event_queue_ai - Market event queue acc
    /// 14. `[writable]` dex_base_ai -
    /// 15. `[writable]` dex_quote_ai -
    /// 16. `[]` dex_signer_ai -
    /// 17. `[]` dex_prog_ai - Dex Program acc
    /// 18. `[]` token_prog_ai - Token Program acc
    /// 19+... `[]` liqee_open_orders_ais - Liqee open orders accs
    ForceCancelSpotOrders {
        limit: u8,
    },

    /// Force cancellation of open orders for a user being liquidated
    ///
    /// Accounts expected: 6 + Liqee open orders accounts (MAX_PAIRS)
    /// 0. `[]` mango_group_ai - MangoGroup
    /// 1. `[]` mango_cache_ai - MangoCache
    /// 2. `[]` perp_market_ai - PerpMarket
    /// 3. `[writable]` bids_ai - Bids acc
    /// 4. `[writable]` asks_ai - Asks acc
    /// 5. `[writable]` liqee_mango_account_ai - Liqee MangoAccount
    /// 6+... `[]` liqor_open_orders_ais - Liqee open orders accs
    ForceCancelPerpOrders {
        limit: u8,
    },

    /// Liquidator takes some of borrows at token at `liab_index` and receives some deposits from
    /// the token at `asset_index`
    ///
    /// Accounts expected: 9 + Liqee open orders accounts (MAX_PAIRS) + Liqor open orders accounts (MAX_PAIRS)
    /// 0. `[]` mango_group_ai - MangoGroup
    /// 1. `[]` mango_cache_ai - MangoCache
    /// 2. `[writable]` liqee_mango_account_ai - MangoAccount
    /// 3. `[writable]` liqor_mango_account_ai - MangoAccount
    /// 4. `[signer]` liqor_ai - Liqor Account
    /// 5. `[]` asset_root_bank_ai - RootBank
    /// 6. `[writable]` asset_node_bank_ai - NodeBank
    /// 7. `[]` liab_root_bank_ai - RootBank
    /// 8. `[writable]` liab_node_bank_ai - NodeBank
    /// 9+... `[]` liqee_open_orders_ais - Liqee open orders accs
    /// 9+MAX_PAIRS... `[]` liqor_open_orders_ais - Liqor open orders accs
    LiquidateTokenAndToken {
        max_liab_transfer: I80F48,
    },

    /// Swap tokens for perp quote position if only and only if the base position in that market is 0
    ///
    /// Accounts expected: 7 + Liqee open orders accounts (MAX_PAIRS) + Liqor open orders accounts (MAX_PAIRS)
    /// 0. `[]` mango_group_ai - MangoGroup
    /// 1. `[]` mango_cache_ai - MangoCache
    /// 2. `[writable]` liqee_mango_account_ai - MangoAccount
    /// 3. `[writable]` liqor_mango_account_ai - MangoAccount
    /// 4. `[signer]` liqor_ai - Liqor Account
    /// 5. `[]` root_bank_ai - RootBank
    /// 6. `[writable]` node_bank_ai - NodeBank
    /// 7+... `[]` liqee_open_orders_ais - Liqee open orders accs
    /// 7+MAX_PAIRS... `[]` liqor_open_orders_ais - Liqor open orders accs
    LiquidateTokenAndPerp {
        asset_type: AssetType,
        asset_index: usize,
        liab_type: AssetType,
        liab_index: usize,
        max_liab_transfer: I80F48,
    },

    /// Reduce some of the base position in exchange for quote position in this market
    ///
    /// Accounts expected: 7 + Liqee open orders accounts (MAX_PAIRS) + Liqor open orders accounts (MAX_PAIRS)
    /// 0. `[]` mango_group_ai - MangoGroup
    /// 1. `[]` mango_cache_ai - MangoCache
    /// 2. `[writable]` perp_market_ai - PerpMarket
    /// 3. `[writable]` event_queue_ai - EventQueue
    /// 4. `[writable]` liqee_mango_account_ai - MangoAccount
    /// 5. `[writable]` liqor_mango_account_ai - MangoAccount
    /// 6. `[signer]` liqor_ai - Liqor Account
    /// 7+... `[]` liqee_open_orders_ais - Liqee open orders accs
    /// 7+MAX_PAIRS... `[]` liqor_open_orders_ais - Liqor open orders accs
    LiquidatePerpMarket {
        base_transfer_request: i64,
    },

    /// Take an account that has losses in the selected perp market to account for fees_accrued
    ///
    /// Accounts expected: 10
    /// 0. `[]` mango_group_ai - MangoGroup
    /// 1. `[]` mango_cache_ai - MangoCache
    /// 2. `[writable]` perp_market_ai - PerpMarket
    /// 3. `[writable]` mango_account_ai - MangoAccount
    /// 4. `[]` root_bank_ai - RootBank
    /// 5. `[writable]` node_bank_ai - NodeBank
    /// 6. `[writable]` bank_vault_ai - ?
    /// 7. `[writable]` fees_vault_ai - fee vault owned by mango DAO token governance
    /// 8. `[]` signer_ai - Group Signer Account
    /// 9. `[]` token_prog_ai - Token Program Account
    SettleFees,

    /// Claim insurance fund and then socialize loss
    ///
    /// Accounts expected: 12 + Liqor open orders accounts (MAX_PAIRS)
    /// 0. `[]` mango_group_ai - MangoGroup
    /// 1. `[writable]` mango_cache_ai - MangoCache
    /// 2. `[writable]` liqee_mango_account_ai - Liqee MangoAccount
    /// 3. `[writable]` liqor_mango_account_ai - Liqor MangoAccount
    /// 4. `[signer]` liqor_ai - Liqor Account
    /// 5. `[]` root_bank_ai - RootBank
    /// 6. `[writable]` node_bank_ai - NodeBank
    /// 7. `[writable]` vault_ai - ?
    /// 8. `[writable]` dao_vault_ai - DAO Vault
    /// 9. `[]` signer_ai - Group Signer Account
    /// 10. `[]` perp_market_ai - PerpMarket
    /// 11. `[]` token_prog_ai - Token Program Account
    /// 12+... `[]` liqor_open_orders_ais - Liqor open orders accs
    ResolvePerpBankruptcy {
        // 30
        liab_index: usize,
        max_liab_transfer: I80F48,
    },

    /// Claim insurance fund and then socialize loss
    ///
    /// Accounts expected: 13 + Liqor open orders accounts (MAX_PAIRS) + Liab node banks (MAX_NODE_BANKS)
    /// 0. `[]` mango_group_ai - MangoGroup
    /// 1. `[writable]` mango_cache_ai - MangoCache
    /// 2. `[writable]` liqee_mango_account_ai - Liqee MangoAccount
    /// 3. `[writable]` liqor_mango_account_ai - Liqor MangoAccount
    /// 4. `[signer]` liqor_ai - Liqor Account
    /// 5. `[]` quote_root_bank_ai - RootBank
    /// 6. `[writable]` quote_node_bank_ai - NodeBank
    /// 7. `[writable]` quote_vault_ai - ?
    /// 8. `[writable]` dao_vault_ai - DAO Vault
    /// 9. `[]` signer_ai - Group Signer Account
    /// 10. `[]` liab_root_bank_ai - RootBank
    /// 11. `[writable]` liab_node_bank_ai - NodeBank
    /// 12. `[]` token_prog_ai - Token Program Account
    /// 13+... `[]` liqor_open_orders_ais - Liqor open orders accs
    /// 14+MAX_PAIRS... `[]` liab_node_bank_ais - Lib token node banks
    ResolveTokenBankruptcy {
        max_liab_transfer: I80F48,
    },

    /// Initialize open orders
    ///
    /// Accounts expected by this instruction (8):
    ///
    /// 0. `[]` mango_group_ai - MangoGroup that this mango account is for
    /// 1. `[writable]` mango_account_ai - MangoAccount
    /// 2. `[signer]` owner_ai - MangoAccount owner
    /// 3. `[]` dex_prog_ai - program id of serum dex
    /// 4. `[writable]` open_orders_ai - open orders for this market for this MangoAccount
    /// 5. `[]` spot_market_ai - dex MarketState account
    /// 6. `[]` signer_ai - Group Signer Account
    /// 7. `[]` rent_ai - Rent sysvar account
    InitSpotOpenOrders,

    /// Redeem the mngo_accrued in a PerpAccount for MNGO in MangoAccount deposits
    ///
    /// Accounts expected by this instruction (11):
    /// 0. `[]` mango_group_ai - MangoGroup that this mango account is for
    /// 1. `[]` mango_cache_ai - MangoCache
    /// 2. `[writable]` mango_account_ai - MangoAccount
    /// 3. `[signer]` owner_ai - MangoAccount owner
    /// 4. `[]` perp_market_ai - PerpMarket
    /// 5. `[writable]` mngo_perp_vault_ai
    /// 6. `[]` mngo_root_bank_ai
    /// 7. `[writable]` mngo_node_bank_ai
    /// 8. `[writable]` mngo_bank_vault_ai
    /// 9. `[]` signer_ai - Group Signer Account
    /// 10. `[]` token_prog_ai - SPL Token program id
    RedeemMngo,

    /// Add account info; useful for naming accounts
    ///
    /// Accounts expected by this instruction (3):
    /// 0. `[]` mango_group_ai - MangoGroup that this mango account is for
    /// 1. `[writable]` mango_account_ai - MangoAccount
    /// 2. `[signer]` owner_ai - MangoAccount owner
    AddMangoAccountInfo {
        info: [u8; INFO_LEN],
    },

    /// Deposit MSRM to reduce fees. This MSRM is not at risk and is not used for any health calculations
    ///
    /// Accounts expected by this instruction (6):
    ///
    /// 0. `[]` mango_group_ai - MangoGroup that this mango account is for
    /// 1. `[writable]` mango_account_ai - MangoAccount
    /// 2. `[signer]` owner_ai - MangoAccount owner
    /// 3. `[writable]` msrm_account_ai - MSRM token account
    /// 4. `[writable]` msrm_vault_ai - MSRM vault owned by mango program
    /// 5. `[]` token_prog_ai - SPL Token program id
    DepositMsrm {
        quantity: u64,
    },

    /// Withdraw the MSRM deposited
    ///
    /// Accounts expected by this instruction (7):
    ///
    /// 0. `[]` mango_group_ai - MangoGroup that this mango account is for
    /// 1. `[writable]` mango_account_ai - MangoAccount
    /// 2. `[signer]` owner_ai - MangoAccount owner
    /// 3. `[writable]` msrm_account_ai - MSRM token account
    /// 4. `[writable]` msrm_vault_ai - MSRM vault owned by mango program
    /// 5. `[]` signer_ai - signer key of the MangoGroup
    /// 6. `[]` token_prog_ai - SPL Token program id
    WithdrawMsrm {
        quantity: u64,
    },

    /// Change the params for perp market.
    ///
    /// Accounts expected by this instruction (3):
    /// 0. `[writable]` mango_group_ai - MangoGroup
    /// 1. `[writable]` perp_market_ai - PerpMarket
    /// 2. `[signer]` admin_ai - MangoGroup admin
    ChangePerpMarketParams {
        #[serde(serialize_with = "serialize_option_fixed_width")]
        maint_leverage: Option<I80F48>,

        #[serde(serialize_with = "serialize_option_fixed_width")]
        init_leverage: Option<I80F48>,

        #[serde(serialize_with = "serialize_option_fixed_width")]
        liquidation_fee: Option<I80F48>,

        #[serde(serialize_with = "serialize_option_fixed_width")]
        maker_fee: Option<I80F48>,

        #[serde(serialize_with = "serialize_option_fixed_width")]
        taker_fee: Option<I80F48>,

        /// Starting rate for liquidity mining
        #[serde(serialize_with = "serialize_option_fixed_width")]
        rate: Option<I80F48>,

        /// depth liquidity mining works for
        #[serde(serialize_with = "serialize_option_fixed_width")]
        max_depth_bps: Option<I80F48>,

        /// target length in seconds of one period
        #[serde(serialize_with = "serialize_option_fixed_width")]
        target_period_length: Option<u64>,

        /// amount MNGO rewarded per period
        #[serde(serialize_with = "serialize_option_fixed_width")]
        mngo_per_period: Option<u64>,

        /// Optional: Exponent in the liquidity mining formula
        #[serde(serialize_with = "serialize_option_fixed_width")]
        exp: Option<u8>,
    },

    /// Transfer admin permissions over group to another account
    ///
    /// Accounts expected by this instruction (3):
    /// 0. `[writable]` mango_group_ai - MangoGroup
    /// 1. `[]` new_admin_ai - New MangoGroup admin
    /// 2. `[signer]` admin_ai - MangoGroup admin
    SetGroupAdmin,

    /// Cancel all perp open orders (batch cancel)
    ///
    /// Accounts expected: 6
    /// 0. `[]` mango_group_ai - MangoGroup
    /// 1. `[writable]` mango_account_ai - MangoAccount
    /// 2. `[signer]` owner_ai - Owner of Mango Account
    /// 3. `[writable]` perp_market_ai - PerpMarket
    /// 4. `[writable]` bids_ai - Bids acc
    /// 5. `[writable]` asks_ai - Asks acc
    CancelAllPerpOrders {
        limit: u8,
    },

    /// DEPRECATED - No longer valid instruction as of release 3.0.5
    /// Liqor takes on all the quote positions where base_position == 0
    /// Equivalent amount of quote currency is credited/debited in deposits/borrows.
    /// This is very similar to the settle_pnl function, but is forced for Sick accounts
    ///
    /// Accounts expected: 7 + MAX_PAIRS
    /// 0. `[]` mango_group_ai - MangoGroup
    /// 1. `[]` mango_cache_ai - MangoCache
    /// 2. `[writable]` liqee_mango_account_ai - MangoAccount
    /// 3. `[writable]` liqor_mango_account_ai - MangoAccount
    /// 4. `[signer]` liqor_ai - Liqor Account
    /// 5. `[]` root_bank_ai - RootBank
    /// 6. `[writable]` node_bank_ai - NodeBank
    /// 7+... `[]` liqee_open_orders_ais - Liqee open orders accs
    ForceSettleQuotePositions,

    /// Place an order on the Serum Dex using Mango account. Improved over PlaceSpotOrder
    /// by reducing the tx size
    PlaceSpotOrder2 {
        order: serum_dex::instruction::NewOrderInstructionV3,
    },

    /// Initialize the advanced open orders account for a MangoAccount and set
    InitAdvancedOrders,

    /// Add a trigger order which executes if the trigger condition is met.
    /// 0. `[]` mango_group_ai - MangoGroup
    /// 1. `[]` mango_account_ai - the MangoAccount of owner
    /// 2. `[writable, signer]` owner_ai - owner of MangoAccount
    /// 3  `[writable]` advanced_orders_ai - the AdvanceOrdersAccount of owner
    /// 4. `[]` mango_cache_ai - MangoCache for this MangoGroup
    /// 5. `[]` perp_market_ai
    /// 6. `[]` system_prog_ai
    /// 7.. `[]` open_orders_ais - OpenOrders account for each serum dex market in margin basket
    AddPerpTriggerOrder {
        order_type: OrderType,
        side: Side,
        trigger_condition: TriggerCondition,
        reduce_only: bool, // only valid on perp order
        client_order_id: u64,
        price: i64,
        quantity: i64,
        trigger_price: I80F48,
    },
    /// Remove the order at the order_index
    RemoveAdvancedOrder {
        order_index: u8,
    },

    /// 0. `[]` mango_group_ai - MangoGroup
    /// 1. `[writable]` mango_account_ai - the MangoAccount of owner
    /// 2  `[writable]` advanced_orders_ai - the AdvanceOrdersAccount of owner
    /// 3. `[writable,signer]` agent_ai - operator of the execution service (receives lamports)
    /// 4. `[]` mango_cache_ai - MangoCache for this MangoGroup
    /// 5. `[writable]` perp_market_ai
    /// 6. `[writable]` bids_ai - bids account for this PerpMarket
    /// 7. `[writable]` asks_ai - asks account for this PerpMarket
    /// 8. `[writable]` event_queue_ai - EventQueue for this PerpMarket
    /// 9. `[] system_prog_ai
    ExecutePerpTriggerOrder {
        order_index: u8,
    },

    /// Create the necessary PDAs for the perp market and initialize them and add to MangoGroup
    ///
    /// Accounts expected by this instruction (13):
    ///
    /// 0. `[writable]` mango_group_ai
    /// 1. `[]` oracle_ai
    /// 2. `[writable]` perp_market_ai
    /// 3. `[writable]` event_queue_ai
    /// 4. `[writable]` bids_ai
    /// 5. `[writable]` asks_ai
    /// 6. `[]` mngo_mint_ai - mngo token mint
    /// 7. `[writable]` mngo_vault_ai - the vault from which liquidity incentives will be paid out for this market
    /// 8. `[signer, writable]` admin_ai - writable if admin_ai is also funder
    /// 9. `[writable]` signer_ai - optionally writable if funder is signer_ai
    /// 10. `[]` system_prog_ai - system program
    /// 11. `[]` token_prog_ai - SPL token program
    /// 12. `[]` rent_ai - rent sysvar because SPL token program requires it
    CreatePerpMarket {
        maint_leverage: I80F48,
        init_leverage: I80F48,
        liquidation_fee: I80F48,
        maker_fee: I80F48,
        taker_fee: I80F48,
        base_lot_size: i64,
        quote_lot_size: i64,
        /// Starting rate for liquidity mining
        rate: I80F48,
        /// v0: depth in bps for liquidity mining; v1: depth in contract size
        max_depth_bps: I80F48,
        /// target length in seconds of one period
        target_period_length: u64,
        /// amount MNGO rewarded per period
        mngo_per_period: u64,
        exp: u8,
        version: u8,
        /// Helps with integer overflow
        lm_size_shift: u8,
    },

    /// Change the params for perp market.
    ///
    /// Accounts expected by this instruction (3):
    /// 0. `[writable]` mango_group_ai - MangoGroup
    /// 1. `[writable]` perp_market_ai - PerpMarket
    /// 2. `[signer]` admin_ai - MangoGroup admin
    ChangePerpMarketParams2 {
        #[serde(serialize_with = "serialize_option_fixed_width")]
        maint_leverage: Option<I80F48>,

        #[serde(serialize_with = "serialize_option_fixed_width")]
        init_leverage: Option<I80F48>,

        #[serde(serialize_with = "serialize_option_fixed_width")]
        liquidation_fee: Option<I80F48>,

        #[serde(serialize_with = "serialize_option_fixed_width")]
        maker_fee: Option<I80F48>,

        #[serde(serialize_with = "serialize_option_fixed_width")]
        taker_fee: Option<I80F48>,

        /// Starting rate for liquidity mining
        #[serde(serialize_with = "serialize_option_fixed_width")]
        rate: Option<I80F48>,

        /// depth liquidity mining works for
        #[serde(serialize_with = "serialize_option_fixed_width")]
        max_depth_bps: Option<I80F48>,

        /// target length in seconds of one period
        #[serde(serialize_with = "serialize_option_fixed_width")]
        target_period_length: Option<u64>,

        /// amount MNGO rewarded per period
        #[serde(serialize_with = "serialize_option_fixed_width")]
        mngo_per_period: Option<u64>,

        #[serde(serialize_with = "serialize_option_fixed_width")]
        exp: Option<u8>,
        #[serde(serialize_with = "serialize_option_fixed_width")]
        version: Option<u8>,
        #[serde(serialize_with = "serialize_option_fixed_width")]
        lm_size_shift: Option<u8>,
    },

    /// Delete a mango account and return lamports
    ///
<<<<<<< HEAD
    /// Accounts expected by this instruction (3):
    ///
    /// 0. `[writable]` mango_group_ai - MangoGroup that this mango account is for
    /// 1. `[writable]` mango_account_ai - the mango account data
    /// 2. `[signer]` owner_ai - Solana account of owner of the mango account
    CloseMangoAccount,

    /// Delete a spot open orders account and return lamports
    ///
    /// Accounts expected by this instruction (7):
    ///
    /// 0. `[]` mango_group_ai - MangoGroup that this mango account is for
    /// 1. `[writable]` mango_account_ai - the mango account data
    /// 2. `[signer, writable]` owner_ai - Solana account of owner of the mango account
    /// 3. `[]` dex_prog_ai - The serum dex program id
    /// 4. `[writable]` open_orders_ai - The open orders account to close
    /// 5. `[]` spot_market_ai - The spot market for the account
    /// 6. `[]` signer_ai - Mango group signer key
    CloseSpotOpenOrders,

    /// Delete an advanced orders account and return lamports
    ///
    /// Accounts expected by this instruction (4):
    ///
    /// 0. `[]` mango_group_ai - MangoGroup that this mango account is for
    /// 1. `[writable]` mango_account_ai - the mango account data
    /// 2. `[signer, writable]` owner_ai - Solana account of owner of the mango account
    /// 3. `[writable]` advanced_orders_ai - the advanced orders account
    CloseAdvancedOrders,

    // TODO documentation
    CreateDustAccount,

    // TODO documentation
    ResolveDust,

    /// Change the params for a spot market.
    ///
    /// Accounts expected by this instruction (4):
    /// 0. `[writable]` mango_group_ai - MangoGroup
    /// 1. `[]` spot_market_ai - Market
    /// 2. `[writable]` root_bank_ai - RootBank
    /// 3. `[signer]` admin_ai - MangoGroup admin
    ChangeSpotMarketParams {
        #[serde(serialize_with = "serialize_option_fixed_width")]
        maint_leverage: Option<I80F48>,

        #[serde(serialize_with = "serialize_option_fixed_width")]
        init_leverage: Option<I80F48>,

        #[serde(serialize_with = "serialize_option_fixed_width")]
        liquidation_fee: Option<I80F48>,

        #[serde(serialize_with = "serialize_option_fixed_width")]
        util0: Option<I80F48>,

        #[serde(serialize_with = "serialize_option_fixed_width")]
        rate0: Option<I80F48>,

        #[serde(serialize_with = "serialize_option_fixed_width")]
        util1: Option<I80F48>,

        #[serde(serialize_with = "serialize_option_fixed_width")]
        rate1: Option<I80F48>,

        #[serde(serialize_with = "serialize_option_fixed_width")]
        max_rate: Option<I80F48>,

        #[serde(serialize_with = "serialize_option_fixed_width")]
        version: Option<u8>,
    },

    /// Create a PDA mango account for a user
    ///
    /// Accounts expected by this instruction (4):
    ///
    /// 0. `[writable]` mango_group_ai - MangoGroup that this mango account is for
    /// 1. `[writable]` mango_account_ai - the mango account data
    /// 2. `[signer]` owner_ai - Solana account of owner of the mango account
    /// 3. `[]` system_prog_ai - System program
    CreateMangoAccount {
        account_num: u64,
=======
    /// Accounts expected by this instruction (2 + MAX_PAIRS):
    /// 0. `[]` mango_group_ai - MangoGroup
    /// 1. `[writable]` mango_account_ai - MangoAccount
    /// 2+ `[]` open_orders_ais - An array of MAX_PAIRS. Only OpenOrders of current market
    ///         index needs to be writable. Only OpenOrders in_margin_basket needs to be correct;
    ///         remaining open orders can just be Pubkey::default() (the zero key)
    UpdateMarginBasket,

    /// Change the maximum number of closeable MangoAccounts.v1 allowed
    ///
    /// Accounts expected by this instruction (2):
    ///
    /// 0. `[writable]` mango_group_ai - MangoGroup
    /// 1. `[signer]` admin_ai - Admin
    ChangeMaxMangoAccounts {
        max_mango_accounts: u32,
>>>>>>> 1557acad
    },
}

impl MangoInstruction {
    pub fn unpack(input: &[u8]) -> Option<Self> {
        let (&discrim, data) = array_refs![input, 4; ..;];
        let discrim = u32::from_le_bytes(discrim);
        Some(match discrim {
            0 => {
                let data = array_ref![data, 0, 64];
                let (
                    signer_nonce,
                    valid_interval,
                    quote_optimal_util,
                    quote_optimal_rate,
                    quote_max_rate,
                ) = array_refs![data, 8, 8, 16, 16, 16];

                MangoInstruction::InitMangoGroup {
                    signer_nonce: u64::from_le_bytes(*signer_nonce),
                    valid_interval: u64::from_le_bytes(*valid_interval),
                    quote_optimal_util: I80F48::from_le_bytes(*quote_optimal_util),
                    quote_optimal_rate: I80F48::from_le_bytes(*quote_optimal_rate),
                    quote_max_rate: I80F48::from_le_bytes(*quote_max_rate),
                }
            }
            1 => MangoInstruction::InitMangoAccount,
            2 => {
                let quantity = array_ref![data, 0, 8];
                MangoInstruction::Deposit { quantity: u64::from_le_bytes(*quantity) }
            }
            3 => {
                let data = array_ref![data, 0, 9];
                let (quantity, allow_borrow) = array_refs![data, 8, 1];

                let allow_borrow = match allow_borrow {
                    [0] => false,
                    [1] => true,
                    _ => return None,
                };
                MangoInstruction::Withdraw { quantity: u64::from_le_bytes(*quantity), allow_borrow }
            }
            4 => {
                let data = array_ref![data, 0, 96];
                let (
                    maint_leverage,
                    init_leverage,
                    liquidation_fee,
                    optimal_util,
                    optimal_rate,
                    max_rate,
                ) = array_refs![data, 16, 16, 16, 16, 16, 16];
                MangoInstruction::AddSpotMarket {
                    maint_leverage: I80F48::from_le_bytes(*maint_leverage),
                    init_leverage: I80F48::from_le_bytes(*init_leverage),
                    liquidation_fee: I80F48::from_le_bytes(*liquidation_fee),
                    optimal_util: I80F48::from_le_bytes(*optimal_util),
                    optimal_rate: I80F48::from_le_bytes(*optimal_rate),
                    max_rate: I80F48::from_le_bytes(*max_rate),
                }
            }
            5 => {
                let market_index = array_ref![data, 0, 8];
                MangoInstruction::AddToBasket { market_index: usize::from_le_bytes(*market_index) }
            }
            6 => {
                let quantity = array_ref![data, 0, 8];
                MangoInstruction::Borrow { quantity: u64::from_le_bytes(*quantity) }
            }
            7 => MangoInstruction::CachePrices,
            8 => MangoInstruction::CacheRootBanks,
            9 => {
                let data_arr = array_ref![data, 0, 46];
                let order = unpack_dex_new_order_v3(data_arr)?;
                MangoInstruction::PlaceSpotOrder { order }
            }
            10 => MangoInstruction::AddOracle,
            11 => {
                let exp = if data.len() > 144 { data[144] } else { 2 };
                let data_arr = array_ref![data, 0, 144];
                let (
                    maint_leverage,
                    init_leverage,
                    liquidation_fee,
                    maker_fee,
                    taker_fee,
                    base_lot_size,
                    quote_lot_size,
                    rate,
                    max_depth_bps,
                    target_period_length,
                    mngo_per_period,
                ) = array_refs![data_arr, 16, 16, 16, 16, 16, 8, 8, 16, 16, 8, 8];
                MangoInstruction::AddPerpMarket {
                    maint_leverage: I80F48::from_le_bytes(*maint_leverage),
                    init_leverage: I80F48::from_le_bytes(*init_leverage),
                    liquidation_fee: I80F48::from_le_bytes(*liquidation_fee),
                    maker_fee: I80F48::from_le_bytes(*maker_fee),
                    taker_fee: I80F48::from_le_bytes(*taker_fee),
                    base_lot_size: i64::from_le_bytes(*base_lot_size),
                    quote_lot_size: i64::from_le_bytes(*quote_lot_size),
                    rate: I80F48::from_le_bytes(*rate),
                    max_depth_bps: I80F48::from_le_bytes(*max_depth_bps),
                    target_period_length: u64::from_le_bytes(*target_period_length),
                    mngo_per_period: u64::from_le_bytes(*mngo_per_period),
                    exp,
                }
            }
            12 => {
                let reduce_only = if data.len() > 26 { data[26] != 0 } else { false };
                let data_arr = array_ref![data, 0, 26];
                let (price, quantity, client_order_id, side, order_type) =
                    array_refs![data_arr, 8, 8, 8, 1, 1];
                MangoInstruction::PlacePerpOrder {
                    price: i64::from_le_bytes(*price),
                    quantity: i64::from_le_bytes(*quantity),
                    client_order_id: u64::from_le_bytes(*client_order_id),
                    side: Side::try_from_primitive(side[0]).ok()?,
                    order_type: OrderType::try_from_primitive(order_type[0]).ok()?,
                    reduce_only,
                }
            }
            13 => {
                let data_arr = array_ref![data, 0, 9];
                let (client_order_id, invalid_id_ok) = array_refs![data_arr, 8, 1];

                MangoInstruction::CancelPerpOrderByClientId {
                    client_order_id: u64::from_le_bytes(*client_order_id),
                    invalid_id_ok: invalid_id_ok[0] != 0,
                }
            }
            14 => {
                let data_arr = array_ref![data, 0, 17];
                let (order_id, invalid_id_ok) = array_refs![data_arr, 16, 1];
                MangoInstruction::CancelPerpOrder {
                    order_id: i128::from_le_bytes(*order_id),
                    invalid_id_ok: invalid_id_ok[0] != 0,
                }
            }
            15 => {
                let data_arr = array_ref![data, 0, 8];
                MangoInstruction::ConsumeEvents { limit: usize::from_le_bytes(*data_arr) }
            }
            16 => MangoInstruction::CachePerpMarkets,
            17 => MangoInstruction::UpdateFunding,
            18 => {
                let data_arr = array_ref![data, 0, 16];
                MangoInstruction::SetOracle { price: I80F48::from_le_bytes(*data_arr) }
            }
            19 => MangoInstruction::SettleFunds,
            20 => {
                let data_array = array_ref![data, 0, 20];
                let fields = array_refs![data_array, 4, 16];
                let side = match u32::from_le_bytes(*fields.0) {
                    0 => serum_dex::matching::Side::Bid,
                    1 => serum_dex::matching::Side::Ask,
                    _ => return None,
                };
                let order_id = u128::from_le_bytes(*fields.1);
                let order = serum_dex::instruction::CancelOrderInstructionV2 { side, order_id };
                MangoInstruction::CancelSpotOrder { order }
            }
            21 => MangoInstruction::UpdateRootBank,

            22 => {
                let data_arr = array_ref![data, 0, 8];

                MangoInstruction::SettlePnl { market_index: usize::from_le_bytes(*data_arr) }
            }
            23 => {
                let data = array_ref![data, 0, 16];
                let (token_index, quantity) = array_refs![data, 8, 8];

                MangoInstruction::SettleBorrow {
                    token_index: usize::from_le_bytes(*token_index),
                    quantity: u64::from_le_bytes(*quantity),
                }
            }
            24 => {
                let data_arr = array_ref![data, 0, 1];

                MangoInstruction::ForceCancelSpotOrders { limit: u8::from_le_bytes(*data_arr) }
            }
            25 => {
                let data_arr = array_ref![data, 0, 1];

                MangoInstruction::ForceCancelPerpOrders { limit: u8::from_le_bytes(*data_arr) }
            }
            26 => {
                let data_arr = array_ref![data, 0, 16];

                MangoInstruction::LiquidateTokenAndToken {
                    max_liab_transfer: I80F48::from_le_bytes(*data_arr),
                }
            }
            27 => {
                let data = array_ref![data, 0, 34];
                let (asset_type, asset_index, liab_type, liab_index, max_liab_transfer) =
                    array_refs![data, 1, 8, 1, 8, 16];

                MangoInstruction::LiquidateTokenAndPerp {
                    asset_type: AssetType::try_from(u8::from_le_bytes(*asset_type)).unwrap(),
                    asset_index: usize::from_le_bytes(*asset_index),
                    liab_type: AssetType::try_from(u8::from_le_bytes(*liab_type)).unwrap(),
                    liab_index: usize::from_le_bytes(*liab_index),
                    max_liab_transfer: I80F48::from_le_bytes(*max_liab_transfer),
                }
            }
            28 => {
                let data_arr = array_ref![data, 0, 8];

                MangoInstruction::LiquidatePerpMarket {
                    base_transfer_request: i64::from_le_bytes(*data_arr),
                }
            }
            29 => MangoInstruction::SettleFees,
            30 => {
                let data = array_ref![data, 0, 24];
                let (liab_index, max_liab_transfer) = array_refs![data, 8, 16];

                MangoInstruction::ResolvePerpBankruptcy {
                    liab_index: usize::from_le_bytes(*liab_index),
                    max_liab_transfer: I80F48::from_le_bytes(*max_liab_transfer),
                }
            }
            31 => {
                let data_arr = array_ref![data, 0, 16];

                MangoInstruction::ResolveTokenBankruptcy {
                    max_liab_transfer: I80F48::from_le_bytes(*data_arr),
                }
            }
            32 => MangoInstruction::InitSpotOpenOrders,
            33 => MangoInstruction::RedeemMngo,
            34 => {
                let info = array_ref![data, 0, INFO_LEN];
                MangoInstruction::AddMangoAccountInfo { info: *info }
            }
            35 => {
                let quantity = array_ref![data, 0, 8];
                MangoInstruction::DepositMsrm { quantity: u64::from_le_bytes(*quantity) }
            }
            36 => {
                let quantity = array_ref![data, 0, 8];
                MangoInstruction::WithdrawMsrm { quantity: u64::from_le_bytes(*quantity) }
            }

            37 => {
                let exp =
                    if data.len() > 137 { unpack_u8_opt(&[data[137], data[138]]) } else { None };
                let data_arr = array_ref![data, 0, 137];
                let (
                    maint_leverage,
                    init_leverage,
                    liquidation_fee,
                    maker_fee,
                    taker_fee,
                    rate,
                    max_depth_bps,
                    target_period_length,
                    mngo_per_period,
                ) = array_refs![data_arr, 17, 17, 17, 17, 17, 17, 17, 9, 9];

                MangoInstruction::ChangePerpMarketParams {
                    maint_leverage: unpack_i80f48_opt(maint_leverage),
                    init_leverage: unpack_i80f48_opt(init_leverage),
                    liquidation_fee: unpack_i80f48_opt(liquidation_fee),
                    maker_fee: unpack_i80f48_opt(maker_fee),
                    taker_fee: unpack_i80f48_opt(taker_fee),
                    rate: unpack_i80f48_opt(rate),
                    max_depth_bps: unpack_i80f48_opt(max_depth_bps),
                    target_period_length: unpack_u64_opt(target_period_length),
                    mngo_per_period: unpack_u64_opt(mngo_per_period),
                    exp,
                }
            }

            38 => MangoInstruction::SetGroupAdmin,

            39 => {
                let data_arr = array_ref![data, 0, 1];
                MangoInstruction::CancelAllPerpOrders { limit: u8::from_le_bytes(*data_arr) }
            }

            40 => MangoInstruction::ForceSettleQuotePositions,
            41 => {
                let data_arr = array_ref![data, 0, 46];
                let order = unpack_dex_new_order_v3(data_arr)?;
                MangoInstruction::PlaceSpotOrder2 { order }
            }

            42 => MangoInstruction::InitAdvancedOrders,

            43 => {
                let data_arr = array_ref![data, 0, 44];
                let (
                    order_type,
                    side,
                    trigger_condition,
                    reduce_only,
                    client_order_id,
                    price,
                    quantity,
                    trigger_price,
                ) = array_refs![data_arr, 1, 1, 1, 1, 8, 8, 8, 16];
                MangoInstruction::AddPerpTriggerOrder {
                    order_type: OrderType::try_from_primitive(order_type[0]).ok()?,
                    side: Side::try_from_primitive(side[0]).ok()?,
                    trigger_condition: TriggerCondition::try_from(u8::from_le_bytes(
                        *trigger_condition,
                    ))
                    .unwrap(),
                    reduce_only: reduce_only[0] != 0,
                    client_order_id: u64::from_le_bytes(*client_order_id),
                    price: i64::from_le_bytes(*price),
                    quantity: i64::from_le_bytes(*quantity),
                    trigger_price: I80F48::from_le_bytes(*trigger_price),
                }
            }

            44 => {
                let order_index = array_ref![data, 0, 1][0];
                MangoInstruction::RemoveAdvancedOrder { order_index }
            }
            45 => {
                let order_index = array_ref![data, 0, 1][0];
                MangoInstruction::ExecutePerpTriggerOrder { order_index }
            }
            46 => {
                let data_arr = array_ref![data, 0, 147];
                let (
                    maint_leverage,
                    init_leverage,
                    liquidation_fee,
                    maker_fee,
                    taker_fee,
                    base_lot_size,
                    quote_lot_size,
                    rate,
                    max_depth_bps,
                    target_period_length,
                    mngo_per_period,
                    exp,
                    version,
                    lm_size_shift,
                ) = array_refs![data_arr, 16, 16, 16, 16, 16, 8, 8, 16, 16, 8, 8, 1, 1, 1];
                MangoInstruction::CreatePerpMarket {
                    maint_leverage: I80F48::from_le_bytes(*maint_leverage),
                    init_leverage: I80F48::from_le_bytes(*init_leverage),
                    liquidation_fee: I80F48::from_le_bytes(*liquidation_fee),
                    maker_fee: I80F48::from_le_bytes(*maker_fee),
                    taker_fee: I80F48::from_le_bytes(*taker_fee),
                    base_lot_size: i64::from_le_bytes(*base_lot_size),
                    quote_lot_size: i64::from_le_bytes(*quote_lot_size),
                    rate: I80F48::from_le_bytes(*rate),
                    max_depth_bps: I80F48::from_le_bytes(*max_depth_bps),
                    target_period_length: u64::from_le_bytes(*target_period_length),
                    mngo_per_period: u64::from_le_bytes(*mngo_per_period),
                    exp: exp[0],
                    version: version[0],
                    lm_size_shift: lm_size_shift[0],
                }
            }
            47 => {
                let data_arr = array_ref![data, 0, 143];
                let (
                    maint_leverage,
                    init_leverage,
                    liquidation_fee,
                    maker_fee,
                    taker_fee,
                    rate,
                    max_depth_bps,
                    target_period_length,
                    mngo_per_period,
                    exp,
                    version,
                    lm_size_shift,
                ) = array_refs![data_arr, 17, 17, 17, 17, 17, 17, 17, 9, 9, 2, 2, 2];

                MangoInstruction::ChangePerpMarketParams2 {
                    maint_leverage: unpack_i80f48_opt(maint_leverage),
                    init_leverage: unpack_i80f48_opt(init_leverage),
                    liquidation_fee: unpack_i80f48_opt(liquidation_fee),
                    maker_fee: unpack_i80f48_opt(maker_fee),
                    taker_fee: unpack_i80f48_opt(taker_fee),
                    rate: unpack_i80f48_opt(rate),
                    max_depth_bps: unpack_i80f48_opt(max_depth_bps),
                    target_period_length: unpack_u64_opt(target_period_length),
                    mngo_per_period: unpack_u64_opt(mngo_per_period),
                    exp: unpack_u8_opt(exp),
                    version: unpack_u8_opt(version),
                    lm_size_shift: unpack_u8_opt(lm_size_shift),
                }
            }
<<<<<<< HEAD
            48 => MangoInstruction::CloseMangoAccount,
            49 => MangoInstruction::CloseSpotOpenOrders,
            50 => MangoInstruction::CloseAdvancedOrders,
            51 => MangoInstruction::CreateDustAccount,
            52 => MangoInstruction::ResolveDust,
            53 => {
                let data_arr = array_ref![data, 0, 138];
                let (
                    maint_leverage,
                    init_leverage,
                    liquidation_fee,
                    util0,
                    rate0,
                    util1,
                    rate1,
                    max_rate,
                    version,
                ) = array_refs![data_arr, 17, 17, 17, 17, 17, 17, 17, 17, 2];

                MangoInstruction::ChangeSpotMarketParams {
                    maint_leverage: unpack_i80f48_opt(maint_leverage),
                    init_leverage: unpack_i80f48_opt(init_leverage),
                    liquidation_fee: unpack_i80f48_opt(liquidation_fee),
                    util0: unpack_i80f48_opt(util0),
                    rate0: unpack_i80f48_opt(rate0),
                    util1: unpack_i80f48_opt(util1),
                    rate1: unpack_i80f48_opt(rate1),
                    max_rate: unpack_i80f48_opt(max_rate),
                    version: unpack_u8_opt(version),
                }
            }
            54 => {
                let account_num = array_ref![data, 0, 8];
                MangoInstruction::CreateMangoAccount {
                    account_num: u64::from_le_bytes(*account_num),
                }
            }
=======
            48 => MangoInstruction::UpdateMarginBasket,

            49 => {
                let data_arr = array_ref![data, 0, 4];
                MangoInstruction::ChangeMaxMangoAccounts {
                    max_mango_accounts: u32::from_le_bytes(*data_arr),
                }
            }

>>>>>>> 1557acad
            _ => {
                return None;
            }
        })
    }
    pub fn pack(&self) -> Vec<u8> {
        bincode::serialize(self).unwrap()
    }
}

fn unpack_u8_opt(data: &[u8; 2]) -> Option<u8> {
    if data[0] == 0 {
        None
    } else {
        Some(data[1])
    }
}

fn unpack_i80f48_opt(data: &[u8; 17]) -> Option<I80F48> {
    let (opt, val) = array_refs![data, 1, 16];
    if opt[0] == 0 {
        None
    } else {
        Some(I80F48::from_le_bytes(*val))
    }
}
fn unpack_u64_opt(data: &[u8; 9]) -> Option<u64> {
    let (opt, val) = array_refs![data, 1, 8];
    if opt[0] == 0 {
        None
    } else {
        Some(u64::from_le_bytes(*val))
    }
}

fn unpack_dex_new_order_v3(
    data: &[u8; 46],
) -> Option<serum_dex::instruction::NewOrderInstructionV3> {
    let (
        &side_arr,
        &price_arr,
        &max_coin_qty_arr,
        &max_native_pc_qty_arr,
        &self_trade_behavior_arr,
        &otype_arr,
        &client_order_id_bytes,
        &limit_arr,
    ) = array_refs![data, 4, 8, 8, 8, 4, 4, 8, 2];

    let side = serum_dex::matching::Side::try_from_primitive(
        u32::from_le_bytes(side_arr).try_into().ok()?,
    )
    .ok()?;
    let limit_price = NonZeroU64::new(u64::from_le_bytes(price_arr))?;
    let max_coin_qty = NonZeroU64::new(u64::from_le_bytes(max_coin_qty_arr))?;
    let max_native_pc_qty_including_fees =
        NonZeroU64::new(u64::from_le_bytes(max_native_pc_qty_arr))?;
    let self_trade_behavior = serum_dex::instruction::SelfTradeBehavior::try_from_primitive(
        u32::from_le_bytes(self_trade_behavior_arr).try_into().ok()?,
    )
    .ok()?;
    let order_type = serum_dex::matching::OrderType::try_from_primitive(
        u32::from_le_bytes(otype_arr).try_into().ok()?,
    )
    .ok()?;
    let client_order_id = u64::from_le_bytes(client_order_id_bytes);
    let limit = u16::from_le_bytes(limit_arr);

    Some(serum_dex::instruction::NewOrderInstructionV3 {
        side,
        limit_price,
        max_coin_qty,
        max_native_pc_qty_including_fees,
        self_trade_behavior,
        order_type,
        client_order_id,
        limit,
    })
}

pub fn init_mango_group(
    program_id: &Pubkey,
    mango_group_pk: &Pubkey,
    signer_pk: &Pubkey,
    admin_pk: &Pubkey,
    quote_mint_pk: &Pubkey,
    quote_vault_pk: &Pubkey,
    quote_node_bank_pk: &Pubkey,
    quote_root_bank_pk: &Pubkey,
    insurance_vault_pk: &Pubkey,
    msrm_vault_pk: &Pubkey, // send in Pubkey:default() if not using this feature
    fees_vault_pk: &Pubkey,
    mango_cache_ai: &Pubkey,
    dex_program_pk: &Pubkey,

    signer_nonce: u64,
    valid_interval: u64,
    quote_optimal_util: I80F48,
    quote_optimal_rate: I80F48,
    quote_max_rate: I80F48,
) -> Result<Instruction, ProgramError> {
    let accounts = vec![
        AccountMeta::new(*mango_group_pk, false),
        AccountMeta::new_readonly(*signer_pk, false),
        AccountMeta::new_readonly(*admin_pk, true),
        AccountMeta::new_readonly(*quote_mint_pk, false),
        AccountMeta::new_readonly(*quote_vault_pk, false),
        AccountMeta::new(*quote_node_bank_pk, false),
        AccountMeta::new(*quote_root_bank_pk, false),
        AccountMeta::new_readonly(*insurance_vault_pk, false),
        AccountMeta::new_readonly(*msrm_vault_pk, false),
        AccountMeta::new_readonly(*fees_vault_pk, false),
        AccountMeta::new(*mango_cache_ai, false),
        AccountMeta::new_readonly(*dex_program_pk, false),
    ];

    let instr = MangoInstruction::InitMangoGroup {
        signer_nonce,
        valid_interval,
        quote_optimal_util,
        quote_optimal_rate,
        quote_max_rate,
    };

    let data = instr.pack();
    Ok(Instruction { program_id: *program_id, accounts, data })
}

pub fn init_mango_account(
    program_id: &Pubkey,
    mango_group_pk: &Pubkey,
    mango_account_pk: &Pubkey,
    owner_pk: &Pubkey,
) -> Result<Instruction, ProgramError> {
    let accounts = vec![
        AccountMeta::new_readonly(*mango_group_pk, false),
        AccountMeta::new(*mango_account_pk, false),
        AccountMeta::new_readonly(*owner_pk, true),
        AccountMeta::new_readonly(solana_program::sysvar::rent::ID, false),
    ];

    let instr = MangoInstruction::InitMangoAccount;
    let data = instr.pack();
    Ok(Instruction { program_id: *program_id, accounts, data })
}

pub fn close_mango_account(
    program_id: &Pubkey,
    mango_group_pk: &Pubkey,
    mango_account_pk: &Pubkey,
    owner_pk: &Pubkey,
) -> Result<Instruction, ProgramError> {
    let accounts = vec![
        AccountMeta::new(*mango_group_pk, false),
        AccountMeta::new(*mango_account_pk, false),
        AccountMeta::new(*owner_pk, true),
    ];

    let instr = MangoInstruction::CloseMangoAccount;
    let data = instr.pack();
    Ok(Instruction { program_id: *program_id, accounts, data })
}

pub fn create_mango_account(
    program_id: &Pubkey,
    mango_group_pk: &Pubkey,
    mango_account_pk: &Pubkey,
    owner_pk: &Pubkey,
    system_prog_pk: &Pubkey,
    account_num: u64,
) -> Result<Instruction, ProgramError> {
    let accounts = vec![
        AccountMeta::new(*mango_group_pk, false),
        AccountMeta::new(*mango_account_pk, false),
        AccountMeta::new_readonly(*owner_pk, true),
        AccountMeta::new_readonly(*system_prog_pk, false),
    ];

    let instr = MangoInstruction::CreateMangoAccount { account_num };
    let data = instr.pack();
    Ok(Instruction { program_id: *program_id, accounts, data })
}

pub fn deposit(
    program_id: &Pubkey,
    mango_group_pk: &Pubkey,
    mango_account_pk: &Pubkey,
    owner_pk: &Pubkey,
    mango_cache_pk: &Pubkey,
    root_bank_pk: &Pubkey,
    node_bank_pk: &Pubkey,
    vault_pk: &Pubkey,
    owner_token_account_pk: &Pubkey,

    quantity: u64,
) -> Result<Instruction, ProgramError> {
    let accounts = vec![
        AccountMeta::new_readonly(*mango_group_pk, false),
        AccountMeta::new(*mango_account_pk, false),
        AccountMeta::new_readonly(*owner_pk, true),
        AccountMeta::new_readonly(*mango_cache_pk, false),
        AccountMeta::new_readonly(*root_bank_pk, false),
        AccountMeta::new(*node_bank_pk, false),
        AccountMeta::new(*vault_pk, false),
        AccountMeta::new_readonly(spl_token::ID, false),
        AccountMeta::new(*owner_token_account_pk, false),
    ];

    let instr = MangoInstruction::Deposit { quantity };
    let data = instr.pack();
    Ok(Instruction { program_id: *program_id, accounts, data })
}

pub fn add_spot_market(
    program_id: &Pubkey,
    mango_group_pk: &Pubkey,
    oracle_pk: &Pubkey,
    spot_market_pk: &Pubkey,
    dex_program_pk: &Pubkey,
    token_mint_pk: &Pubkey,
    node_bank_pk: &Pubkey,
    vault_pk: &Pubkey,
    root_bank_pk: &Pubkey,
    admin_pk: &Pubkey,

    maint_leverage: I80F48,
    init_leverage: I80F48,
    liquidation_fee: I80F48,
    optimal_util: I80F48,
    optimal_rate: I80F48,
    max_rate: I80F48,
) -> Result<Instruction, ProgramError> {
    let accounts = vec![
        AccountMeta::new(*mango_group_pk, false),
        AccountMeta::new_readonly(*oracle_pk, false),
        AccountMeta::new_readonly(*spot_market_pk, false),
        AccountMeta::new_readonly(*dex_program_pk, false),
        AccountMeta::new_readonly(*token_mint_pk, false),
        AccountMeta::new(*node_bank_pk, false),
        AccountMeta::new_readonly(*vault_pk, false),
        AccountMeta::new(*root_bank_pk, false),
        AccountMeta::new_readonly(*admin_pk, true),
    ];

    let instr = MangoInstruction::AddSpotMarket {
        maint_leverage,
        init_leverage,
        liquidation_fee,
        optimal_util,
        optimal_rate,
        max_rate,
    };
    let data = instr.pack();
    Ok(Instruction { program_id: *program_id, accounts, data })
}

pub fn add_perp_market(
    program_id: &Pubkey,
    mango_group_pk: &Pubkey,
    oracle_pk: &Pubkey,
    perp_market_pk: &Pubkey,
    event_queue_pk: &Pubkey,
    bids_pk: &Pubkey,
    asks_pk: &Pubkey,
    mngo_vault_pk: &Pubkey,
    admin_pk: &Pubkey,

    maint_leverage: I80F48,
    init_leverage: I80F48,
    liquidation_fee: I80F48,
    maker_fee: I80F48,
    taker_fee: I80F48,
    base_lot_size: i64,
    quote_lot_size: i64,
    rate: I80F48,
    max_depth_bps: I80F48,
    target_period_length: u64,
    mngo_per_period: u64,
) -> Result<Instruction, ProgramError> {
    let accounts = vec![
        AccountMeta::new(*mango_group_pk, false),
        AccountMeta::new(*oracle_pk, false),
        AccountMeta::new(*perp_market_pk, false),
        AccountMeta::new(*event_queue_pk, false),
        AccountMeta::new(*bids_pk, false),
        AccountMeta::new(*asks_pk, false),
        AccountMeta::new_readonly(*mngo_vault_pk, false),
        AccountMeta::new_readonly(*admin_pk, true),
    ];

    let instr = MangoInstruction::AddPerpMarket {
        maint_leverage,
        init_leverage,
        liquidation_fee,
        maker_fee,
        taker_fee,
        base_lot_size,
        quote_lot_size,
        rate,
        max_depth_bps,
        target_period_length,
        mngo_per_period,
        exp: 2, // TODO add this to function signature
    };
    let data = instr.pack();
    Ok(Instruction { program_id: *program_id, accounts, data })
}

pub fn place_perp_order(
    program_id: &Pubkey,
    mango_group_pk: &Pubkey,
    mango_account_pk: &Pubkey,
    owner_pk: &Pubkey,
    mango_cache_pk: &Pubkey,
    perp_market_pk: &Pubkey,
    bids_pk: &Pubkey,
    asks_pk: &Pubkey,
    event_queue_pk: &Pubkey,
    open_orders_pks: &[Pubkey; MAX_PAIRS],
    side: Side,
    price: i64,
    quantity: i64,
    client_order_id: u64,
    order_type: OrderType,
    reduce_only: bool,
) -> Result<Instruction, ProgramError> {
    let mut accounts = vec![
        AccountMeta::new_readonly(*mango_group_pk, false),
        AccountMeta::new(*mango_account_pk, false),
        AccountMeta::new_readonly(*owner_pk, true),
        AccountMeta::new_readonly(*mango_cache_pk, false),
        AccountMeta::new(*perp_market_pk, false),
        AccountMeta::new(*bids_pk, false),
        AccountMeta::new(*asks_pk, false),
        AccountMeta::new(*event_queue_pk, false),
    ];
    accounts.extend(open_orders_pks.iter().map(|pk| AccountMeta::new_readonly(*pk, false)));

    let instr = MangoInstruction::PlacePerpOrder {
        side,
        price,
        quantity,
        client_order_id,
        order_type,
        reduce_only,
    };
    let data = instr.pack();

    Ok(Instruction { program_id: *program_id, accounts, data })
}

pub fn cancel_perp_order_by_client_id(
    program_id: &Pubkey,
    mango_group_pk: &Pubkey,   // read
    mango_account_pk: &Pubkey, // write
    owner_pk: &Pubkey,         // read, signer
    perp_market_pk: &Pubkey,   // write
    bids_pk: &Pubkey,          // write
    asks_pk: &Pubkey,          // write
    client_order_id: u64,
    invalid_id_ok: bool,
) -> Result<Instruction, ProgramError> {
    let accounts = vec![
        AccountMeta::new_readonly(*mango_group_pk, false),
        AccountMeta::new(*mango_account_pk, false),
        AccountMeta::new_readonly(*owner_pk, true),
        AccountMeta::new(*perp_market_pk, false),
        AccountMeta::new(*bids_pk, false),
        AccountMeta::new(*asks_pk, false),
    ];
    let instr = MangoInstruction::CancelPerpOrderByClientId { client_order_id, invalid_id_ok };
    let data = instr.pack();
    Ok(Instruction { program_id: *program_id, accounts, data })
}

pub fn cancel_perp_order(
    program_id: &Pubkey,
    mango_group_pk: &Pubkey,   // read
    mango_account_pk: &Pubkey, // write
    owner_pk: &Pubkey,         // read, signer
    perp_market_pk: &Pubkey,   // write
    bids_pk: &Pubkey,          // write
    asks_pk: &Pubkey,          // write
    order_id: i128,
    invalid_id_ok: bool,
) -> Result<Instruction, ProgramError> {
    let accounts = vec![
        AccountMeta::new_readonly(*mango_group_pk, false),
        AccountMeta::new(*mango_account_pk, false),
        AccountMeta::new_readonly(*owner_pk, true),
        AccountMeta::new(*perp_market_pk, false),
        AccountMeta::new(*bids_pk, false),
        AccountMeta::new(*asks_pk, false),
    ];
    let instr = MangoInstruction::CancelPerpOrder { order_id, invalid_id_ok };
    let data = instr.pack();
    Ok(Instruction { program_id: *program_id, accounts, data })
}

pub fn cancel_all_perp_orders(
    program_id: &Pubkey,
    mango_group_pk: &Pubkey,   // read
    mango_account_pk: &Pubkey, // write
    owner_pk: &Pubkey,         // read, signer
    perp_market_pk: &Pubkey,   // write
    bids_pk: &Pubkey,          // write
    asks_pk: &Pubkey,          // write
    limit: u8,
) -> Result<Instruction, ProgramError> {
    let accounts = vec![
        AccountMeta::new_readonly(*mango_group_pk, false),
        AccountMeta::new(*mango_account_pk, false),
        AccountMeta::new_readonly(*owner_pk, true),
        AccountMeta::new(*perp_market_pk, false),
        AccountMeta::new(*bids_pk, false),
        AccountMeta::new(*asks_pk, false),
    ];
    let instr = MangoInstruction::CancelAllPerpOrders { limit };
    let data = instr.pack();
    Ok(Instruction { program_id: *program_id, accounts, data })
}

pub fn force_cancel_perp_orders(
    program_id: &Pubkey,
    mango_group_pk: &Pubkey,         // read
    mango_cache_pk: &Pubkey,         // read
    perp_market_pk: &Pubkey,         // read
    bids_pk: &Pubkey,                // write
    asks_pk: &Pubkey,                // write
    liqee_mango_account_pk: &Pubkey, // write
    open_orders_pks: &[Pubkey],      // read
    limit: u8,
) -> Result<Instruction, ProgramError> {
    let mut accounts = vec![
        AccountMeta::new_readonly(*mango_group_pk, false),
        AccountMeta::new_readonly(*mango_cache_pk, false),
        AccountMeta::new_readonly(*perp_market_pk, false),
        AccountMeta::new(*bids_pk, false),
        AccountMeta::new(*asks_pk, false),
        AccountMeta::new(*liqee_mango_account_pk, false),
    ];
    accounts.extend(open_orders_pks.iter().map(|pk| AccountMeta::new_readonly(*pk, false)));
    let instr = MangoInstruction::ForceCancelPerpOrders { limit };
    let data = instr.pack();
    Ok(Instruction { program_id: *program_id, accounts, data })
}

pub fn init_advanced_orders(
    program_id: &Pubkey,
    mango_group_pk: &Pubkey,     // read
    mango_account_pk: &Pubkey,   // write
    owner_pk: &Pubkey,           // write & signer
    advanced_orders_pk: &Pubkey, // write
    system_prog_pk: &Pubkey,     // read
) -> Result<Instruction, ProgramError> {
    let accounts = vec![
        AccountMeta::new_readonly(*mango_group_pk, false),
        AccountMeta::new(*mango_account_pk, false),
        AccountMeta::new(*owner_pk, true),
        AccountMeta::new(*advanced_orders_pk, false),
        AccountMeta::new_readonly(*system_prog_pk, false),
    ];
    let instr = MangoInstruction::InitAdvancedOrders {};
    let data = instr.pack();
    Ok(Instruction { program_id: *program_id, accounts, data })
}

pub fn close_advanced_orders(
    program_id: &Pubkey,
    mango_group_pk: &Pubkey,
    mango_account_pk: &Pubkey,
    advanced_orders_pk: &Pubkey,
    owner_pk: &Pubkey,
) -> Result<Instruction, ProgramError> {
    let accounts = vec![
        AccountMeta::new_readonly(*mango_group_pk, false),
        AccountMeta::new(*mango_account_pk, false),
        AccountMeta::new(*owner_pk, true),
        AccountMeta::new(*advanced_orders_pk, false),
    ];

    let instr = MangoInstruction::CloseAdvancedOrders;
    let data = instr.pack();
    Ok(Instruction { program_id: *program_id, accounts, data })
}

pub fn add_perp_trigger_order(
    program_id: &Pubkey,
    mango_group_pk: &Pubkey,     // read
    mango_account_pk: &Pubkey,   // read
    owner_pk: &Pubkey,           // write & signer
    advanced_orders_pk: &Pubkey, // write
    mango_cache_pk: &Pubkey,     // read
    perp_market_pk: &Pubkey,     // read
    system_prog_pk: &Pubkey,     // read
    order_type: OrderType,
    side: Side,
    trigger_condition: TriggerCondition,
    reduce_only: bool,
    client_order_id: u64,
    price: i64,
    quantity: i64,
    trigger_price: I80F48,
) -> Result<Instruction, ProgramError> {
    let accounts = vec![
        AccountMeta::new_readonly(*mango_group_pk, false),
        AccountMeta::new_readonly(*mango_account_pk, false),
        AccountMeta::new(*owner_pk, true),
        AccountMeta::new(*advanced_orders_pk, false),
        AccountMeta::new_readonly(*mango_cache_pk, false),
        AccountMeta::new_readonly(*perp_market_pk, false),
        AccountMeta::new_readonly(*system_prog_pk, false),
    ];
    let instr = MangoInstruction::AddPerpTriggerOrder {
        order_type,
        side,
        trigger_condition,
        reduce_only,
        client_order_id,
        price,
        quantity,
        trigger_price,
    };
    let data = instr.pack();
    Ok(Instruction { program_id: *program_id, accounts, data })
}

pub fn remove_advanced_order(
    program_id: &Pubkey,
    mango_group_pk: &Pubkey,     // read
    mango_account_pk: &Pubkey,   // read
    owner_pk: &Pubkey,           // write & signer
    advanced_orders_pk: &Pubkey, // write
    system_prog_pk: &Pubkey,     // read
    order_index: u8,
) -> Result<Instruction, ProgramError> {
    let accounts = vec![
        AccountMeta::new_readonly(*mango_group_pk, false),
        AccountMeta::new_readonly(*mango_account_pk, false),
        AccountMeta::new(*owner_pk, true),
        AccountMeta::new(*advanced_orders_pk, false),
        AccountMeta::new_readonly(*system_prog_pk, false),
    ];
    let instr = MangoInstruction::RemoveAdvancedOrder { order_index };
    let data = instr.pack();
    Ok(Instruction { program_id: *program_id, accounts, data })
}

pub fn execute_perp_trigger_order(
    program_id: &Pubkey,
    mango_group_pk: &Pubkey,     // read
    mango_account_pk: &Pubkey,   // write
    advanced_orders_pk: &Pubkey, // write
    agent_pk: &Pubkey,           // write & signer
    mango_cache_pk: &Pubkey,     // read
    perp_market_pk: &Pubkey,     // write
    bids_pk: &Pubkey,            // write
    asks_pk: &Pubkey,            // write
    event_queue_pk: &Pubkey,     // write
    order_index: u8,
) -> Result<Instruction, ProgramError> {
    let accounts = vec![
        AccountMeta::new_readonly(*mango_group_pk, false),
        AccountMeta::new(*mango_account_pk, false),
        AccountMeta::new(*advanced_orders_pk, false),
        AccountMeta::new(*agent_pk, true),
        AccountMeta::new_readonly(*mango_cache_pk, false),
        AccountMeta::new(*perp_market_pk, false),
        AccountMeta::new(*bids_pk, false),
        AccountMeta::new(*asks_pk, false),
        AccountMeta::new(*event_queue_pk, false),
    ];
    let instr = MangoInstruction::ExecutePerpTriggerOrder { order_index };
    let data = instr.pack();
    Ok(Instruction { program_id: *program_id, accounts, data })
}

pub fn consume_events(
    program_id: &Pubkey,
    mango_group_pk: &Pubkey,      // read
    mango_cache_pk: &Pubkey,      // read
    perp_market_pk: &Pubkey,      // read
    event_queue_pk: &Pubkey,      // write
    mango_acc_pks: &mut [Pubkey], // write
    limit: usize,
) -> Result<Instruction, ProgramError> {
    let fixed_accounts = vec![
        AccountMeta::new_readonly(*mango_group_pk, false),
        AccountMeta::new_readonly(*mango_cache_pk, false),
        AccountMeta::new(*perp_market_pk, false),
        AccountMeta::new(*event_queue_pk, false),
    ];
    mango_acc_pks.sort();
    let mango_accounts = mango_acc_pks.into_iter().map(|pk| AccountMeta::new(*pk, false));
    let accounts = fixed_accounts.into_iter().chain(mango_accounts).collect();
    let instr = MangoInstruction::ConsumeEvents { limit };
    let data = instr.pack();
    Ok(Instruction { program_id: *program_id, accounts, data })
}

pub fn settle_pnl(
    program_id: &Pubkey,
    mango_group_pk: &Pubkey,     // read
    mango_account_a_pk: &Pubkey, // write
    mango_account_b_pk: &Pubkey, // write
    mango_cache_pk: &Pubkey,     // read
    root_bank_pk: &Pubkey,       // read
    node_bank_pk: &Pubkey,       // write
    market_index: usize,
) -> Result<Instruction, ProgramError> {
    let accounts = vec![
        AccountMeta::new_readonly(*mango_group_pk, false),
        AccountMeta::new(*mango_account_a_pk, false),
        AccountMeta::new(*mango_account_b_pk, false),
        AccountMeta::new_readonly(*mango_cache_pk, false),
        AccountMeta::new_readonly(*root_bank_pk, false),
        AccountMeta::new(*node_bank_pk, false),
    ];
    let instr = MangoInstruction::SettlePnl { market_index };
    let data = instr.pack();
    Ok(Instruction { program_id: *program_id, accounts, data })
}

pub fn update_funding(
    program_id: &Pubkey,
    mango_group_pk: &Pubkey, // read
    mango_cache_pk: &Pubkey, // write
    perp_market_pk: &Pubkey, // write
    bids_pk: &Pubkey,        // read
    asks_pk: &Pubkey,        // read
) -> Result<Instruction, ProgramError> {
    let accounts = vec![
        AccountMeta::new_readonly(*mango_group_pk, false),
        AccountMeta::new(*mango_cache_pk, false),
        AccountMeta::new(*perp_market_pk, false),
        AccountMeta::new_readonly(*bids_pk, false),
        AccountMeta::new_readonly(*asks_pk, false),
    ];
    let instr = MangoInstruction::UpdateFunding {};
    let data = instr.pack();
    Ok(Instruction { program_id: *program_id, accounts, data })
}

pub fn withdraw(
    program_id: &Pubkey,
    mango_group_pk: &Pubkey,
    mango_account_pk: &Pubkey,
    owner_pk: &Pubkey,
    mango_cache_pk: &Pubkey,
    root_bank_pk: &Pubkey,
    node_bank_pk: &Pubkey,
    vault_pk: &Pubkey,
    token_account_pk: &Pubkey,
    signer_pk: &Pubkey,
    open_orders_pks: &[Pubkey],

    quantity: u64,
    allow_borrow: bool,
) -> Result<Instruction, ProgramError> {
    let mut accounts = vec![
        AccountMeta::new(*mango_group_pk, false),
        AccountMeta::new(*mango_account_pk, false),
        AccountMeta::new_readonly(*owner_pk, true),
        AccountMeta::new_readonly(*mango_cache_pk, false),
        AccountMeta::new_readonly(*root_bank_pk, false),
        AccountMeta::new(*node_bank_pk, false),
        AccountMeta::new(*vault_pk, false),
        AccountMeta::new(*token_account_pk, false),
        AccountMeta::new_readonly(*signer_pk, false),
        AccountMeta::new_readonly(spl_token::ID, false),
    ];

    accounts.extend(open_orders_pks.iter().map(|pk| AccountMeta::new_readonly(*pk, false)));

    let instr = MangoInstruction::Withdraw { quantity, allow_borrow };
    let data = instr.pack();
    Ok(Instruction { program_id: *program_id, accounts, data })
}

pub fn borrow(
    program_id: &Pubkey,
    mango_group_pk: &Pubkey,
    mango_account_pk: &Pubkey,
    mango_cache_pk: &Pubkey,
    owner_pk: &Pubkey,
    root_bank_pk: &Pubkey,
    node_bank_pk: &Pubkey,
    open_orders_pks: &[Pubkey],

    quantity: u64,
) -> Result<Instruction, ProgramError> {
    let mut accounts = vec![
        AccountMeta::new(*mango_group_pk, false),
        AccountMeta::new(*mango_account_pk, false),
        AccountMeta::new_readonly(*owner_pk, true),
        AccountMeta::new_readonly(*mango_cache_pk, false),
        AccountMeta::new_readonly(*root_bank_pk, false),
        AccountMeta::new(*node_bank_pk, false),
    ];

    accounts.extend(open_orders_pks.iter().map(|pk| AccountMeta::new(*pk, false)));

    let instr = MangoInstruction::Borrow { quantity };
    let data = instr.pack();
    Ok(Instruction { program_id: *program_id, accounts, data })
}

pub fn cache_prices(
    program_id: &Pubkey,
    mango_group_pk: &Pubkey,
    mango_cache_pk: &Pubkey,
    oracle_pks: &[Pubkey],
) -> Result<Instruction, ProgramError> {
    let mut accounts = vec![
        AccountMeta::new_readonly(*mango_group_pk, false),
        AccountMeta::new(*mango_cache_pk, false),
    ];
    accounts.extend(oracle_pks.iter().map(|pk| AccountMeta::new_readonly(*pk, false)));
    let instr = MangoInstruction::CachePrices;
    let data = instr.pack();
    Ok(Instruction { program_id: *program_id, accounts, data })
}

pub fn cache_root_banks(
    program_id: &Pubkey,
    mango_group_pk: &Pubkey,
    mango_cache_pk: &Pubkey,
    root_bank_pks: &[Pubkey],
) -> Result<Instruction, ProgramError> {
    let mut accounts = vec![
        AccountMeta::new_readonly(*mango_group_pk, false),
        AccountMeta::new(*mango_cache_pk, false),
    ];
    accounts.extend(root_bank_pks.iter().map(|pk| AccountMeta::new_readonly(*pk, false)));
    let instr = MangoInstruction::CacheRootBanks;
    let data = instr.pack();
    Ok(Instruction { program_id: *program_id, accounts, data })
}

pub fn cache_perp_markets(
    program_id: &Pubkey,
    mango_group_pk: &Pubkey,
    mango_cache_pk: &Pubkey,
    perp_market_pks: &[Pubkey],
) -> Result<Instruction, ProgramError> {
    let mut accounts = vec![
        AccountMeta::new_readonly(*mango_group_pk, false),
        AccountMeta::new(*mango_cache_pk, false),
    ];
    accounts.extend(perp_market_pks.iter().map(|pk| AccountMeta::new_readonly(*pk, false)));
    let instr = MangoInstruction::CachePerpMarkets;
    let data = instr.pack();
    Ok(Instruction { program_id: *program_id, accounts, data })
}

pub fn init_spot_open_orders(
    program_id: &Pubkey,
    mango_group_pk: &Pubkey,
    mango_account_pk: &Pubkey,
    owner_pk: &Pubkey,
    dex_prog_pk: &Pubkey,
    open_orders_pk: &Pubkey,
    spot_market_pk: &Pubkey,
    signer_pk: &Pubkey,
) -> Result<Instruction, ProgramError> {
    let accounts = vec![
        AccountMeta::new_readonly(*mango_group_pk, false),
        AccountMeta::new(*mango_account_pk, false),
        AccountMeta::new_readonly(*owner_pk, true),
        AccountMeta::new_readonly(*dex_prog_pk, false),
        AccountMeta::new(*open_orders_pk, false),
        AccountMeta::new_readonly(*spot_market_pk, false),
        AccountMeta::new_readonly(*signer_pk, false),
        AccountMeta::new_readonly(solana_program::sysvar::rent::ID, false),
    ];

    let instr = MangoInstruction::InitSpotOpenOrders;
    let data = instr.pack();

    Ok(Instruction { program_id: *program_id, accounts, data })
}

pub fn close_spot_open_orders(
    program_id: &Pubkey,
    mango_group_pk: &Pubkey,
    mango_account_pk: &Pubkey,
    owner_pk: &Pubkey,
    dex_prog_pk: &Pubkey,
    open_orders_pk: &Pubkey,
    spot_market_pk: &Pubkey,
    signer_pk: &Pubkey,
) -> Result<Instruction, ProgramError> {
    let accounts = vec![
        AccountMeta::new_readonly(*mango_group_pk, false),
        AccountMeta::new(*mango_account_pk, false),
        AccountMeta::new(*owner_pk, true),
        AccountMeta::new_readonly(*dex_prog_pk, false),
        AccountMeta::new(*open_orders_pk, false),
        AccountMeta::new_readonly(*spot_market_pk, false),
        AccountMeta::new_readonly(*signer_pk, false),
    ];

    let instr = MangoInstruction::CloseSpotOpenOrders;
    let data = instr.pack();
    Ok(Instruction { program_id: *program_id, accounts, data })
}

pub fn place_spot_order(
    program_id: &Pubkey,
    mango_group_pk: &Pubkey,
    mango_account_pk: &Pubkey,
    owner_pk: &Pubkey,
    mango_cache_pk: &Pubkey,
    dex_prog_pk: &Pubkey,
    spot_market_pk: &Pubkey,
    bids_pk: &Pubkey,
    asks_pk: &Pubkey,
    dex_request_queue_pk: &Pubkey,
    dex_event_queue_pk: &Pubkey,
    dex_base_pk: &Pubkey,
    dex_quote_pk: &Pubkey,
    base_root_bank_pk: &Pubkey,
    base_node_bank_pk: &Pubkey,
    base_vault_pk: &Pubkey,
    quote_root_bank_pk: &Pubkey,
    quote_node_bank_pk: &Pubkey,
    quote_vault_pk: &Pubkey,
    signer_pk: &Pubkey,
    dex_signer_pk: &Pubkey,
    msrm_or_srm_vault_pk: &Pubkey,
    open_orders_pks: &[Pubkey],

    market_index: usize, // used to determine which of the open orders accounts should be passed in write
    order: serum_dex::instruction::NewOrderInstructionV3,
) -> Result<Instruction, ProgramError> {
    let mut accounts = vec![
        AccountMeta::new_readonly(*mango_group_pk, false),
        AccountMeta::new(*mango_account_pk, false),
        AccountMeta::new_readonly(*owner_pk, true),
        AccountMeta::new_readonly(*mango_cache_pk, false),
        AccountMeta::new_readonly(*dex_prog_pk, false),
        AccountMeta::new(*spot_market_pk, false),
        AccountMeta::new(*bids_pk, false),
        AccountMeta::new(*asks_pk, false),
        AccountMeta::new(*dex_request_queue_pk, false),
        AccountMeta::new(*dex_event_queue_pk, false),
        AccountMeta::new(*dex_base_pk, false),
        AccountMeta::new(*dex_quote_pk, false),
        AccountMeta::new_readonly(*base_root_bank_pk, false),
        AccountMeta::new(*base_node_bank_pk, false),
        AccountMeta::new(*base_vault_pk, false),
        AccountMeta::new_readonly(*quote_root_bank_pk, false),
        AccountMeta::new(*quote_node_bank_pk, false),
        AccountMeta::new(*quote_vault_pk, false),
        AccountMeta::new_readonly(spl_token::ID, false),
        AccountMeta::new_readonly(*signer_pk, false),
        AccountMeta::new_readonly(solana_program::sysvar::rent::ID, false),
        AccountMeta::new_readonly(*dex_signer_pk, false),
        AccountMeta::new_readonly(*msrm_or_srm_vault_pk, false),
    ];

    accounts.extend(open_orders_pks.iter().enumerate().map(|(i, pk)| {
        if i == market_index {
            AccountMeta::new(*pk, false)
        } else {
            AccountMeta::new_readonly(*pk, false)
        }
    }));

    let instr = MangoInstruction::PlaceSpotOrder { order };
    let data = instr.pack();

    Ok(Instruction { program_id: *program_id, accounts, data })
}

pub fn settle_funds(
    program_id: &Pubkey,
    mango_group_pk: &Pubkey,
    mango_cache_pk: &Pubkey,
    owner_pk: &Pubkey,
    mango_account_pk: &Pubkey,
    dex_prog_pk: &Pubkey,
    spot_market_pk: &Pubkey,
    open_orders_pk: &Pubkey,
    signer_pk: &Pubkey,
    dex_base_pk: &Pubkey,
    dex_quote_pk: &Pubkey,
    base_root_bank_pk: &Pubkey,
    base_node_bank_pk: &Pubkey,
    quote_root_bank_pk: &Pubkey,
    quote_node_bank_pk: &Pubkey,
    base_vault_pk: &Pubkey,
    quote_vault_pk: &Pubkey,
    dex_signer_pk: &Pubkey,
) -> Result<Instruction, ProgramError> {
    let accounts = vec![
        AccountMeta::new_readonly(*mango_group_pk, false),
        AccountMeta::new_readonly(*mango_cache_pk, false),
        AccountMeta::new_readonly(*owner_pk, true),
        AccountMeta::new(*mango_account_pk, false),
        AccountMeta::new_readonly(*dex_prog_pk, false),
        AccountMeta::new(*spot_market_pk, false),
        AccountMeta::new(*open_orders_pk, false),
        AccountMeta::new_readonly(*signer_pk, false),
        AccountMeta::new(*dex_base_pk, false),
        AccountMeta::new(*dex_quote_pk, false),
        AccountMeta::new_readonly(*base_root_bank_pk, false),
        AccountMeta::new(*base_node_bank_pk, false),
        AccountMeta::new_readonly(*quote_root_bank_pk, false),
        AccountMeta::new(*quote_node_bank_pk, false),
        AccountMeta::new(*base_vault_pk, false),
        AccountMeta::new(*quote_vault_pk, false),
        AccountMeta::new_readonly(*dex_signer_pk, false),
        AccountMeta::new_readonly(spl_token::ID, false),
    ];

    let instr = MangoInstruction::SettleFunds;
    let data = instr.pack();

    Ok(Instruction { program_id: *program_id, accounts, data })
}

pub fn add_oracle(
    program_id: &Pubkey,
    mango_group_pk: &Pubkey,
    oracle_pk: &Pubkey,
    admin_pk: &Pubkey,
) -> Result<Instruction, ProgramError> {
    let accounts = vec![
        AccountMeta::new(*mango_group_pk, false),
        AccountMeta::new(*oracle_pk, false),
        AccountMeta::new_readonly(*admin_pk, true),
    ];

    let instr = MangoInstruction::AddOracle;
    let data = instr.pack();
    Ok(Instruction { program_id: *program_id, accounts, data })
}

pub fn update_root_bank(
    program_id: &Pubkey,
    mango_group_pk: &Pubkey,
    mango_cache_pk: &Pubkey,
    root_bank_pk: &Pubkey,
    node_bank_pks: &[Pubkey],
) -> Result<Instruction, ProgramError> {
    let mut accounts = vec![
        AccountMeta::new_readonly(*mango_group_pk, false),
        AccountMeta::new(*mango_cache_pk, false),
        AccountMeta::new(*root_bank_pk, false),
    ];

    accounts.extend(node_bank_pks.iter().map(|pk| AccountMeta::new_readonly(*pk, false)));

    let instr = MangoInstruction::UpdateRootBank;
    let data = instr.pack();
    Ok(Instruction { program_id: *program_id, accounts, data })
}

pub fn set_oracle(
    program_id: &Pubkey,
    mango_group_pk: &Pubkey,
    oracle_pk: &Pubkey,
    admin_pk: &Pubkey,
    price: I80F48,
) -> Result<Instruction, ProgramError> {
    let accounts = vec![
        AccountMeta::new_readonly(*mango_group_pk, false),
        AccountMeta::new(*oracle_pk, false),
        AccountMeta::new_readonly(*admin_pk, true),
    ];

    let instr = MangoInstruction::SetOracle { price };
    let data = instr.pack();
    Ok(Instruction { program_id: *program_id, accounts, data })
}

pub fn liquidate_token_and_token(
    program_id: &Pubkey,
    mango_group_pk: &Pubkey,
    mango_cache_pk: &Pubkey,
    liqee_mango_account_pk: &Pubkey,
    liqor_mango_account_pk: &Pubkey,
    liqor_pk: &Pubkey,
    asset_root_bank_pk: &Pubkey,
    asset_node_bank_pk: &Pubkey,
    liab_root_bank_pk: &Pubkey,
    liab_node_bank_pk: &Pubkey,
    liqee_open_orders_pks: &[Pubkey],
    liqor_open_orders_pks: &[Pubkey],
    max_liab_transfer: I80F48,
) -> Result<Instruction, ProgramError> {
    let mut accounts = vec![
        AccountMeta::new_readonly(*mango_group_pk, false),
        AccountMeta::new_readonly(*mango_cache_pk, false),
        AccountMeta::new(*liqee_mango_account_pk, false),
        AccountMeta::new(*liqor_mango_account_pk, false),
        AccountMeta::new_readonly(*liqor_pk, true),
        AccountMeta::new_readonly(*asset_root_bank_pk, false),
        AccountMeta::new(*asset_node_bank_pk, false),
        AccountMeta::new_readonly(*liab_root_bank_pk, false),
        AccountMeta::new(*liab_node_bank_pk, false),
    ];

    accounts.extend(liqee_open_orders_pks.iter().map(|pk| AccountMeta::new_readonly(*pk, false)));
    accounts.extend(liqor_open_orders_pks.iter().map(|pk| AccountMeta::new_readonly(*pk, false)));

    let instr = MangoInstruction::LiquidateTokenAndToken { max_liab_transfer };
    let data = instr.pack();
    Ok(Instruction { program_id: *program_id, accounts, data })
}

/// Serialize Option<T> as (bool, T). This gives the binary representation
/// a fixed width, instead of it becoming one byte for None.
fn serialize_option_fixed_width<S: serde::Serializer, T: Sized + Default + Serialize>(
    opt: &Option<T>,
    serializer: S,
) -> Result<S::Ok, S::Error> {
    use serde::ser::SerializeTuple;
    let mut tup = serializer.serialize_tuple(2)?;
    match opt {
        Some(value) => {
            tup.serialize_element(&true)?;
            tup.serialize_element(&value)?;
        }
        None => {
            tup.serialize_element(&false)?;
            tup.serialize_element(&T::default())?;
        }
    };
    tup.end()
}<|MERGE_RESOLUTION|>--- conflicted
+++ resolved
@@ -752,7 +752,6 @@
 
     /// Delete a mango account and return lamports
     ///
-<<<<<<< HEAD
     /// Accounts expected by this instruction (3):
     ///
     /// 0. `[writable]` mango_group_ai - MangoGroup that this mango account is for
@@ -835,7 +834,8 @@
     /// 3. `[]` system_prog_ai - System program
     CreateMangoAccount {
         account_num: u64,
-=======
+    }
+    
     /// Accounts expected by this instruction (2 + MAX_PAIRS):
     /// 0. `[]` mango_group_ai - MangoGroup
     /// 1. `[writable]` mango_account_ai - MangoAccount
@@ -852,7 +852,6 @@
     /// 1. `[signer]` admin_ai - Admin
     ChangeMaxMangoAccounts {
         max_mango_accounts: u32,
->>>>>>> 1557acad
     },
 }
 
@@ -1248,13 +1247,19 @@
                     lm_size_shift: unpack_u8_opt(lm_size_shift),
                 }
             }
-<<<<<<< HEAD
-            48 => MangoInstruction::CloseMangoAccount,
-            49 => MangoInstruction::CloseSpotOpenOrders,
-            50 => MangoInstruction::CloseAdvancedOrders,
-            51 => MangoInstruction::CreateDustAccount,
-            52 => MangoInstruction::ResolveDust,
-            53 => {
+            48 => MangoInstruction::UpdateMarginBasket,
+            49 => {
+                let data_arr = array_ref![data, 0, 4];
+                MangoInstruction::ChangeMaxMangoAccounts {
+                    max_mango_accounts: u32::from_le_bytes(*data_arr),
+                }
+            }            
+            50 => MangoInstruction::CloseMangoAccount,
+            51 => MangoInstruction::CloseSpotOpenOrders,
+            52 => MangoInstruction::CloseAdvancedOrders,
+            53 => MangoInstruction::CreateDustAccount,
+            54 => MangoInstruction::ResolveDust,
+            55 => {
                 let data_arr = array_ref![data, 0, 138];
                 let (
                     maint_leverage,
@@ -1280,23 +1285,12 @@
                     version: unpack_u8_opt(version),
                 }
             }
-            54 => {
+            56 => {
                 let account_num = array_ref![data, 0, 8];
                 MangoInstruction::CreateMangoAccount {
                     account_num: u64::from_le_bytes(*account_num),
                 }
             }
-=======
-            48 => MangoInstruction::UpdateMarginBasket,
-
-            49 => {
-                let data_arr = array_ref![data, 0, 4];
-                MangoInstruction::ChangeMaxMangoAccounts {
-                    max_mango_accounts: u32::from_le_bytes(*data_arr),
-                }
-            }
-
->>>>>>> 1557acad
             _ => {
                 return None;
             }
