use std::cmp;
use std::cmp::min;
use std::convert::{identity, TryFrom};
use std::mem::size_of;
use std::vec;

use arrayref::{array_ref, array_refs};
use bytemuck::cast_ref;
use fixed::types::I80F48;
use mango_common::Loadable;
use serum_dex::matching::Side as SerumSide;
use serum_dex::state::ToAlignedBytes;
use solana_program::account_info::AccountInfo;
use solana_program::clock::Clock;
use solana_program::entrypoint::ProgramResult;
use solana_program::instruction::{AccountMeta, Instruction};
use solana_program::msg;
use solana_program::program_error::ProgramError;
use solana_program::program_pack::{IsInitialized, Pack};
use solana_program::pubkey::Pubkey;
use solana_program::rent::Rent;
use solana_program::sysvar::Sysvar;
use spl_token::state::{Account, Mint};

use crate::error::{check_assert, MangoError, MangoErrorCode, MangoResult, SourceFileId};
use crate::instruction::MangoInstruction;
use crate::matching::{Book, BookSide, OrderType, Side};
use crate::oracle::{determine_oracle_type, StubOracle, Price, OracleType};
use crate::queue::{EventQueue, EventType, FillEvent, OutEvent};
use crate::state::{
    check_open_orders, load_market_state, load_open_orders, AssetType, DataType, HealthType,
    MangoAccount, MangoCache, MangoGroup, MetaData, NodeBank, PerpMarket, PerpMarketCache,
    PerpMarketInfo, PriceCache, RootBank, RootBankCache, SpotMarketInfo, TokenInfo, DUST_THRESHOLD,
    MAX_NUM_IN_MARGIN_BASKET, MAX_PAIRS, ONE_I80F48, QUOTE_INDEX, ZERO_I80F48,
};
use crate::utils::{gen_signer_key, gen_signer_seeds};

declare_check_assert_macros!(SourceFileId::Processor);

pub struct Processor {}

impl Processor {
    fn init_mango_group(
        program_id: &Pubkey,
        accounts: &[AccountInfo],
        signer_nonce: u64,
        valid_interval: u64,
    ) -> ProgramResult {
        const NUM_FIXED: usize = 9;
        let accounts = array_ref![accounts, 0, NUM_FIXED];

        let [
            mango_group_ai,     // write
            signer_ai,          // read
            admin_ai,           // read
            quote_mint_ai,      // read
            quote_vault_ai,     // read
            quote_node_bank_ai, // write
            quote_root_bank_ai, // write
            mango_cache_ai,     // write
            dex_prog_ai         // read
        ] = accounts;
        check_eq!(mango_group_ai.owner, program_id, MangoErrorCode::InvalidGroupOwner)?;
        let rent = Rent::get()?;
        check!(
            rent.is_exempt(mango_group_ai.lamports(), size_of::<MangoGroup>()),
            MangoErrorCode::GroupNotRentExempt
        )?;
        let mut mango_group = MangoGroup::load_mut(mango_group_ai)?;
        check!(!mango_group.meta_data.is_initialized, MangoErrorCode::Default)?;

        // TODO is there a security concern if we remove the mango_group_ai.key?
        check!(
            gen_signer_key(signer_nonce, mango_group_ai.key, program_id)? == *signer_ai.key,
            MangoErrorCode::InvalidSignerKey
        )?;
        mango_group.signer_nonce = signer_nonce;
        mango_group.signer_key = *signer_ai.key;
        mango_group.valid_interval = valid_interval;
        mango_group.dex_program_id = *dex_prog_ai.key;

        let _root_bank = init_root_bank(
            program_id,
            &mango_group,
            quote_mint_ai,
            quote_vault_ai,
            quote_root_bank_ai,
            quote_node_bank_ai,
            &rent,
        )?;

        let mint = Mint::unpack(&quote_mint_ai.try_borrow_data()?)?;
        mango_group.tokens[QUOTE_INDEX] = TokenInfo {
            mint: *quote_mint_ai.key,
            root_bank: *quote_root_bank_ai.key,
            decimals: mint.decimals,
            padding: [0u8; 7],
        };

        check!(admin_ai.is_signer, MangoErrorCode::Default)?;
        mango_group.admin = *admin_ai.key;

        mango_group.meta_data = MetaData::new(DataType::MangoGroup, 0, true);

        // init MangoCache
        let mut mango_cache = MangoCache::load_mut(&mango_cache_ai)?;
        check!(!mango_cache.meta_data.is_initialized, MangoErrorCode::Default)?;
        mango_cache.meta_data = MetaData::new(DataType::MangoCache, 0, true);
        mango_group.mango_cache = *mango_cache_ai.key;

        // check size
        Ok(())
    }

    /// TODO figure out how to do docs for functions with link to instruction.rs instruction documentation
    /// TODO make the mango account a derived address
    fn init_mango_account(program_id: &Pubkey, accounts: &[AccountInfo]) -> MangoResult<()> {
        const NUM_FIXED: usize = 3;
        let accounts = array_ref![accounts, 0, NUM_FIXED];

        let [
<<<<<<< HEAD
            merps_group_ai,     // read
            merps_account_ai,   // write
=======
            mango_group_ai,     // read 
            mango_account_ai,   // write
>>>>>>> d599029a
            owner_ai            // read, signer
        ] = accounts;

        let rent = Rent::get()?;
        check!(
            rent.is_exempt(mango_account_ai.lamports(), size_of::<MangoAccount>()),
            MangoErrorCode::Default
        )?;
        check!(owner_ai.is_signer, MangoErrorCode::Default)?;

        let _mango_group = MangoGroup::load_checked(mango_group_ai, program_id)?;

        let mut mango_account = MangoAccount::load_mut(mango_account_ai)?;
        check_eq!(&mango_account_ai.owner, &program_id, MangoErrorCode::InvalidOwner)?;
        check!(!mango_account.meta_data.is_initialized, MangoErrorCode::Default)?;

        mango_account.mango_group = *mango_group_ai.key;
        mango_account.owner = *owner_ai.key;
        mango_account
            .perp_accounts
            .iter_mut()
            .for_each(|pa| pa.open_orders.is_free_bits = u32::MAX);
        mango_account.meta_data = MetaData::new(DataType::MangoAccount, 0, true);

        Ok(())
    }

    /// Add asset and spot market to mango group
    /// Initialize a root bank and add it to the mango group
    /// Requires a price oracle for this asset priced in quote currency
    /// Only allow admin to add to MangoGroup
    // TODO think about how to remove an asset. Maybe this just can't be done?
    fn add_spot_market(
        program_id: &Pubkey,
        accounts: &[AccountInfo],
        market_index: usize,
        maint_leverage: I80F48,
        init_leverage: I80F48,
    ) -> MangoResult<()> {
        const NUM_FIXED: usize = 8;
        let accounts = array_ref![accounts, 0, NUM_FIXED];
        let [
            mango_group_ai, // write
            spot_market_ai, // read
            dex_program_ai, // read
            mint_ai,        // read
            node_bank_ai,   // write
            vault_ai,       // read
            root_bank_ai,   // write
            admin_ai        // read
        ] = accounts;

        let mut mango_group = MangoGroup::load_mut_checked(mango_group_ai, program_id)?;

        check!(admin_ai.is_signer, MangoErrorCode::Default)?;
        check_eq!(admin_ai.key, &mango_group.admin, MangoErrorCode::Default)?;

        check!(market_index < mango_group.num_oracles, MangoErrorCode::Default)?;

        // Make sure there is an oracle at this index -- probably unnecessary because add_oracle is only place that modifies num_oracles
        check!(mango_group.oracles[market_index] != Pubkey::default(), MangoErrorCode::Default)?;

        // Make sure spot market at this index not already initialized
        check!(mango_group.spot_markets[market_index].is_empty(), MangoErrorCode::Default)?;

        // Make sure token at this index not already initialized
        check!(mango_group.tokens[market_index].is_empty(), MangoErrorCode::Default)?;
        let _root_bank = init_root_bank(
            program_id,
            &mango_group,
            mint_ai,
            vault_ai,
            root_bank_ai,
            node_bank_ai,
            &Rent::get()?,
        )?;

        let mint = Mint::unpack(&mint_ai.try_borrow_data()?)?;
        mango_group.tokens[market_index] = TokenInfo {
            mint: *mint_ai.key,
            root_bank: *root_bank_ai.key,
            decimals: mint.decimals,
            padding: [0u8; 7],
        };

        // check leverage is reasonable

        check!(
            init_leverage >= ONE_I80F48 && maint_leverage > init_leverage,
            MangoErrorCode::Default
        )?;

        let maint_liab_weight = (maint_leverage + ONE_I80F48).checked_div(maint_leverage).unwrap();
        let liquidation_fee = (maint_liab_weight - ONE_I80F48) / 2;
        mango_group.spot_markets[market_index] = SpotMarketInfo {
            spot_market: *spot_market_ai.key,
            maint_asset_weight: (maint_leverage - ONE_I80F48).checked_div(maint_leverage).unwrap(),
            init_asset_weight: (init_leverage - ONE_I80F48).checked_div(init_leverage).unwrap(),
            maint_liab_weight,
            init_liab_weight: (init_leverage + ONE_I80F48).checked_div(init_leverage).unwrap(),
            liquidation_fee,
        };

        // TODO needs to be moved into add_oracle
        // let _oracle = flux_aggregator::state::Aggregator::load_initialized(&oracle_ai)?;
        // mango_group.oracles[token_index] = *oracle_ai.key;

        let spot_market = load_market_state(spot_market_ai, dex_program_ai.key)?;

        check_eq!(
            identity(spot_market.coin_mint),
            mint_ai.key.to_aligned_bytes(),
            MangoErrorCode::Default
        )?;
        check_eq!(
            identity(spot_market.pc_mint),
            mango_group.tokens[QUOTE_INDEX].mint.to_aligned_bytes(),
            MangoErrorCode::Default
        )?;

        Ok(())
    }

    /// Add an oracle to the MangoGroup
    /// This must be called first before `add_spot_market` or `add_perp_market`
    /// There will never be a gap in the mango_group.oracles array
    fn add_oracle(program_id: &Pubkey, accounts: &[AccountInfo]) -> MangoResult<()> {
        const NUM_FIXED: usize = 3;
        let accounts = array_ref![accounts, 0, NUM_FIXED];
        let [
            mango_group_ai, // write
            oracle_ai,      // read
            admin_ai        // read
        ] = accounts;

        let mut mango_group = MangoGroup::load_mut_checked(mango_group_ai, program_id)?;
        check!(admin_ai.is_signer, MangoErrorCode::Default)?;
        check_eq!(admin_ai.key, &mango_group.admin, MangoErrorCode::Default)?;

        let oracle_type = determine_oracle_type(oracle_ai);
        match oracle_type {
            OracleType::Pyth => {
                msg!("got pyth"); // Do nothing really cause all that's needed is storing the pkey
            }
            OracleType::Stub => {
                msg!("got stub");
                let rent = Rent::get()?;
                let _oracle = StubOracle::load_and_init(oracle_ai, program_id, &rent)?;
            }
        }

        let oracle_index = mango_group.num_oracles;
        mango_group.oracles[oracle_index] = *oracle_ai.key;
        mango_group.num_oracles += 1;

        Ok(())
    }

    fn set_oracle(program_id: &Pubkey, accounts: &[AccountInfo], price: I80F48) -> MangoResult<()> {
        const NUM_FIXED: usize = 3;
        let accounts = array_ref![accounts, 0, NUM_FIXED];
        let [
            mango_group_ai, // write
            oracle_ai,      // write
            admin_ai        // read
        ] = accounts;

<<<<<<< HEAD
        let merps_group = MerpsGroup::load_mut_checked(merps_group_ai, program_id)?;
        check!(admin_ai.is_signer, MerpsErrorCode::Default)?;
        check_eq!(admin_ai.key, &merps_group.admin, MerpsErrorCode::Default)?;
        let oracle_type = determine_oracle_type(oracle_ai);
        check_eq!(oracle_type, OracleType::Stub, MerpsErrorCode::Default)?;
=======
        let mango_group = MangoGroup::load_mut_checked(mango_group_ai, program_id)?;
        check!(admin_ai.is_signer, MangoErrorCode::Default)?;
        check_eq!(admin_ai.key, &mango_group.admin, MangoErrorCode::Default)?;

        // TODO only allow setting stub oracle and not other oracle types
        // TODO verify oracle is really owned by this group (currently only checks program)
>>>>>>> d599029a
        let mut oracle = StubOracle::load_mut_checked(oracle_ai, program_id)?;
        oracle.price = price;
        let clock = Clock::get()?;
        oracle.last_update = clock.unix_timestamp as u64;
        // TODO verify oracle is really owned by this group (currently only checks program)
        Ok(())
    }

    /// Initialize perp market including orderbooks and queues
    //  Requires a contract_size for the asset
    fn add_perp_market(
        program_id: &Pubkey,
        accounts: &[AccountInfo],
        market_index: usize,
        maint_leverage: I80F48,
        init_leverage: I80F48,
        base_lot_size: i64,
        quote_lot_size: i64,
    ) -> MangoResult<()> {
        const NUM_FIXED: usize = 6;
        let accounts = array_ref![accounts, 0, NUM_FIXED];

        let [
            mango_group_ai, // write
            perp_market_ai, // write
            event_queue_ai, // write
            bids_ai,        // write
            asks_ai,        // write

            admin_ai        // read, signer
        ] = accounts;

        let rent = Rent::get()?; // dynamically load rent sysvar

        let mut mango_group = MangoGroup::load_mut_checked(mango_group_ai, program_id)?;

        check!(admin_ai.is_signer, MangoErrorCode::Default)?;
        check_eq!(admin_ai.key, &mango_group.admin, MangoErrorCode::Default)?;

        check!(market_index < mango_group.num_oracles, MangoErrorCode::Default)?;

        // Make sure there is an oracle at this index -- probably unnecessary because add_oracle is only place that modifies num_oracles
        check!(mango_group.oracles[market_index] != Pubkey::default(), MangoErrorCode::Default)?;

        // Make sure perp market at this index not already initialized
        check!(mango_group.perp_markets[market_index].is_empty(), MangoErrorCode::Default)?;

        check!(
            init_leverage >= ONE_I80F48 && maint_leverage > init_leverage,
            MangoErrorCode::Default
        )?;

        let maint_liab_weight = (maint_leverage + ONE_I80F48).checked_div(maint_leverage).unwrap();
        let liquidation_fee = (maint_liab_weight - ONE_I80F48) / 2;
        mango_group.perp_markets[market_index] = PerpMarketInfo {
            perp_market: *perp_market_ai.key,
            maint_asset_weight: (maint_leverage - ONE_I80F48).checked_div(maint_leverage).unwrap(),
            init_asset_weight: (init_leverage - ONE_I80F48).checked_div(init_leverage).unwrap(),
            maint_liab_weight,
            init_liab_weight: (init_leverage + ONE_I80F48).checked_div(init_leverage).unwrap(),
            liquidation_fee,
            base_lot_size,
            quote_lot_size,
        };

        // Initialize the Bids
        let _bids = BookSide::load_and_init(bids_ai, program_id, DataType::Bids, &rent)?;

        // Initialize the Asks
        let _asks = BookSide::load_and_init(asks_ai, program_id, DataType::Asks, &rent)?;

        // Initialize the EventQueue
        // TODO: check that the event queue is reasonably large
        let _event_queue = EventQueue::load_and_init(event_queue_ai, program_id, &rent)?;

        // Now initialize the PerpMarket itself
        let _perp_market = PerpMarket::load_and_init(
            perp_market_ai,
            program_id,
            mango_group_ai,
            bids_ai,
            asks_ai,
            event_queue_ai,
            &mango_group,
            &rent,
            market_index,
            base_lot_size,
            quote_lot_size,
        )?;

        Ok(())
    }

    /// Deposit instruction
    /// TODO - fix instruction.rs and intruction.ts
    fn deposit(program_id: &Pubkey, accounts: &[AccountInfo], quantity: u64) -> ProgramResult {
        const NUM_FIXED: usize = 9;
        let accounts = array_ref![accounts, 0, NUM_FIXED];
        let [
            mango_group_ai,         // read
            mango_account_ai,       // write
            owner_ai,               // read
            mango_cache_ai,         // read
            root_bank_ai,           // read
            node_bank_ai,           // write
            vault_ai,               // write
            token_prog_ai,          // read
            owner_token_account_ai, // write
        ] = accounts;
        let mango_group = MangoGroup::load_checked(mango_group_ai, program_id)?;
        let mut mango_account =
            MangoAccount::load_mut_checked(mango_account_ai, program_id, mango_group_ai.key)?;

        // TODO - Probably not necessary for deposit to be from owner
        check_eq!(&mango_account.owner, owner_ai.key, MangoErrorCode::InvalidOwner)?;
        let mango_cache = MangoCache::load_checked(mango_cache_ai, program_id, &mango_group)?;

        let token_index = mango_group
            .find_root_bank_index(root_bank_ai.key)
            .ok_or(throw_err!(MangoErrorCode::InvalidToken))?;

        let mut node_bank = NodeBank::load_mut_checked(node_bank_ai, program_id)?;

        // Find the node_bank pubkey in root_bank, if not found error
        let root_bank = RootBank::load_checked(root_bank_ai, program_id)?;
        check!(root_bank.node_banks.contains(node_bank_ai.key), MangoErrorCode::Default)?;
        check_eq!(&node_bank.vault, vault_ai.key, MangoErrorCode::InvalidVault)?;

        // deposit into node bank token vault using invoke_transfer
        check_eq!(token_prog_ai.key, &spl_token::ID, MangoErrorCode::Default)?;

        invoke_transfer(token_prog_ai, owner_token_account_ai, vault_ai, owner_ai, &[], quantity)?;

        // Check validity of
        let now_ts = Clock::get()?.unix_timestamp as u64;
        let root_bank_cache = &mango_cache.root_bank_cache[token_index];
        check!(
            now_ts <= root_bank_cache.last_update + mango_group.valid_interval,
            MangoErrorCode::InvalidCache
        )?;

        // increment mango account
        let deposit: I80F48 = I80F48::from_num(quantity) / root_bank_cache.deposit_index;
        checked_add_deposit(&mut node_bank, &mut mango_account, token_index, deposit)?;

        Ok(())
    }

<<<<<<< HEAD
    /// Write oracle prices onto MerpsAccount before calling a value-dep instruction (e.g. Withdraw)
    fn cache_prices(program_id: &Pubkey, accounts: &[AccountInfo]) -> MerpsResult<()> {
=======
    /// Write oracle prices onto MangoAccount before calling a value-dep instruction (e.g. Withdraw)    
    fn cache_prices(program_id: &Pubkey, accounts: &[AccountInfo]) -> MangoResult<()> {
>>>>>>> d599029a
        const NUM_FIXED: usize = 2;
        let (fixed_ais, oracle_ais) = array_refs![accounts, NUM_FIXED; ..;];
        let [
            mango_group_ai,     // read
            mango_cache_ai,     // write
        ] = fixed_ais;

        let mango_group = MangoGroup::load_checked(mango_group_ai, program_id)?;
        let mut mango_cache =
            MangoCache::load_mut_checked(mango_cache_ai, program_id, &mango_group)?;
        let clock = Clock::get()?;
        let now_ts = clock.unix_timestamp as u64;

        for oracle_ai in oracle_ais.iter() {
<<<<<<< HEAD
            let i = merps_group.find_oracle_index(oracle_ai.key).ok_or(throw!())?;
            merps_cache.price_cache[i] =
                PriceCache { price: read_oracle(&merps_group, i, oracle_ai)?, last_update: now_ts };
=======
            let i = mango_group.find_oracle_index(oracle_ai.key).ok_or(throw!())?;

            mango_cache.price_cache[i] =
                PriceCache { price: read_oracle(oracle_ai)?, last_update: now_ts };
>>>>>>> d599029a
        }
        Ok(())
    }

    fn cache_root_banks(program_id: &Pubkey, accounts: &[AccountInfo]) -> MangoResult<()> {
        const NUM_FIXED: usize = 2;
        let (fixed_ais, root_bank_ais) = array_refs![accounts, NUM_FIXED; ..;];
        let [
            mango_group_ai,     // read
            mango_cache_ai,     // write
        ] = fixed_ais;

        let mango_group = MangoGroup::load_checked(mango_group_ai, program_id)?;
        let mut mango_cache =
            MangoCache::load_mut_checked(mango_cache_ai, program_id, &mango_group)?;
        let clock = Clock::get()?;
        let now_ts = clock.unix_timestamp as u64;

        for root_bank_ai in root_bank_ais.iter() {
            let index = mango_group.find_root_bank_index(root_bank_ai.key).unwrap();
            let root_bank = RootBank::load_checked(root_bank_ai, program_id)?;
            mango_cache.root_bank_cache[index] = RootBankCache {
                deposit_index: root_bank.deposit_index,
                borrow_index: root_bank.borrow_index,
                last_update: now_ts,
            };
        }
        Ok(())
    }

    fn cache_perp_markets(program_id: &Pubkey, accounts: &[AccountInfo]) -> MangoResult<()> {
        const NUM_FIXED: usize = 2;
        let (fixed_ais, perp_market_ais) = array_refs![accounts, NUM_FIXED; ..;];
        let [
            mango_group_ai,     // read
            mango_cache_ai,     // write
        ] = fixed_ais;

        let mango_group = MangoGroup::load_checked(mango_group_ai, program_id)?;
        let mut mango_cache =
            MangoCache::load_mut_checked(mango_cache_ai, program_id, &mango_group)?;
        let clock = Clock::get()?;
        let now_ts = clock.unix_timestamp as u64;
        for perp_market_ai in perp_market_ais.iter() {
            let index = mango_group.find_perp_market_index(perp_market_ai.key).unwrap();
            let perp_market =
                PerpMarket::load_checked(perp_market_ai, program_id, mango_group_ai.key)?;
            mango_cache.perp_market_cache[index] = PerpMarketCache {
                long_funding: perp_market.long_funding,
                short_funding: perp_market.short_funding,
                last_update: now_ts,
            };
        }
        Ok(())
    }

    #[allow(unused_variables)]
    fn borrow(program_id: &Pubkey, accounts: &[AccountInfo], quantity: u64) -> MangoResult<()> {
        // TODO don't allow borrow of infinite amount of quote currency
        // TODO only allow borrow and withdraw or borrow and trade, not borrow by itself
        const NUM_FIXED: usize = 6;
        let (fixed_accs, open_orders_ais) = array_refs![accounts, NUM_FIXED; ..;];
        let [
<<<<<<< HEAD
            merps_group_ai,     // read
            merps_account_ai,   // write
            owner_ai,           // read
            merps_cache_ai,     // read
            root_bank_ai,       // read
            node_bank_ai,       // write
=======
            mango_group_ai,     // read 
            mango_account_ai,   // write
            owner_ai,           // read
            mango_cache_ai,     // read 
            root_bank_ai,       // read 
            node_bank_ai,       // write  
>>>>>>> d599029a
        ] = fixed_accs;

        let mango_group = MangoGroup::load_checked(mango_group_ai, program_id)?;

        let mut mango_account =
            MangoAccount::load_mut_checked(mango_account_ai, program_id, mango_group_ai.key)?;
        check_eq!(&mango_account.owner, owner_ai.key, MangoErrorCode::InvalidOwner)?;
        check!(owner_ai.is_signer, MangoErrorCode::Default)?;

        let root_bank = RootBank::load_checked(root_bank_ai, program_id)?;
        let mut node_bank = NodeBank::load_mut_checked(node_bank_ai, program_id)?;

        // Make sure the root bank is in the mango group
        let token_index = mango_group
            .find_root_bank_index(root_bank_ai.key)
            .ok_or(throw_err!(MangoErrorCode::InvalidToken))?;

        // First check all caches to make sure valid

        let mango_cache = MangoCache::load_checked(mango_cache_ai, program_id, &mango_group)?;
        let root_bank_cache = &mango_cache.root_bank_cache[token_index];

        let deposit: I80F48 = I80F48::from_num(quantity) / root_bank_cache.deposit_index;
        let borrow: I80F48 = I80F48::from_num(quantity) / root_bank_cache.borrow_index;

        checked_add_deposit(&mut node_bank, &mut mango_account, token_index, deposit)?;
        checked_add_borrow(&mut node_bank, &mut mango_account, token_index, borrow)?;

        let clock = Clock::get()?;
        let now_ts = clock.unix_timestamp as u64;
        let active_assets = mango_account.get_active_assets(&mango_group);
        check!(
            mango_cache.check_caches_valid(&mango_group, &active_assets, now_ts),
            MangoErrorCode::InvalidCache
        )?;
        let health = mango_account.get_health(
            &mango_group,
            &mango_cache,
            open_orders_ais,
            &active_assets,
            HealthType::Init,
        )?;

        // TODO fix coll_ratio checks
        check!(health >= ZERO_I80F48, MangoErrorCode::InsufficientFunds)?;
        check!(node_bank.has_valid_deposits_borrows(&root_bank_cache), MangoErrorCode::Default)?;

        Ok(())
    }

    /// Withdraw a token from the bank if collateral ratio permits
    fn withdraw(
        program_id: &Pubkey,
        accounts: &[AccountInfo],
        quantity: u64,
        allow_borrow: bool, // TODO only borrow if true
    ) -> MangoResult<()> {
        const NUM_FIXED: usize = 10;
        let (fixed_accs, open_orders_ais) = array_refs![accounts, NUM_FIXED; ..;];
        let [
            mango_group_ai,     // read
            mango_account_ai,   // write
            owner_ai,           // read
            mango_cache_ai,     // read
            root_bank_ai,       // read
            node_bank_ai,       // write
            vault_ai,           // write
            token_account_ai,   // write
            signer_ai,          // read
            token_prog_ai,      // read
        ] = fixed_accs;
        let mango_group = MangoGroup::load_checked(mango_group_ai, program_id)?;

        let mut mango_account =
            MangoAccount::load_mut_checked(mango_account_ai, program_id, mango_group_ai.key)?;
        check!(&mango_account.owner == owner_ai.key, MangoErrorCode::InvalidOwner)?;
        check!(owner_ai.is_signer, MangoErrorCode::InvalidSignerKey)?;

        let root_bank = RootBank::load_checked(root_bank_ai, program_id)?;
        let mut node_bank = NodeBank::load_mut_checked(node_bank_ai, program_id)?;
        check!(root_bank.node_banks.contains(node_bank_ai.key), MangoErrorCode::InvalidNodeBank)?;
        let clock = Clock::get()?;
        let now_ts = clock.unix_timestamp as u64;

        let token_index = mango_group
            .find_root_bank_index(root_bank_ai.key)
            .ok_or(throw_err!(MangoErrorCode::InvalidToken))?;

        // Safety checks
        check_eq!(
            &mango_group.tokens[token_index].root_bank,
            root_bank_ai.key,
            MangoErrorCode::Default
        )?;
        check_eq!(&node_bank.vault, vault_ai.key, MangoErrorCode::InvalidVault)?;
        check_eq!(&spl_token::ID, token_prog_ai.key, MangoErrorCode::InvalidProgramId)?;

        // First check all caches to make sure valid
        let mango_cache = MangoCache::load_checked(mango_cache_ai, program_id, &mango_group)?;
        let mut active_assets = mango_account.get_active_assets(&mango_group);
        active_assets[token_index] = true; // Make sure token index is always checked
        check!(
            mango_cache.check_caches_valid(&mango_group, &active_assets, now_ts),
            MangoErrorCode::InvalidCache
        )?;
        let root_bank_cache = &mango_cache.root_bank_cache[token_index];

        // Borrow if withdrawing more than deposits
        let native_deposit = mango_account.get_native_deposit(root_bank_cache, token_index)?;
        let rem_to_borrow = I80F48::from_num(quantity) - native_deposit;
        if rem_to_borrow.is_positive() {
            check!(allow_borrow, MangoErrorCode::InsufficientFunds)?;
            let avail_deposit = mango_account.deposits[token_index];
            checked_sub_deposit(&mut node_bank, &mut mango_account, token_index, avail_deposit)?;
            checked_add_borrow(
                &mut node_bank,
                &mut mango_account,
                token_index,
                rem_to_borrow / root_bank_cache.borrow_index,
            )?;
        } else {
            checked_sub_deposit(
                &mut node_bank,
                &mut mango_account,
                token_index,
                I80F48::from_num(quantity) / root_bank_cache.deposit_index,
            )?;
        }

        let signers_seeds = gen_signer_seeds(&mango_group.signer_nonce, mango_group_ai.key);
        invoke_transfer(
            token_prog_ai,
            vault_ai,
            token_account_ai,
            signer_ai,
            &[&signers_seeds],
            quantity,
        )?;

        let health = mango_account.get_health(
            &mango_group,
            &mango_cache,
            open_orders_ais,
            &active_assets,
            HealthType::Init,
        )?;
        check!(health >= ZERO_I80F48, MangoErrorCode::InsufficientFunds)?;

        Ok(())
    }

    // TODO - add serum dex fee discount functionality
    #[inline(never)]
    fn place_spot_order(
        program_id: &Pubkey,
        accounts: &[AccountInfo],
        order: serum_dex::instruction::NewOrderInstructionV3,
    ) -> MangoResult<()> {
        // TODO use MangoCache instead of RootBanks to get the deposit/borrow indexes
        const NUM_FIXED: usize = 22;
        let accounts = array_ref![accounts, 0, NUM_FIXED + MAX_PAIRS];
        let (fixed_ais, open_orders_ais) = array_refs![accounts, NUM_FIXED, MAX_PAIRS];

        let [
            mango_group_ai,         // read
            mango_account_ai,       // write
            owner_ai,               // read
            mango_cache_ai,         // read
            dex_program_ai,         // read
            spot_market_ai,         // write
            bids_ai,                // write
            asks_ai,                // write
            dex_request_queue_ai,   // write
            dex_event_queue_ai,     // write
            dex_base_ai,            // write
            dex_quote_ai,           // write
            base_root_bank_ai,      // read
            base_node_bank_ai,      // write
            quote_root_bank_ai,     // read
            quote_node_bank_ai,     // write
            quote_vault_ai,         // write
            base_vault_ai,          // write
            token_program_ai,       // read
            signer_ai,              // read
            rent_ai,                // read
            dex_signer_ai,          // read
        ] = fixed_ais;

        let mango_group = MangoGroup::load_checked(mango_group_ai, program_id)?;
        let mut mango_account =
            MangoAccount::load_mut_checked(mango_account_ai, program_id, mango_group_ai.key)?;

        let clock = Clock::get()?;
        let now_ts = clock.unix_timestamp as u64;

        check!(&mango_account.owner == owner_ai.key, MangoErrorCode::InvalidOwner)?;
        check!(owner_ai.is_signer, MangoErrorCode::InvalidSignerKey)?;

        if mango_account.being_liquidated {
            // TODO - transfer over proper checks from mango v2
        }

        // TODO - put node bank pubkeys inside MangoGroup so we don't have to send in root bank here
        let base_root_bank = RootBank::load_checked(base_root_bank_ai, program_id)?;
        let base_node_bank = NodeBank::load_mut_checked(base_node_bank_ai, program_id)?;
        check!(
            base_root_bank.node_banks.contains(base_node_bank_ai.key),
            MangoErrorCode::InvalidNodeBank
        )?;

        let quote_root_bank = RootBank::load_checked(quote_root_bank_ai, program_id)?;
        check!(
            quote_root_bank_ai.key == &mango_group.tokens[QUOTE_INDEX].root_bank,
            MangoErrorCode::InvalidRootBank
        )?;
        let quote_node_bank = NodeBank::load_mut_checked(quote_node_bank_ai, program_id)?;
        check!(
            quote_root_bank.node_banks.contains(quote_node_bank_ai.key),
            MangoErrorCode::InvalidNodeBank
        )?;

        // Make sure the root bank is in the mango group
        let token_index = mango_group
            .find_root_bank_index(base_root_bank_ai.key)
            .ok_or(throw_err!(MangoErrorCode::InvalidRootBank))?;
        check!(
            &mango_group.spot_markets[token_index].spot_market == spot_market_ai.key,
            MangoErrorCode::InvalidMarket
        )?;

        // Adjust margin basket
        if mango_account.num_in_margin_basket == MAX_NUM_IN_MARGIN_BASKET {
            check!(mango_account.in_margin_basket[token_index], MangoErrorCode::MarginBasketFull)?;
        } else {
            if !mango_account.in_margin_basket[token_index] {
                mango_account.in_margin_basket[token_index] = true;
                mango_account.num_in_margin_basket += 1;
            }
        }

        for i in 0..mango_group.num_oracles {
            if !mango_account.in_margin_basket[i] {
                continue;
            }

            let open_orders_ai = &open_orders_ais[i];
            if i == token_index {
                if mango_account.spot_open_orders[i] == Pubkey::default() {
                    let open_orders = load_open_orders(open_orders_ai)?;
                    check_eq!(open_orders.account_flags, 0, MangoErrorCode::Default)?;
                    mango_account.spot_open_orders[i] = *open_orders_ai.key;
                } else {
                    check_eq!(
                        open_orders_ais[i].key,
                        &mango_account.spot_open_orders[i],
                        MangoErrorCode::Default
                    )?;
                    check_open_orders(&open_orders_ais[i], &mango_group.signer_key)?;
                }
            } else {
                check_eq!(
                    open_orders_ais[i].key,
                    &mango_account.spot_open_orders[i],
                    MangoErrorCode::Default
                )?;
                check_open_orders(&open_orders_ais[i], &mango_group.signer_key)?;
            }
        }

        // First check all caches to make sure valid
        let mango_cache = MangoCache::load_checked(mango_cache_ai, program_id, &mango_group)?;
        let mut active_assets = mango_account.get_active_assets(&mango_group);
        active_assets[token_index] = true;
        check!(
            mango_cache.check_caches_valid(&mango_group, &active_assets, now_ts),
            MangoErrorCode::Default
        )?;

        let health = mango_account.get_health(
            &mango_group,
            &mango_cache,
            open_orders_ais,
            &active_assets,
            HealthType::Init,
        )?;
        let reduce_only = health < ZERO_I80F48;

        // TODO maybe check that root bank was updated recently

        let side = order.side;
        let (in_token_i, out_token_i, vault_ai) = match side {
            SerumSide::Bid => (token_index, QUOTE_INDEX, quote_vault_ai),
            SerumSide::Ask => (QUOTE_INDEX, token_index, base_vault_ai),
        };

        check_eq!(&base_node_bank.vault, base_vault_ai.key, MangoErrorCode::Default)?;
        check_eq!(&quote_node_bank.vault, quote_vault_ai.key, MangoErrorCode::Default)?;
        check_eq!(token_program_ai.key, &spl_token::ID, MangoErrorCode::Default)?;
        check_eq!(dex_program_ai.key, &mango_group.dex_program_id, MangoErrorCode::Default)?;

        // this is to keep track of the amount of funds transferred
        let (pre_base, pre_quote) = {
            (
                Account::unpack(&base_vault_ai.try_borrow_data()?)?.amount,
                Account::unpack(&quote_vault_ai.try_borrow_data()?)?.amount,
            )
        };

        let data = serum_dex::instruction::MarketInstruction::NewOrderV3(order).pack();
        let instruction = Instruction {
            program_id: *dex_program_ai.key,
            data,
            accounts: vec![
                AccountMeta::new(*spot_market_ai.key, false),
                AccountMeta::new(*open_orders_ais[token_index].key, false),
                AccountMeta::new(*dex_request_queue_ai.key, false),
                AccountMeta::new(*dex_event_queue_ai.key, false),
                AccountMeta::new(*bids_ai.key, false),
                AccountMeta::new(*asks_ai.key, false),
                AccountMeta::new(*vault_ai.key, false),
                AccountMeta::new_readonly(*signer_ai.key, true),
                AccountMeta::new(*dex_base_ai.key, false),
                AccountMeta::new(*dex_quote_ai.key, false),
                AccountMeta::new_readonly(*token_program_ai.key, false),
                AccountMeta::new_readonly(*rent_ai.key, false),
            ],
        };
        let account_infos = [
            dex_program_ai.clone(), // Have to add account of the program id
            spot_market_ai.clone(),
            open_orders_ais[token_index].clone(),
            dex_request_queue_ai.clone(),
            dex_event_queue_ai.clone(),
            bids_ai.clone(),
            asks_ai.clone(),
            vault_ai.clone(),
            signer_ai.clone(),
            dex_base_ai.clone(),
            dex_quote_ai.clone(),
            token_program_ai.clone(),
            rent_ai.clone(),
        ];

        let signer_seeds = gen_signer_seeds(&mango_group.signer_nonce, mango_group_ai.key);
        solana_program::program::invoke_signed(&instruction, &account_infos, &[&signer_seeds])?;

        // Settle funds for this market
        invoke_settle_funds(
            dex_program_ai,
            spot_market_ai,
            &open_orders_ais[token_index],
            signer_ai,
            dex_base_ai,
            dex_quote_ai,
            base_vault_ai,
            quote_vault_ai,
            dex_signer_ai,
            token_program_ai,
            &[&signer_seeds],
        )?;
        // See if we can remove this token from margin
        {
            let open_orders = load_open_orders(&open_orders_ais[token_index])?;
            if open_orders.native_pc_total == 0
                && open_orders.native_coin_total == 0
                && open_orders.referrer_rebates_accrued == 0
            {
                // TODO - no need to check referrer_rebates_accrued 0 because necessarily
                mango_account.in_margin_basket[token_index] = false;
                mango_account.num_in_margin_basket -= 1;
            }
        }

        // TODO - write a zero copy way to deserialize Account to reduce compute
        let (post_base, post_quote) = {
            (
                Account::unpack(&base_vault_ai.try_borrow_data()?)?.amount,
                Account::unpack(&quote_vault_ai.try_borrow_data()?)?.amount,
            )
        };

        let (pre_in, pre_out, post_in, post_out, mut out_node_bank, mut in_node_bank) = match side {
            SerumSide::Bid => {
                (pre_base, pre_quote, post_base, post_quote, quote_node_bank, base_node_bank)
            }
            SerumSide::Ask => {
                (pre_quote, pre_base, post_quote, post_base, base_node_bank, quote_node_bank)
            }
        };
        let (out_root_bank_cache, in_root_bank_cache) =
            (&mango_cache.root_bank_cache[out_token_i], &mango_cache.root_bank_cache[in_token_i]);

        // if out token was net negative, then you may need to borrow more
        if post_out < pre_out {
            let total_out = pre_out.checked_sub(post_out).unwrap();
            let native_deposit =
                mango_account.get_native_deposit(out_root_bank_cache, out_token_i).unwrap();
            if native_deposit < I80F48::from_num(total_out) {
                // need to borrow
                let avail_deposit = mango_account.deposits[out_token_i];
                checked_sub_deposit(
                    &mut out_node_bank,
                    &mut mango_account,
                    out_token_i,
                    avail_deposit,
                )?;
                let rem_spend = I80F48::from_num(total_out) - native_deposit;

                check!(!reduce_only, MangoErrorCode::Default)?; // Cannot borrow more in reduce only mode
                checked_add_borrow(
                    &mut out_node_bank,
                    &mut mango_account,
                    out_token_i,
                    rem_spend / out_root_bank_cache.borrow_index,
                )?;
            } else {
                // just spend user deposits
                let mango_spent = I80F48::from_num(total_out) / out_root_bank_cache.deposit_index;
                checked_sub_deposit(
                    &mut out_node_bank,
                    &mut mango_account,
                    out_token_i,
                    mango_spent,
                )?;
            }
        } else {
            // Add out token deposit
            // TODO - make sure deposit doesn't go negative. checked sub will no longer error in that case
            let deposit = I80F48::from_num(post_out.checked_sub(pre_out).unwrap())
                / out_root_bank_cache.deposit_index;
            checked_add_deposit(&mut out_node_bank, &mut mango_account, out_token_i, deposit)?;
        }

        let total_in = I80F48::from_num(post_in.checked_sub(pre_in).unwrap())
            / in_root_bank_cache.deposit_index;
        checked_add_deposit(&mut in_node_bank, &mut mango_account, in_token_i, total_in)?;

        // Settle borrow
        // TODO only do ops on tokens that have borrows and deposits
        settle_borrow_full_unchecked(
            &out_root_bank_cache,
            &mut out_node_bank,
            &mut mango_account,
            out_token_i,
        )?;
        settle_borrow_full_unchecked(
            &in_root_bank_cache,
            &mut in_node_bank,
            &mut mango_account,
            in_token_i,
        )?;

        let health = mango_account.get_health(
            &mango_group,
            &mango_cache,
            open_orders_ais,
            &active_assets,
            HealthType::Init,
        )?;
        check!(reduce_only || health >= ZERO_I80F48, MangoErrorCode::InsufficientFunds)?;
        check!(
            out_node_bank.has_valid_deposits_borrows(&out_root_bank_cache),
            MangoErrorCode::Default
        )?;

        Ok(())
    }

    fn cancel_spot_order(
        program_id: &Pubkey,
        accounts: &[AccountInfo],
        data: Vec<u8>,
    ) -> MangoResult<()> {
        const NUM_FIXED: usize = 10;
        let accounts = array_ref![accounts, 0, NUM_FIXED];

        let [
            mango_group_ai,     // read
            owner_ai,           // signer
            mango_account_ai,   // read
            dex_prog_ai,        // read
            spot_market_ai,     // write
            bids_ai,            // write
            asks_ai,            // write
            open_orders_ai,     // write
            signer_ai,          // read
            dex_event_queue_ai, // write
        ] = accounts;

        let mango_group = MangoGroup::load_checked(mango_group_ai, program_id)?;
        let mango_account =
            MangoAccount::load_checked(mango_account_ai, program_id, mango_group_ai.key)?;

        check_eq!(dex_prog_ai.key, &mango_group.dex_program_id, MangoErrorCode::Default)?;
        check!(owner_ai.is_signer, MangoErrorCode::Default)?;
        check_eq!(&mango_account.owner, owner_ai.key, MangoErrorCode::Default)?;

        let market_i = mango_group.find_spot_market_index(spot_market_ai.key).unwrap();
        check_eq!(
            &mango_account.spot_open_orders[market_i],
            open_orders_ai.key,
            MangoErrorCode::Default
        )?;

        let signer_seeds = gen_signer_seeds(&mango_group.signer_nonce, mango_group_ai.key);
        invoke_cancel_order(
            dex_prog_ai,
            spot_market_ai,
            bids_ai,
            asks_ai,
            open_orders_ai,
            signer_ai,
            dex_event_queue_ai,
            data,
            &[&signer_seeds],
        )?;
        Ok(())
    }

    #[allow(unused)]
    fn settle_borrow(
        program_id: &Pubkey,
        accounts: &[AccountInfo],
        token_index: usize,
        quantity: u64,
    ) -> MangoResult<()> {
        // TODO - basically this should never occur because deposits and borrows should never both be >0
        // TODO - basically, this offsetting should happen automatically whenever deposits and borrows change
        unimplemented!();
        // const NUM_FIXED: usize = 5;
        // let accounts = array_ref![accounts, 0, NUM_FIXED];
        // let [
        //     mango_group_ai,     // read
        //     mango_account_ai,   // write
        //     root_bank_ai,       // read
        //     node_bank_ai,       // write
        //     owner_ai            // read
        // ] = accounts;
        //
        // let mut mango_account =
        //     MangoAccount::load_mut_checked(mango_account_ai, program_id, mango_group_ai.key)?;
        // let root_bank = RootBank::load_checked(root_bank_ai, program_id)?;
        // let mut node_bank = NodeBank::load_mut_checked(node_bank_ai, program_id)?;
        //
        // check!(owner_ai.is_signer, MangoErrorCode::Default)?;
        // check_eq!(&mango_account.owner, owner_ai.key, MangoErrorCode::Default)?;
        //
        // settle_borrow_unchecked(
        //     &root_bank,
        //     &mut node_bank,
        //     &mut mango_account,
        //     token_index,
        //     I80F48::from_num(quantity),
        // )?;
        // Ok(())
    }

    fn settle_funds(program_id: &Pubkey, accounts: &[AccountInfo]) -> MangoResult<()> {
        const NUM_FIXED: usize = 17;
        let accounts = array_ref![accounts, 0, NUM_FIXED];
        let [
            mango_group_ai,         // read
            owner_ai,               // signer
            mango_account_ai,       // write
            dex_prog_ai,            // read
            spot_market_ai,         // write
            open_orders_ai,         // write
            signer_ai,              // read
            dex_base_ai,            // write
            dex_quote_ai,           // write
            base_root_bank_ai,      // read
            base_node_bank_ai,      // write
            quote_root_bank_ai,     // read
            quote_node_bank_ai,     // write
            base_vault_ai,          // write
            quote_vault_ai,         // write
            dex_signer_ai,          // read
            token_prog_ai,          // read
        ] = accounts;

        let mango_group = MangoGroup::load_checked(mango_group_ai, program_id)?;
        let mut mango_account =
            MangoAccount::load_mut_checked(mango_account_ai, program_id, mango_group_ai.key)?;

        let spot_market_index = mango_group
            .find_spot_market_index(spot_market_ai.key)
            .ok_or(throw_err!(MangoErrorCode::InvalidMarket))?;

        let base_root_bank = RootBank::load_checked(base_root_bank_ai, program_id)?;
        let mut base_node_bank = NodeBank::load_mut_checked(base_node_bank_ai, program_id)?;

        let quote_root_bank = RootBank::load_checked(quote_root_bank_ai, program_id)?;
        let mut quote_node_bank = NodeBank::load_mut_checked(quote_node_bank_ai, program_id)?;

        check_eq!(token_prog_ai.key, &spl_token::id(), MangoErrorCode::Default)?;
        check_eq!(dex_prog_ai.key, &mango_group.dex_program_id, MangoErrorCode::Default)?;
        check!(owner_ai.is_signer, MangoErrorCode::Default)?;

        check_eq!(&base_node_bank.vault, base_vault_ai.key, MangoErrorCode::Default)?;
        check_eq!(&quote_node_bank.vault, quote_vault_ai.key, MangoErrorCode::Default)?;
        check_eq!(owner_ai.key, &mango_account.owner, MangoErrorCode::Default)?;
        check_eq!(
            &mango_account.spot_open_orders[spot_market_index],
            open_orders_ai.key,
            MangoErrorCode::Default
        )?;
        check_eq!(
            &mango_group.tokens[QUOTE_INDEX].root_bank,
            quote_root_bank_ai.key,
            MangoErrorCode::Default
        )?;
        check_eq!(
            &mango_group.tokens[spot_market_index].root_bank,
            base_root_bank_ai.key,
            MangoErrorCode::Default
        )?;

        if *open_orders_ai.key == Pubkey::default() {
            return Ok(());
        }

        let (pre_base, pre_quote) = {
            let open_orders = load_open_orders(open_orders_ai)?;
            (
                open_orders.native_coin_free,
                open_orders.native_pc_free + open_orders.referrer_rebates_accrued,
            )
        };

        let signer_seeds = gen_signer_seeds(&mango_group.signer_nonce, mango_group_ai.key);
        invoke_settle_funds(
            dex_prog_ai,
            spot_market_ai,
            open_orders_ai,
            signer_ai,
            dex_base_ai,
            dex_quote_ai,
            base_vault_ai,
            quote_vault_ai,
            dex_signer_ai,
            token_prog_ai,
            &[&signer_seeds],
        )?;

        let (post_base, post_quote) = {
            let open_orders = load_open_orders(open_orders_ai)?;

            // remove from margin basket if it's empty
            if open_orders.native_pc_total == 0
                && open_orders.native_coin_total == 0
                && open_orders.referrer_rebates_accrued == 0
            {
                mango_account.in_margin_basket[spot_market_index] = false;
                mango_account.num_in_margin_basket -= 1;
            }

            (
                open_orders.native_coin_free,
                open_orders.native_pc_free + open_orders.referrer_rebates_accrued,
            )
        };

        check!(post_base <= pre_base, MangoErrorCode::Default)?;
        check!(post_quote <= pre_quote, MangoErrorCode::Default)?;

        let base_change = I80F48::from_num(pre_base - post_base) / base_root_bank.deposit_index;
        let quote_change = I80F48::from_num(pre_quote - post_quote) / quote_root_bank.deposit_index;

        checked_add_deposit(
            &mut base_node_bank,
            &mut mango_account,
            spot_market_index,
            base_change,
        )?;
        checked_add_deposit(&mut quote_node_bank, &mut mango_account, QUOTE_INDEX, quote_change)?;

        Ok(())
    }

    fn place_perp_order(
        program_id: &Pubkey,
        accounts: &[AccountInfo],
        side: Side,
        price: i64,
        quantity: i64,
        client_order_id: u64,
        order_type: OrderType,
    ) -> MangoResult<()> {
        const NUM_FIXED: usize = 8;
        let accounts = array_ref![accounts, 0, NUM_FIXED + MAX_PAIRS];
        let (fixed_ais, open_orders_ais) = array_refs![accounts, NUM_FIXED, MAX_PAIRS];
        let [
            mango_group_ai,     // read
            mango_account_ai,   // write
            owner_ai,           // read, signer
            mango_cache_ai,     // read
            perp_market_ai,     // write
            bids_ai,            // write
            asks_ai,            // write
            event_queue_ai,     // write
        ] = fixed_ais;
        let mango_group = MangoGroup::load_checked(mango_group_ai, program_id)?;

        let mut mango_account =
            MangoAccount::load_mut_checked(mango_account_ai, program_id, mango_group_ai.key)?;

        let clock = Clock::get()?;
        let now_ts = clock.unix_timestamp as u64;

        check!(owner_ai.is_signer, MangoErrorCode::Default)?;
        check_eq!(&mango_account.owner, owner_ai.key, MangoErrorCode::InvalidOwner)?;

        for i in 0..mango_group.num_oracles {
            if !mango_account.in_margin_basket[i] || mango_group.spot_markets[i].is_empty() {
                continue;
            }
            check_eq!(
                open_orders_ais[i].key,
                &mango_account.spot_open_orders[i],
                MangoErrorCode::Default
            )?;
            check_open_orders(&open_orders_ais[i], &mango_group.signer_key)?;
        }

        // TODO could also make class PosI64 but it gets ugly when doing computations. Maybe have to do this with a large enough dev team
        check!(price > 0, MangoErrorCode::Default)?;
        check!(quantity > 0, MangoErrorCode::Default)?;

        let mut perp_market =
            PerpMarket::load_mut_checked(perp_market_ai, program_id, mango_group_ai.key)?;
        let market_index = mango_group.find_perp_market_index(perp_market_ai.key).unwrap();
        let mango_cache = MangoCache::load_checked(mango_cache_ai, program_id, &mango_group)?;
        let mut active_assets = mango_account.get_active_assets(&mango_group);
        active_assets[market_index] = true;
        check!(
            mango_cache.check_caches_valid(&mango_group, &active_assets, now_ts),
            MangoErrorCode::Default
        )?;
        let mut book = Book::load_checked(program_id, bids_ai, asks_ai, &perp_market)?;
        let mut event_queue =
            EventQueue::load_mut_checked(event_queue_ai, program_id, &perp_market)?;

        book.new_order(
            &mut event_queue,
            &mut perp_market,
            &mut mango_account,
            mango_account_ai.key,
            market_index,
            side,
            price,
            quantity,
            order_type,
            client_order_id,
        )?;

        let health = mango_account.get_health(
            &mango_group,
            &mango_cache,
            open_orders_ais,
            &active_assets,
            HealthType::Init,
        )?;
        check!(health >= ZERO_I80F48, MangoErrorCode::InsufficientFunds)?;

        Ok(())
    }

    fn cancel_perp_order_by_client_id(
        program_id: &Pubkey,
        accounts: &[AccountInfo],
        client_order_id: u64,
    ) -> MangoResult<()> {
        const NUM_FIXED: usize = 7;
        let accounts = array_ref![accounts, 0, NUM_FIXED];
        let [
            mango_group_ai,     // read
            mango_account_ai,   // write
            owner_ai,           // read, signer
            perp_market_ai,     // write
            bids_ai,            // write
            asks_ai,            // write
            event_queue_ai,     // write
        ] = accounts;

        let mango_group = MangoGroup::load_checked(mango_group_ai, program_id)?;

        let mut mango_account =
            MangoAccount::load_mut_checked(mango_account_ai, program_id, mango_group_ai.key)?;

        check!(owner_ai.is_signer, MangoErrorCode::Default)?;
        check_eq!(&mango_account.owner, owner_ai.key, MangoErrorCode::InvalidOwner)?;

        let perp_market =
            PerpMarket::load_mut_checked(perp_market_ai, program_id, mango_group_ai.key)?;

        let market_index = mango_group.find_perp_market_index(perp_market_ai.key).unwrap();

        let oo = &mut mango_account.perp_accounts[market_index].open_orders;

        // we should consider not throwing an error but to silently ignore cancel_order when it passes an unknown
        // client_order_id, this would allow batching multiple cancel instructions with place instructions for
        // super-efficient updating of orders. if not then the same usage pattern might often trigger errors due
        // to the possibility of already filled orders?
        let (_, order_id, side) = oo
            .orders_with_client_ids()
            .find(|entry| client_order_id == u64::from(entry.0))
            .ok_or(throw_err!(MangoErrorCode::ClientIdNotFound))?;

        let mut book = Book::load_checked(program_id, bids_ai, asks_ai, &perp_market)?;
        let mut event_queue =
            EventQueue::load_mut_checked(event_queue_ai, program_id, &perp_market)?;

        book.cancel_order(
            &mut event_queue,
            oo,
            mango_account_ai.key,
            market_index,
            order_id,
            side,
        )?;

        Ok(())
    }

    fn cancel_perp_order(
        program_id: &Pubkey,
        accounts: &[AccountInfo],
        order_id: i128,
        side: Side,
    ) -> MangoResult<()> {
        const NUM_FIXED: usize = 7;
        let accounts = array_ref![accounts, 0, NUM_FIXED];
        let [
            mango_group_ai,     // read
            mango_account_ai,   // write
            owner_ai,           // read, signer
            perp_market_ai,     // write
            bids_ai,            // write
            asks_ai,            // write
            event_queue_ai,     // write
        ] = accounts;

        let mango_group = MangoGroup::load_checked(mango_group_ai, program_id)?;

        let mango_account =
            MangoAccount::load_mut_checked(mango_account_ai, program_id, mango_group_ai.key)?;

        check!(owner_ai.is_signer, MangoErrorCode::Default)?;
        check_eq!(&mango_account.owner, owner_ai.key, MangoErrorCode::InvalidOwner)?;

        let perp_market =
            PerpMarket::load_mut_checked(perp_market_ai, program_id, mango_group_ai.key)?;

        let market_index = mango_group.find_perp_market_index(perp_market_ai.key).unwrap();
        let mut oo = mango_account.perp_accounts[market_index].open_orders;

        let mut book = Book::load_checked(program_id, bids_ai, asks_ai, &perp_market)?;
        let mut event_queue =
            EventQueue::load_mut_checked(event_queue_ai, program_id, &perp_market)?;

        book.cancel_order(
            &mut event_queue,
            &mut oo,
            mango_account_ai.key,
            market_index,
            order_id,
            side,
        )?;

        Ok(())
    }

    /// Take two MangoAccount and settle quote currency pnl between them
    #[allow(unused)]
    fn settle_pnl(
        program_id: &Pubkey,
        accounts: &[AccountInfo],
        market_index: usize,
    ) -> MangoResult<()> {
        // TODO - what if someone has no collateral except other perps contracts
        //  maybe you don't allow people to withdraw if they don't have enough
        //  when liquidating, make sure you settle their pnl first?
        // TODO consider doing this in batches of 32 accounts that are close to zero sum
        // TODO write unit tests for this function

        const NUM_FIXED: usize = 6;
        let accounts = array_ref![accounts, 0, NUM_FIXED];
        let [
            mango_group_ai,     // read
            mango_account_a_ai, // write
            mango_account_b_ai, // write
            mango_cache_ai,     // read
            root_bank_ai,       // read
            node_bank_ai,       // write
        ] = accounts;
        let mango_group = MangoGroup::load_checked(mango_group_ai, program_id)?;

        let mut mango_account_a =
            MangoAccount::load_mut_checked(mango_account_a_ai, program_id, mango_group_ai.key)?;
        let mut mango_account_b =
            MangoAccount::load_mut_checked(mango_account_b_ai, program_id, mango_group_ai.key)?;

        match mango_group.find_root_bank_index(root_bank_ai.key) {
            None => return Err(throw_err!(MangoErrorCode::Default)),
            Some(i) => check!(i == QUOTE_INDEX, MangoErrorCode::Default)?,
        }
        let root_bank = RootBank::load_checked(root_bank_ai, program_id)?;
        let mut node_bank = NodeBank::load_mut_checked(node_bank_ai, program_id)?;
        check!(root_bank.node_banks.contains(node_bank_ai.key), MangoErrorCode::Default)?;

        let mango_cache = MangoCache::load_checked(mango_cache_ai, program_id, &mango_group)?;
        let now_ts = Clock::get()?.unix_timestamp as u64;

        let valid_last_update = now_ts - mango_group.valid_interval;
        let perp_market_cache = &mango_cache.perp_market_cache[market_index];

        check!(
            valid_last_update <= mango_cache.price_cache[market_index].last_update,
            MangoErrorCode::InvalidCache
        )?;
        check!(
            valid_last_update <= mango_cache.root_bank_cache[QUOTE_INDEX].last_update,
            MangoErrorCode::InvalidCache
        )?;
        check!(valid_last_update <= perp_market_cache.last_update, MangoErrorCode::InvalidCache)?;

        let price = mango_cache.price_cache[market_index].price;

        // No need to check if market_index is in basket because if it's not, it will be zero and not possible to settle

        let a = &mut mango_account_a.perp_accounts[market_index];
        let b = &mut mango_account_b.perp_accounts[market_index];

        // Account for unrealized funding payments before settling
        a.move_funding(perp_market_cache.long_funding, perp_market_cache.short_funding);
        b.move_funding(perp_market_cache.long_funding, perp_market_cache.short_funding);

        let contract_size = mango_group.perp_markets[market_index].base_lot_size;
        let new_quote_pos_a = I80F48::from_num(-a.base_position * contract_size) * price;
        let new_quote_pos_b = I80F48::from_num(-b.base_position * contract_size) * price;
        let a_pnl = a.quote_position - new_quote_pos_a;
        let b_pnl = b.quote_position - new_quote_pos_b;

        let deposit_index = mango_cache.root_bank_cache[QUOTE_INDEX].deposit_index;
        let borrow_index = mango_cache.root_bank_cache[QUOTE_INDEX].borrow_index;

        // pnl must be opposite signs for there to be a settlement
        if a_pnl * b_pnl > 0 {
            return Ok(());
        }

        let settlement = a_pnl.abs().min(b_pnl.abs());
        if a_pnl > 0 {
            a.quote_position -= settlement;
            b.quote_position += settlement;
        } else {
            a.quote_position += settlement;
            b.quote_position -= settlement;
        }

        checked_add_deposit(
            &mut node_bank,
            if a_pnl > 0 { &mut mango_account_a } else { &mut mango_account_b },
            QUOTE_INDEX,
            settlement / deposit_index,
        )?;

        checked_add_borrow(
            &mut node_bank,
            if a_pnl > 0 { &mut mango_account_b } else { &mut mango_account_a },
            QUOTE_INDEX,
            settlement / borrow_index,
        )?;

        check!(
            node_bank.has_valid_deposits_borrows(&mango_cache.root_bank_cache[market_index]),
            MangoErrorCode::Default
        )?;

        Ok(())
    }

    #[allow(unused)]
    /// Liquidator specifies the liability and maximum amount he wants to transfer and
    /// the asset (collateral) he wants in return
    /// There is no guarantee the liquidator can get all of max_liab_transfer
    fn liquidate(
        program_id: &Pubkey,
        accounts: &[AccountInfo],
        max_liab_transfer: I80F48,
        asset_type: AssetType,
        asset_index: u8,
        liab_type: AssetType,
        liab_index: u8,
    ) -> MangoResult<()> {
        let asset_index = asset_index as usize;
        let liab_index = liab_index as usize;

        const NUM_FIXED: usize = 9;
        let accounts = array_ref![accounts, 0, NUM_FIXED + 2 * MAX_PAIRS];
        let (fixed_ais, liqee_open_orders_ais, liqor_open_orders_ais) =
            array_refs![accounts, NUM_FIXED, MAX_PAIRS, MAX_PAIRS];

        let [
            mango_group_ai,         // read
            mango_cache_ai,         // read
            liqee_mango_account_ai, // write
            liqor_mango_account_ai, // write    
            liqor_ai,               // read, signer
            asset_node_bank_ai,     // write    
            asset_root_bank_ai,     // write
            liab_node_bank_ai,      // write
            liab_root_bank_ai,      // write
        ] = fixed_ais;

        let mango_group = MangoGroup::load_checked(mango_group_ai, program_id)?;
        let mango_cache = MangoCache::load_checked(mango_cache_ai, program_id, &mango_group)?;

        let mut liqee_ma =
            MangoAccount::load_mut_checked(liqee_mango_account_ai, program_id, mango_group_ai.key)?;
        let mut liqor_ma =
            MangoAccount::load_mut_checked(liqor_mango_account_ai, program_id, mango_group_ai.key)?;
        check_eq!(liqor_ai.key, &liqor_ma.owner, MangoErrorCode::InvalidOwner)?;
        check!(liqor_ai.is_signer, MangoErrorCode::InvalidSignerKey)?;

        let asset_root_bank = RootBank::load_checked(asset_root_bank_ai, program_id)?;
        let mut asset_node_bank = NodeBank::load_mut_checked(asset_node_bank_ai, program_id)?;
        check!(
            asset_root_bank.node_banks.contains(asset_node_bank_ai.key),
            MangoErrorCode::Default
        )?;

        let liab_root_bank = RootBank::load_checked(liab_root_bank_ai, program_id)?;
        let mut liab_node_bank = NodeBank::load_mut_checked(liab_node_bank_ai, program_id)?;
        check!(liab_root_bank.node_banks.contains(liab_node_bank_ai.key), MangoErrorCode::Default)?;

        let now_ts = Clock::get()?.unix_timestamp as u64;

        // Make sure caches are valid
        let mut liqee_active_assets = liqee_ma.get_active_assets(&mango_group);
        liqee_active_assets[asset_index] = true;
        liqee_active_assets[liab_index] = true;
        check!(
            mango_cache.check_caches_valid(&mango_group, &liqee_active_assets, now_ts),
            MangoErrorCode::Default
        )?;

        let mut liqor_active_assets = liqor_ma.get_active_assets(&mango_group);
        liqor_active_assets[liab_index] = true;
        liqor_active_assets[asset_index] = true; // TODO - see if we can remove this
        check!(
            mango_cache.check_caches_valid(&mango_group, &liqor_active_assets, now_ts), // TODO write more efficient
            MangoErrorCode::InvalidCache
        )?;

        // Make sure orders are cancelled for perps
        for i in 0..mango_group.num_oracles {
            if liqee_active_assets[i] {
                let oo = &liqee_ma.perp_accounts[i].open_orders;
                check!(oo.bids_quantity == 0 && oo.asks_quantity == 0, MangoErrorCode::Default)?;
            }
        }

        let maint_health = liqee_ma.get_health(
            &mango_group,
            &mango_cache,
            liqee_open_orders_ais,
            &liqee_active_assets,
            HealthType::Maint,
        )?;

        // TODO - optimization: consider calculating both healths at same time
        let init_health = liqee_ma.get_health(
            &mango_group,
            &mango_cache,
            liqee_open_orders_ais,
            &liqee_active_assets,
            HealthType::Init,
        )?;

        if liqee_ma.being_liquidated {
            if init_health > ZERO_I80F48 {
                liqee_ma.being_liquidated = false;
                msg!("Account init_health above zero.");
                return Ok(());
            }
        } else if maint_health >= ZERO_I80F48 {
            return Err(throw_err!(MangoErrorCode::NotLiquidatable));
        }

        let liab_price = mango_cache.price_cache[liab_index].price;
        let asset_price = mango_cache.price_cache[asset_index].price;
        match asset_type {
            AssetType::Token => {
                let asset_info = &mango_group.spot_markets[asset_index];

                check!(liqee_ma.deposits[asset_index].is_positive(), MangoErrorCode::Default)?;
                check!(!asset_info.is_empty(), MangoErrorCode::InvalidMarket)?;

                let asset_fee = ONE_I80F48 + asset_info.liquidation_fee;
                let asset_bank = &mango_cache.root_bank_cache[asset_index];
                let native_deposits = liqee_ma.get_native_deposit(asset_bank, asset_index)?;

                match liab_type {
                    AssetType::Token => {
                        // Token to Token
                        check!(
                            liqee_ma.borrows[liab_index].is_positive(),
                            MangoErrorCode::Default
                        )?;
                        check!(asset_index != liab_index, MangoErrorCode::Default)?;
                        let liab_info = &mango_group.spot_markets[liab_index];
                        check!(!liab_info.is_empty(), MangoErrorCode::InvalidMarket)?;

                        let liab_fee = ONE_I80F48 - liab_info.liquidation_fee;
                        let liab_bank = &mango_cache.root_bank_cache[liab_index];

                        // This must be greater than zero
                        let deficit_max_liab: I80F48 = -init_health
                            / (liab_price
                                * (liab_info.init_liab_weight
                                    - asset_info.init_asset_weight * asset_fee / liab_fee));

                        let native_borrows = liqee_ma.get_native_borrow(liab_bank, liab_index)?;

                        let asset_implied_liab_transfer =
                            native_deposits * asset_price * liab_fee / (liab_price * asset_fee);
                        let actual_liab_transfer = min(
                            min(min(deficit_max_liab, native_borrows), max_liab_transfer),
                            asset_implied_liab_transfer,
                        );

                        // Transfer into liqee to reduce liabilities
                        checked_add_net(
                            &liab_bank,
                            &mut liab_node_bank,
                            &mut liqee_ma,
                            liab_index,
                            actual_liab_transfer,
                        )?; // TODO make sure deposits for this index is == 0

                        // Transfer from liqor
                        checked_sub_net(
                            &liab_bank,
                            &mut liab_node_bank,
                            &mut liqor_ma,
                            liab_index,
                            actual_liab_transfer,
                        )?;

                        let asset_transfer = actual_liab_transfer * liab_price * asset_fee
                            / (liab_fee * asset_price);

                        // Transfer collater into liqor
                        checked_add_net(
                            &asset_bank,
                            &mut asset_node_bank,
                            &mut liqor_ma,
                            asset_index,
                            asset_transfer,
                        )?;

                        // Transfer collateral out of liqee
                        checked_sub_net(
                            &asset_bank,
                            &mut asset_node_bank,
                            &mut liqee_ma,
                            asset_index,
                            asset_transfer,
                        )?;

                        // TODO - do node bank checks
                        // TODO - if assets are zero, put insurance claim onto the event queue
                    }
                    AssetType::PerpBase => {
                        // Token asset, perp liab
                        check!(
                            liqee_ma.perp_accounts[liab_index].base_position.is_negative(),
                            MangoErrorCode::Default
                        )?;

                        let liab_info = &mango_group.perp_markets[liab_index];
                        check!(!liab_info.is_empty(), MangoErrorCode::InvalidMarket)?;
                        let liab_fee = ONE_I80F48 - liab_info.liquidation_fee;
                        let liab_price = mango_cache.price_cache[liab_index].price;

                        // This must be greater than zero
                        let deficit_max_liab: I80F48 = -init_health
                            / (liab_price
                                * (liab_info.init_liab_weight
                                    - asset_info.init_asset_weight * asset_fee / liab_fee));

                        // This is the only difference with liab: AssetType::Token
                        let native_borrows = I80F48::from_num(
                            -liqee_ma.perp_accounts[liab_index].base_position
                                * liab_info.base_lot_size,
                        );

                        let asset_implied_liab_transfer =
                            native_deposits * asset_price * liab_fee / (liab_price * asset_fee);

                        let actual_liab_transfer = min(
                            min(min(deficit_max_liab, native_borrows), max_liab_transfer),
                            asset_implied_liab_transfer,
                        );
                        let base_transfer: i64 = (actual_liab_transfer
                            / I80F48::from_num(liab_info.base_lot_size))
                        .checked_ceil()
                        .unwrap()
                        .to_num();

                        liqee_ma.perp_accounts[liab_index].base_position += base_transfer;
                        liqor_ma.perp_accounts[liab_index].base_position -= base_transfer;

                        let asset_transfer =
                            I80F48::from_num(base_transfer * liab_info.base_lot_size)
                                * liab_price
                                * asset_fee
                                / (liab_fee * asset_price);

                        // Transfer collater into liqor
                        checked_add_net(
                            &asset_bank,
                            &mut asset_node_bank,
                            &mut liqor_ma,
                            asset_index,
                            asset_transfer,
                        )?;
                        // Transfer collateral out of liqee
                        checked_sub_net(
                            &asset_bank,
                            &mut asset_node_bank,
                            &mut liqee_ma,
                            asset_index,
                            asset_transfer,
                        )?;
                    }
                    AssetType::PerpQuote => {
                        // Token asset, perp quote liab
                        check!(
                            liqee_ma.perp_accounts[liab_index].quote_position.is_negative(),
                            MangoErrorCode::Default
                        )?;

                        let liab_info = &mango_group.perp_markets[liab_index];
                        check!(!liab_info.is_empty(), MangoErrorCode::InvalidMarket)?;
                        let liab_fee = ONE_I80F48; // no liq fee for quote currency
                        let liab_price = mango_cache.price_cache[liab_index].price;

                        // This must be greater than zero
                        let deficit_max_liab: I80F48 = -init_health
                            / (liab_price
                                * (liab_info.init_liab_weight
                                    - asset_info.init_asset_weight * asset_fee / liab_fee));
                    }
                }
            }
            AssetType::PerpBase => {}
            AssetType::PerpQuote => {}
        }

        // Determine max amount you can transfer as liabs
        // Transfer liabs and assets
        // See if value of the account is zero
        // If zero, then pay out to insurance fund

        // TODO - account for being_liquidated case where liquidation has to happen over many instructions
        // TODO - force cancel all orders that use margin first and check if account still liquidatable
        // TODO - what happens if base position and quote position have same sign?
        // TODO - what if base position is 0 but quote is negative. Perhaps settle that pnl first?
        check!(maint_health < ZERO_I80F48, MangoErrorCode::Default)?;

        // Determine how much position can be taken from liqee to get him above init_health
        let init_health = liqee_ma.get_health(
            &mango_group,
            &mango_cache,
            liqee_open_orders_ais,
            &liqee_active_assets,
            HealthType::Init,
        )?;

        Ok(())
    }

    /// Liquidate an account similar to Mango
    #[allow(unused)]
    fn liquidate_perp(
        program_id: &Pubkey,
        accounts: &[AccountInfo],
        market_index: usize,
        base_transfer_request: i64,
    ) -> MangoResult<()> {
        // TODO - make sure sum of all quote positions + funding in system == 0
        // TODO - which market gets liquidated first?
        // liqor passes in his own account and the liqee mango account
        // position is transfered to the liqor at favorable rate
        const NUM_FIXED: usize = 5;
        let accounts = array_ref![accounts, 0, NUM_FIXED + 2 * MAX_PAIRS];
        let (fixed_ais, liqee_open_orders_ais, liqor_open_orders_ais) =
            array_refs![accounts, NUM_FIXED, MAX_PAIRS, MAX_PAIRS];

        let [
<<<<<<< HEAD
            merps_group_ai,         // read
            merps_cache_ai,         // read
            liqee_merps_account_ai, // write
            liqor_merps_account_ai, // write
            liqor_ai,               // read, signer
=======
            mango_group_ai,         // read
            mango_cache_ai,         // read
            liqee_mango_account_ai, // write
            liqor_mango_account_ai, // write    
            liqor_ai,               // read, signer    
>>>>>>> d599029a
        ] = fixed_ais;

        let mango_group = MangoGroup::load_checked(mango_group_ai, program_id)?;
        let mango_cache = MangoCache::load_checked(mango_cache_ai, program_id, &mango_group)?;

        let mut liqee_mango_account =
            MangoAccount::load_mut_checked(liqee_mango_account_ai, program_id, mango_group_ai.key)?;

        let mut liqor_mango_account =
            MangoAccount::load_mut_checked(liqor_mango_account_ai, program_id, mango_group_ai.key)?;
        check_eq!(liqor_ai.key, &liqor_mango_account.owner, MangoErrorCode::InvalidOwner)?;
        check!(liqor_ai.is_signer, MangoErrorCode::InvalidSignerKey)?;
        let perp_market_info = &mango_group.perp_markets[market_index];
        check!(!perp_market_info.is_empty(), MangoErrorCode::InvalidMarket)?;
        let now_ts = Clock::get()?.unix_timestamp as u64;

        let mut liqee_active_assets = liqee_mango_account.get_active_assets(&mango_group);
        liqee_active_assets[market_index] = true;
        let mut liqor_active_assets = liqor_mango_account.get_active_assets(&mango_group);
        liqor_active_assets[market_index] = true;
        check!(
            mango_cache.check_caches_valid(&mango_group, &liqee_active_assets, now_ts),
            MangoErrorCode::Default
        )?;
        check!(
            mango_cache.check_caches_valid(&mango_group, &liqor_active_assets, now_ts), // TODO write more efficient
            MangoErrorCode::InvalidCache
        )?;

        let maint_health = liqee_mango_account.get_health(
            &mango_group,
            &mango_cache,
            liqee_open_orders_ais,
            &liqee_active_assets,
            HealthType::Maint,
        )?;

        // TODO - account for being_liquidated case where liquidation has to happen over many instructions
        // TODO - force cancel all orders that use margin first and check if account still liquidatable
        // TODO - what happens if base position and quote position have same sign?
        // TODO - what if base position is 0 but quote is negative. Perhaps settle that pnl first?
        check!(maint_health < ZERO_I80F48, MangoErrorCode::Default)?;

        // Determine how much position can be taken from liqee to get him above init_health
        let init_health = liqee_mango_account.get_health(
            &mango_group,
            &mango_cache,
            liqee_open_orders_ais,
            &liqee_active_assets,
            HealthType::Init,
        )?;
        let liqee_perp_account = &mut liqee_mango_account.perp_accounts[market_index];
        let liqor_perp_account = &mut liqor_mango_account.perp_accounts[market_index];

        // Move funding into quote position. Not necessary to adjust funding settled after funding is moved
        let long_funding = mango_cache.perp_market_cache[market_index].long_funding;
        let short_funding = mango_cache.perp_market_cache[market_index].short_funding;
        liqee_perp_account.move_funding(long_funding, short_funding);
        liqor_perp_account.move_funding(long_funding, short_funding);

        let price = mango_cache.price_cache[market_index].price;
        let (base_transfer, quote_transfer) = if liqee_perp_account.base_position > 0 {
            check!(base_transfer_request > 0, MangoErrorCode::Default)?;

            // TODO - verify this calculation is accurate
            let max_transfer: I80F48 = -init_health
                / (price
                    * (ONE_I80F48
                        - perp_market_info.init_asset_weight
                        - perp_market_info.liquidation_fee));
            let max_transfer: i64 = max_transfer.checked_ceil().unwrap().to_num();

            let base_transfer =
                max_transfer.min(base_transfer_request).min(liqee_perp_account.base_position);

            let quote_transfer = I80F48::from_num(-base_transfer * perp_market_info.base_lot_size)
                * price
                * (ONE_I80F48 - perp_market_info.liquidation_fee);

            // if liqor base pos crosses to long from short, make sure funding is correct
            liqor_perp_account.long_settled_funding = long_funding;

            (base_transfer, quote_transfer)
        } else if liqee_perp_account.base_position < 0 {
            check!(base_transfer_request < 0, MangoErrorCode::Default)?;

            // TODO verify calculations are accurate
            let max_transfer: I80F48 = -init_health
                / (price
                    * (ONE_I80F48 - perp_market_info.init_liab_weight
                        + perp_market_info.liquidation_fee));
            let max_transfer: i64 = max_transfer.checked_floor().unwrap().to_num();

            let base_transfer =
                max_transfer.max(base_transfer_request).max(liqee_perp_account.base_position);
            let quote_transfer = I80F48::from_num(-base_transfer * perp_market_info.base_lot_size)
                * price
                * (ONE_I80F48 + perp_market_info.liquidation_fee);
            // if liqor base pos crosses to short from long, make sure funding is correct
            liqor_perp_account.short_settled_funding = short_funding;

            (base_transfer, quote_transfer)
        } else {
            return Err(throw!());
        };

        liqee_perp_account.base_position -= base_transfer;
        liqee_perp_account.quote_position -= quote_transfer;

        liqor_perp_account.base_position += base_transfer;
        liqor_perp_account.quote_position += quote_transfer;

        let liqor_health = liqor_mango_account.get_health(
            &mango_group,
            &mango_cache,
            liqor_open_orders_ais,
            &liqor_active_assets,
            HealthType::Init,
        )?;

        check!(liqor_health >= ZERO_I80F48, MangoErrorCode::InsufficientFunds)?;

        let liqee_health = liqee_mango_account.get_health(
            &mango_group,
            &mango_cache,
            liqee_open_orders_ais,
            &liqee_active_assets,
            HealthType::Maint,
        )?;

        if liqee_health < ZERO_I80F48 {
            // To start liquidating, make sure all orders that increase position are canceled
            let assets_val = liqee_mango_account.get_assets_val(
                &mango_group,
                &mango_cache,
                liqee_open_orders_ais,
                &liqee_active_assets,
                HealthType::Maint,
            )?;
            if assets_val < DUST_THRESHOLD {
                // quote token can't pay off not quote liabs
                // hence the liabs should be transferred to the liqor
                // If insurance fund is depleted, ADL on every perp market that still has open positions
                // Perhaps bankrupt accounts get put on event queue to be handled separately
            }
        } else {
        }
        // TODO - if total assets val is less than dust, then insurance fund should pay into this account
        // TODO - if insurance fund empty, ADL
        // TODO - ADL should invalidate the MangoCache until it is updated again, then probably MangoCache should be passed in as writable
        //  - it might be better to put an ADL account on event queue to be processed by Keeper

        Ok(())
    }

    /// *** Keeper Related Instructions ***
    /// Update the deposit and borrow index on a passed in RootBank
    fn update_root_bank(program_id: &Pubkey, accounts: &[AccountInfo]) -> MangoResult<()> {
        const NUM_FIXED: usize = 2;
        let (fixed_accounts, node_bank_ais) = array_refs![accounts, NUM_FIXED; ..;];
        let [
            mango_group_ai, // read
            root_bank_ai,   // write
        ] = fixed_accounts;

        let mango_group = MangoGroup::load_checked(mango_group_ai, program_id)?;
        check!(
            mango_group.find_root_bank_index(root_bank_ai.key).is_some(),
            MangoErrorCode::Default
        )?;
        // TODO check root bank belongs to group in load functions
        let mut root_bank = RootBank::load_mut_checked(&root_bank_ai, program_id)?;
        check_eq!(root_bank.num_node_banks, node_bank_ais.len(), MangoErrorCode::Default)?;
        for i in 0..root_bank.num_node_banks - 1 {
            check!(
                node_bank_ais.iter().any(|ai| ai.key == &root_bank.node_banks[i]),
                MangoErrorCode::Default
            )?;
        }

        root_bank.update_index(node_bank_ais, program_id)?;

        Ok(())
    }

    /// similar to serum dex, but also need to do some extra magic with funding
    fn consume_events(
        program_id: &Pubkey,
        accounts: &[AccountInfo],
        limit: usize,
    ) -> MangoResult<()> {
        // TODO - fee behavior

        const NUM_FIXED: usize = 3;
        let (fixed_ais, mango_account_ais) = array_refs![accounts, NUM_FIXED; ..;];
        let [
            mango_group_ai,     // read
            perp_market_ai,     // read
            event_queue_ai,     // write
        ] = fixed_ais;

        let mango_group = MangoGroup::load_checked(mango_group_ai, program_id)?;
        let perp_market = PerpMarket::load_checked(perp_market_ai, program_id, mango_group_ai.key)?;
        let mut event_queue =
            EventQueue::load_mut_checked(event_queue_ai, program_id, &perp_market)?;
        let market_index = mango_group.find_perp_market_index(perp_market_ai.key).unwrap();

        for _ in 0..limit {
            let event = match event_queue.peek_front() {
                None => break,
                Some(e) => e,
            };

            match EventType::try_from(event.event_type).map_err(|_| throw!())? {
                EventType::Fill => {
                    let fill_event: &FillEvent = cast_ref(event);

                    if fill_event.maker {
                        let mut mango_account = match mango_account_ais
                            .binary_search_by_key(&fill_event.owner, |ai| *ai.key)
                        {
                            Ok(i) => MangoAccount::load_mut_checked(
                                &mango_account_ais[i],
                                program_id,
                                mango_group_ai.key,
                            )?,
                            Err(_) => return Ok(()), // If it's not found, stop consuming events
                        };

                        let perp_account = &mut mango_account.perp_accounts[market_index];
                        perp_account.change_position(
                            fill_event.base_change,
                            I80F48::from_num(perp_market.quote_lot_size * fill_event.quote_change),
                            fill_event.long_funding,
                            fill_event.short_funding,
                        )?;

                        if fill_event.base_change > 0 {
                            perp_account.open_orders.bids_quantity -= fill_event.base_change;
                        } else {
                            perp_account.open_orders.asks_quantity += fill_event.base_change;
                        }
                    }
                }
                EventType::Out => {
                    let out_event: &OutEvent = cast_ref(event);
                    let mut mango_account = match mango_account_ais
                        .binary_search_by_key(&out_event.owner, |ai| *ai.key)
                    {
                        Ok(i) => MangoAccount::load_mut_checked(
                            &mango_account_ais[i],
                            program_id,
                            mango_group_ai.key,
                        )?,
                        Err(_) => return Ok(()), // If it's not found, stop consuming events
                    };
                    let perp_account = &mut mango_account.perp_accounts[market_index];
                    perp_account.open_orders.remove_order(
                        out_event.side,
                        out_event.slot,
                        out_event.quantity,
                    )?;
                }
            }

            // consume this event
            event_queue.pop_front().map_err(|_| throw!())?;
        }
        Ok(())
    }

    /// Update the `funding_earned` of a `PerpMarket` using the current book price, spot index price
    /// and time since last update
    fn update_funding(program_id: &Pubkey, accounts: &[AccountInfo]) -> MangoResult<()> {
        const NUM_FIXED: usize = 5;
        let accounts = array_ref![accounts, 0, NUM_FIXED];
        let [
            mango_group_ai,     // read
            mango_cache_ai,     // read
            perp_market_ai,     // write
            bids_ai,            // read
            asks_ai,            // read
        ] = accounts;

        let mango_group = MangoGroup::load_checked(mango_group_ai, program_id)?;

        let mango_cache = MangoCache::load_checked(mango_cache_ai, program_id, &mango_group)?;

        let mut perp_market =
            PerpMarket::load_mut_checked(perp_market_ai, program_id, mango_group_ai.key)?;

        let book = Book::load_checked(program_id, bids_ai, asks_ai, &perp_market)?;

        let market_index = mango_group.find_perp_market_index(perp_market_ai.key).unwrap();

        let clock = Clock::get()?;
        let now_ts = clock.unix_timestamp as u64;

        perp_market.update_funding(&mango_group, &book, &mango_cache, market_index, now_ts)?;

        Ok(())
    }

    #[allow(unused)]
    fn force_cancel_perp_orders(
        program_id: &Pubkey,
        accounts: &[AccountInfo],
        market_index: usize,
    ) -> MangoResult<()> {
        /*
        Only cancel orders if account is being liquidated
        Only cancel orders that reduce the health of the account
            an order reduces health of the account if it increases the absolute value of base_position for that market
            => only cancel orders up to the abs value of the opposite side of the position
            e.g. if +10 base positions then only allow up to 10 asks_quantity and 0 in bids_quantity

        All expansionary orders must be cancelled before liquidaton can continue

         */

        Ok(())
    }

    pub fn process(program_id: &Pubkey, accounts: &[AccountInfo], data: &[u8]) -> MangoResult<()> {
        let instruction =
            MangoInstruction::unpack(data).ok_or(ProgramError::InvalidInstructionData)?;
        match instruction {
            MangoInstruction::InitMangoGroup { signer_nonce, valid_interval } => {
                msg!("Mango: InitMangoGroup");
                Self::init_mango_group(program_id, accounts, signer_nonce, valid_interval)?;
            }
            MangoInstruction::InitMangoAccount => {
                msg!("Mango: InitMangoAccount");
                Self::init_mango_account(program_id, accounts)?;
            }
            MangoInstruction::Deposit { quantity } => {
                msg!("Mango: Deposit");
                Self::deposit(program_id, accounts, quantity)?;
            }
            MangoInstruction::Withdraw { quantity, allow_borrow } => {
                msg!("Mango: Withdraw");
                Self::withdraw(program_id, accounts, quantity, allow_borrow)?;
            }
            MangoInstruction::AddSpotMarket { market_index, maint_leverage, init_leverage } => {
                msg!("Mango: AddSpotMarket");
                Self::add_spot_market(
                    program_id,
                    accounts,
                    market_index,
                    maint_leverage,
                    init_leverage,
                )?;
            }
            MangoInstruction::AddToBasket { .. } => {
                msg!("Mango: AddToBasket Deprecated");
                unimplemented!() // TODO remove
            }
            MangoInstruction::Borrow { quantity } => {
                msg!("Mango: Borrow");
                Self::borrow(program_id, accounts, quantity)?;
            }
            MangoInstruction::CachePrices => {
                msg!("Mango: CachePrices");
                Self::cache_prices(program_id, accounts)?;
            }
            MangoInstruction::CacheRootBanks => {
                msg!("Mango: CacheRootBanks");
                Self::cache_root_banks(program_id, accounts)?;
            }
            MangoInstruction::PlaceSpotOrder { order } => {
                msg!("Mango: PlaceSpotOrder");
                Self::place_spot_order(program_id, accounts, order)?;
            }
            MangoInstruction::CancelSpotOrder { order } => {
                msg!("Mango: CancelSpotOrder");
                let data = serum_dex::instruction::MarketInstruction::CancelOrderV2(order).pack();
                Self::cancel_spot_order(program_id, accounts, data)?;
            }
            MangoInstruction::AddOracle => {
                msg!("Mango: AddOracle");
                Self::add_oracle(program_id, accounts)?
            }
            MangoInstruction::SettleFunds => {
                msg!("Mango: SettleFunds");
                Self::settle_funds(program_id, accounts)?
            }
            MangoInstruction::UpdateRootBank => {
                msg!("Mango: UpdateRootBank");
                Self::update_root_bank(program_id, accounts)?
            }

            MangoInstruction::AddPerpMarket {
                market_index,
                maint_leverage,
                init_leverage,
                base_lot_size,
                quote_lot_size,
            } => {
                msg!("Mango: AddPerpMarket");
                Self::add_perp_market(
                    program_id,
                    accounts,
                    market_index,
                    maint_leverage,
                    init_leverage,
                    base_lot_size,
                    quote_lot_size,
                )?;
            }
            MangoInstruction::PlacePerpOrder {
                side,
                price,
                quantity,
                client_order_id,
                order_type,
            } => {
                msg!("Mango: PlacePerpOrder client_order_id={}", client_order_id);
                Self::place_perp_order(
                    program_id,
                    accounts,
                    side,
                    price,
                    quantity,
                    client_order_id,
                    order_type,
                )?;
            }
            MangoInstruction::CancelPerpOrderByClientId { client_order_id } => {
                msg!("Mango: CancelPerpOrderByClientId client_order_id={}", client_order_id);
                Self::cancel_perp_order_by_client_id(program_id, accounts, client_order_id)?;
            }
            MangoInstruction::CancelPerpOrder { order_id, side } => {
                // TODO this log may cost too much compute
                msg!("Mango: CancelPerpOrder order_id={} side={}", order_id, side as u8);
                Self::cancel_perp_order(program_id, accounts, order_id, side)?;
            }
            MangoInstruction::ConsumeEvents { limit } => {
                msg!("Mango: ConsumeEvents limit={}", limit);
                Self::consume_events(program_id, accounts, limit)?;
            }
            MangoInstruction::CachePerpMarkets => {
                msg!("Mango: CachePerpMarkets");
                Self::cache_perp_markets(program_id, accounts)?;
            }
            MangoInstruction::UpdateFunding => {
                msg!("Mango: UpdateFunding");
                Self::update_funding(program_id, accounts)?;
            }
            MangoInstruction::SetOracle { price } => {
                // msg!("Mango: SetOracle {:?}", price);
                msg!("Mango: SetOracle");
                Self::set_oracle(program_id, accounts, price)?
            }
            MangoInstruction::SettlePnl { market_index } => {
                msg!("Mango: SettlePnl");
                Self::settle_pnl(program_id, accounts, market_index)?;
            }
            MangoInstruction::SettleBorrow { token_index, quantity } => {
                msg!("Mango: SettleBorrow");
                Self::settle_borrow(program_id, accounts, token_index, quantity)?;
            }
        }

        Ok(())
    }
}
fn init_root_bank(
    program_id: &Pubkey,
    mango_group: &MangoGroup,
    mint_ai: &AccountInfo,
    vault_ai: &AccountInfo,
    root_bank_ai: &AccountInfo,
    node_bank_ai: &AccountInfo,
    rent: &Rent,
) -> MangoResult<RootBank> {
    let vault = Account::unpack(&vault_ai.try_borrow_data()?)?;
    check!(vault.is_initialized(), MangoErrorCode::Default)?;
    check_eq!(vault.owner, mango_group.signer_key, MangoErrorCode::Default)?;
    check_eq!(&vault.mint, mint_ai.key, MangoErrorCode::Default)?;
    check_eq!(vault_ai.owner, &spl_token::id(), MangoErrorCode::Default)?;

    let mut _node_bank = NodeBank::load_and_init(&node_bank_ai, &program_id, &vault_ai, rent)?;
    let root_bank = RootBank::load_and_init(&root_bank_ai, &program_id, node_bank_ai, rent)?;

    Ok(*root_bank)
}

fn invoke_settle_funds<'a>(
    dex_prog_acc: &AccountInfo<'a>,
    spot_market_acc: &AccountInfo<'a>,
    open_orders_acc: &AccountInfo<'a>,
    signer_acc: &AccountInfo<'a>,
    dex_base_acc: &AccountInfo<'a>,
    dex_quote_acc: &AccountInfo<'a>,
    base_vault_acc: &AccountInfo<'a>,
    quote_vault_acc: &AccountInfo<'a>,
    dex_signer_acc: &AccountInfo<'a>,
    token_prog_acc: &AccountInfo<'a>,
    signers_seeds: &[&[&[u8]]],
) -> ProgramResult {
    let data = serum_dex::instruction::MarketInstruction::SettleFunds.pack();
    let instruction = Instruction {
        program_id: *dex_prog_acc.key,
        data,
        accounts: vec![
            AccountMeta::new(*spot_market_acc.key, false),
            AccountMeta::new(*open_orders_acc.key, false),
            AccountMeta::new_readonly(*signer_acc.key, true),
            AccountMeta::new(*dex_base_acc.key, false),
            AccountMeta::new(*dex_quote_acc.key, false),
            AccountMeta::new(*base_vault_acc.key, false),
            AccountMeta::new(*quote_vault_acc.key, false),
            AccountMeta::new_readonly(*dex_signer_acc.key, false),
            AccountMeta::new_readonly(*token_prog_acc.key, false),
            AccountMeta::new(*quote_vault_acc.key, false),
        ],
    };

    let account_infos = [
        dex_prog_acc.clone(),
        spot_market_acc.clone(),
        open_orders_acc.clone(),
        signer_acc.clone(),
        dex_base_acc.clone(),
        dex_quote_acc.clone(),
        base_vault_acc.clone(),
        quote_vault_acc.clone(),
        dex_signer_acc.clone(),
        token_prog_acc.clone(),
        quote_vault_acc.clone(),
    ];
    solana_program::program::invoke_signed(&instruction, &account_infos, signers_seeds)
}

fn invoke_cancel_order<'a>(
    dex_prog_ai: &AccountInfo<'a>,
    spot_market_ai: &AccountInfo<'a>,
    bids_ai: &AccountInfo<'a>,
    asks_ai: &AccountInfo<'a>,
    open_orders_ai: &AccountInfo<'a>,
    signer_ai: &AccountInfo<'a>,
    dex_event_queue_ai: &AccountInfo<'a>,
    data: Vec<u8>,
    signers_seeds: &[&[&[u8]]],
) -> ProgramResult {
    let instruction = Instruction {
        program_id: *dex_prog_ai.key,
        data,
        accounts: vec![
            AccountMeta::new(*spot_market_ai.key, false),
            AccountMeta::new(*bids_ai.key, false),
            AccountMeta::new(*asks_ai.key, false),
            AccountMeta::new(*open_orders_ai.key, false),
            AccountMeta::new_readonly(*signer_ai.key, true),
            AccountMeta::new(*dex_event_queue_ai.key, false),
        ],
    };

    let account_infos = [
        dex_prog_ai.clone(),
        spot_market_ai.clone(),
        bids_ai.clone(),
        asks_ai.clone(),
        open_orders_ai.clone(),
        signer_ai.clone(),
        dex_event_queue_ai.clone(),
    ];
    solana_program::program::invoke_signed(&instruction, &account_infos, signers_seeds)
}

fn invoke_transfer<'a>(
    token_prog_acc: &AccountInfo<'a>,
    source_acc: &AccountInfo<'a>,
    dest_acc: &AccountInfo<'a>,
    authority_acc: &AccountInfo<'a>,
    signers_seeds: &[&[&[u8]]],
    quantity: u64,
) -> ProgramResult {
    let transfer_instruction = spl_token::instruction::transfer(
        &spl_token::ID,
        source_acc.key,
        dest_acc.key,
        authority_acc.key,
        &[],
        quantity,
    )?;
    let accs = [
        token_prog_acc.clone(), // TODO check if passing in program_id is necessary
        source_acc.clone(),
        dest_acc.clone(),
        authority_acc.clone(),
    ];

    solana_program::program::invoke_signed(&transfer_instruction, &accs, signers_seeds)
}

<<<<<<< HEAD
#[inline(never)]
fn read_oracle(merps_group: &MerpsGroup, token_index: usize, oracle_ai: &AccountInfo) -> MerpsResult<I80F48> {
    /* TODO abstract different oracle programs (Partially done)
=======
fn read_oracle(oracle_ai: &AccountInfo) -> MangoResult<I80F48> {
    /* TODO abstract different oracle programs
>>>>>>> d599029a
    let aggregator = flux_aggregator::state::Aggregator::load_initialized(oracle_ai)?;
    let answer = flux_aggregator::read_median(oracle_ai)?;
    let median = I80F48::from(answer.median);
    let units = I80F48::from(10u64.pow(aggregator.config.decimals));
    let value = median.checked_div(units);
    */
    let quote_decimals: u8 = merps_group.tokens[QUOTE_INDEX].decimals;
    let price: I80F48;
    let oracle_type = determine_oracle_type(oracle_ai);
    match oracle_type {
        OracleType::Pyth => {
            let price_account = Price::get_price(oracle_ai).unwrap();
            let value = I80F48::from_num(price_account.agg.price);
            let quote_adj = I80F48::from_num(10u64.pow(quote_decimals.checked_sub(price_account.expo.abs() as u8).unwrap() as u32));
            let base_adj = I80F48::from_num(10u64.pow(merps_group.tokens[token_index].decimals as u32));
            price = quote_adj.checked_div(base_adj).unwrap().checked_mul(value).unwrap();
        }
        OracleType::Stub => {
            let oracle = StubOracle::load(oracle_ai)?;
            price = I80F48::from_num(oracle.price);
        }
    }
    Ok(price)
}

/// If there are borrows, pay down borrows first then increase deposits
/// WARNING: won't work if native_quantity is less than zero
fn checked_add_net(
    root_bank_cache: &RootBankCache,
    node_bank: &mut NodeBank,
    mango_account: &mut MangoAccount,
    token_index: usize,
    mut native_quantity: I80F48,
) -> MangoResult<()> {
    if mango_account.borrows[token_index].is_positive() {
        let native_borrows = mango_account.get_native_borrow(root_bank_cache, token_index)?;

        if native_quantity < native_borrows {
            return checked_sub_borrow(
                node_bank,
                mango_account,
                token_index,
                native_quantity / root_bank_cache.borrow_index,
            );
        } else {
            let borrows = mango_account.borrows[token_index];
            checked_sub_borrow(node_bank, mango_account, token_index, borrows)?;
            native_quantity -= native_borrows;
        }
    }

    checked_add_deposit(
        node_bank,
        mango_account,
        token_index,
        native_quantity / root_bank_cache.deposit_index,
    )
}

/// If there are deposits, draw down deposits first then increase borrows
/// WARNING: won't work if native_quantity is less than zero
fn checked_sub_net(
    root_bank_cache: &RootBankCache,
    node_bank: &mut NodeBank,
    mango_account: &mut MangoAccount,
    token_index: usize,
    mut native_quantity: I80F48,
) -> MangoResult<()> {
    if mango_account.deposits[token_index].is_positive() {
        let native_deposits = mango_account.get_native_deposit(root_bank_cache, token_index)?;

        if native_quantity < native_deposits {
            return checked_sub_deposit(
                node_bank,
                mango_account,
                token_index,
                native_quantity / root_bank_cache.deposit_index,
            );
        } else {
            let deposits = mango_account.deposits[token_index];
            checked_sub_deposit(node_bank, mango_account, token_index, deposits)?;
            native_quantity -= native_deposits;
        }
    }

    checked_add_borrow(
        node_bank,
        mango_account,
        token_index,
        native_quantity / root_bank_cache.borrow_index,
    )
}

/// TODO - although these values are I8048, they must never be less than zero
fn checked_add_deposit(
    node_bank: &mut NodeBank,
    mango_account: &mut MangoAccount,
    token_index: usize,
    quantity: I80F48,
) -> MangoResult<()> {
    mango_account.checked_add_deposit(token_index, quantity)?;
    node_bank.checked_add_deposit(quantity)
}

fn checked_sub_deposit(
    node_bank: &mut NodeBank,
    mango_account: &mut MangoAccount,
    token_index: usize,
    quantity: I80F48,
) -> MangoResult<()> {
    mango_account.checked_sub_deposit(token_index, quantity)?;
    node_bank.checked_sub_deposit(quantity)
}

fn checked_add_borrow(
    node_bank: &mut NodeBank,
    mango_account: &mut MangoAccount,
    token_index: usize,
    quantity: I80F48,
) -> MangoResult<()> {
    mango_account.checked_add_borrow(token_index, quantity)?;
    node_bank.checked_add_borrow(quantity)
}

fn checked_sub_borrow(
    node_bank: &mut NodeBank,
    mango_account: &mut MangoAccount,
    token_index: usize,
    quantity: I80F48,
) -> MangoResult<()> {
    mango_account.checked_sub_borrow(token_index, quantity)?;
    node_bank.checked_sub_borrow(quantity)
}

#[allow(unused)]
fn settle_borrow_unchecked(
    root_bank_cache: &RootBankCache,
    node_bank: &mut NodeBank,
    mango_account: &mut MangoAccount,
    token_index: usize,
    quantity: I80F48,
) -> MangoResult<()> {
    let native_borrow = mango_account.get_native_borrow(root_bank_cache, token_index).unwrap();
    let native_deposit = mango_account.get_native_deposit(root_bank_cache, token_index).unwrap();

    let quantity = cmp::min(quantity, native_deposit);
    let borr_settle = quantity.checked_div(root_bank_cache.borrow_index).unwrap();
    let dep_settle = quantity.checked_div(root_bank_cache.deposit_index).unwrap();

    if quantity >= native_borrow {
        checked_sub_deposit(
            node_bank,
            mango_account,
            token_index,
            native_borrow.checked_div(root_bank_cache.deposit_index).unwrap(),
        )?;
        checked_sub_borrow(
            node_bank,
            mango_account,
            token_index,
            mango_account.borrows[token_index],
        )?;
    } else {
        checked_sub_deposit(node_bank, mango_account, token_index, dep_settle)?;
        checked_sub_borrow(node_bank, mango_account, token_index, borr_settle)?;
    }
    Ok(())
}

fn settle_borrow_full_unchecked(
    root_bank_cache: &RootBankCache,
    node_bank: &mut NodeBank,
    mango_account: &mut MangoAccount,
    token_index: usize,
) -> MangoResult<()> {
    let native_borrow = mango_account.get_native_borrow(root_bank_cache, token_index).unwrap();
    let native_deposit = mango_account.get_native_deposit(root_bank_cache, token_index).unwrap();

    let quantity = cmp::min(native_borrow, native_deposit);

    let borr_settle = quantity / root_bank_cache.borrow_index;
    let dep_settle = quantity / root_bank_cache.deposit_index;

    checked_sub_deposit(node_bank, mango_account, token_index, dep_settle)?;
    checked_sub_borrow(node_bank, mango_account, token_index, borr_settle)?;

    // No need to check collateralization ratio or deposits/borrows validity

    Ok(())
}<|MERGE_RESOLUTION|>--- conflicted
+++ resolved
@@ -119,13 +119,8 @@
         let accounts = array_ref![accounts, 0, NUM_FIXED];
 
         let [
-<<<<<<< HEAD
-            merps_group_ai,     // read
-            merps_account_ai,   // write
-=======
-            mango_group_ai,     // read 
+            mango_group_ai,     // read
             mango_account_ai,   // write
->>>>>>> d599029a
             owner_ai            // read, signer
         ] = accounts;
 
@@ -293,20 +288,12 @@
             admin_ai        // read
         ] = accounts;
 
-<<<<<<< HEAD
-        let merps_group = MerpsGroup::load_mut_checked(merps_group_ai, program_id)?;
-        check!(admin_ai.is_signer, MerpsErrorCode::Default)?;
-        check_eq!(admin_ai.key, &merps_group.admin, MerpsErrorCode::Default)?;
-        let oracle_type = determine_oracle_type(oracle_ai);
-        check_eq!(oracle_type, OracleType::Stub, MerpsErrorCode::Default)?;
-=======
         let mango_group = MangoGroup::load_mut_checked(mango_group_ai, program_id)?;
         check!(admin_ai.is_signer, MangoErrorCode::Default)?;
         check_eq!(admin_ai.key, &mango_group.admin, MangoErrorCode::Default)?;
 
         // TODO only allow setting stub oracle and not other oracle types
         // TODO verify oracle is really owned by this group (currently only checks program)
->>>>>>> d599029a
         let mut oracle = StubOracle::load_mut_checked(oracle_ai, program_id)?;
         oracle.price = price;
         let clock = Clock::get()?;
@@ -455,13 +442,8 @@
         Ok(())
     }
 
-<<<<<<< HEAD
-    /// Write oracle prices onto MerpsAccount before calling a value-dep instruction (e.g. Withdraw)
-    fn cache_prices(program_id: &Pubkey, accounts: &[AccountInfo]) -> MerpsResult<()> {
-=======
-    /// Write oracle prices onto MangoAccount before calling a value-dep instruction (e.g. Withdraw)    
+    /// Write oracle prices onto MangoAccount before calling a value-dep instruction (e.g. Withdraw)
     fn cache_prices(program_id: &Pubkey, accounts: &[AccountInfo]) -> MangoResult<()> {
->>>>>>> d599029a
         const NUM_FIXED: usize = 2;
         let (fixed_ais, oracle_ais) = array_refs![accounts, NUM_FIXED; ..;];
         let [
@@ -476,16 +458,10 @@
         let now_ts = clock.unix_timestamp as u64;
 
         for oracle_ai in oracle_ais.iter() {
-<<<<<<< HEAD
-            let i = merps_group.find_oracle_index(oracle_ai.key).ok_or(throw!())?;
-            merps_cache.price_cache[i] =
-                PriceCache { price: read_oracle(&merps_group, i, oracle_ai)?, last_update: now_ts };
-=======
             let i = mango_group.find_oracle_index(oracle_ai.key).ok_or(throw!())?;
 
             mango_cache.price_cache[i] =
                 PriceCache { price: read_oracle(oracle_ai)?, last_update: now_ts };
->>>>>>> d599029a
         }
         Ok(())
     }
@@ -549,21 +525,12 @@
         const NUM_FIXED: usize = 6;
         let (fixed_accs, open_orders_ais) = array_refs![accounts, NUM_FIXED; ..;];
         let [
-<<<<<<< HEAD
-            merps_group_ai,     // read
-            merps_account_ai,   // write
+            mango_group_ai,     // read
+            mango_account_ai,   // write
             owner_ai,           // read
-            merps_cache_ai,     // read
+            mango_cache_ai,     // read
             root_bank_ai,       // read
             node_bank_ai,       // write
-=======
-            mango_group_ai,     // read 
-            mango_account_ai,   // write
-            owner_ai,           // read
-            mango_cache_ai,     // read 
-            root_bank_ai,       // read 
-            node_bank_ai,       // write  
->>>>>>> d599029a
         ] = fixed_accs;
 
         let mango_group = MangoGroup::load_checked(mango_group_ai, program_id)?;
@@ -1571,9 +1538,9 @@
             mango_group_ai,         // read
             mango_cache_ai,         // read
             liqee_mango_account_ai, // write
-            liqor_mango_account_ai, // write    
+            liqor_mango_account_ai, // write
             liqor_ai,               // read, signer
-            asset_node_bank_ai,     // write    
+            asset_node_bank_ai,     // write
             asset_root_bank_ai,     // write
             liab_node_bank_ai,      // write
             liab_root_bank_ai,      // write
@@ -1866,19 +1833,11 @@
             array_refs![accounts, NUM_FIXED, MAX_PAIRS, MAX_PAIRS];
 
         let [
-<<<<<<< HEAD
-            merps_group_ai,         // read
-            merps_cache_ai,         // read
-            liqee_merps_account_ai, // write
-            liqor_merps_account_ai, // write
-            liqor_ai,               // read, signer
-=======
             mango_group_ai,         // read
             mango_cache_ai,         // read
             liqee_mango_account_ai, // write
-            liqor_mango_account_ai, // write    
-            liqor_ai,               // read, signer    
->>>>>>> d599029a
+            liqor_mango_account_ai, // write
+            liqor_ai,               // read, signer
         ] = fixed_ais;
 
         let mango_group = MangoGroup::load_checked(mango_group_ai, program_id)?;
@@ -2475,14 +2434,8 @@
     solana_program::program::invoke_signed(&transfer_instruction, &accs, signers_seeds)
 }
 
-<<<<<<< HEAD
-#[inline(never)]
-fn read_oracle(merps_group: &MerpsGroup, token_index: usize, oracle_ai: &AccountInfo) -> MerpsResult<I80F48> {
-    /* TODO abstract different oracle programs (Partially done)
-=======
 fn read_oracle(oracle_ai: &AccountInfo) -> MangoResult<I80F48> {
     /* TODO abstract different oracle programs
->>>>>>> d599029a
     let aggregator = flux_aggregator::state::Aggregator::load_initialized(oracle_ai)?;
     let answer = flux_aggregator::read_median(oracle_ai)?;
     let median = I80F48::from(answer.median);
