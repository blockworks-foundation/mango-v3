--- conflicted
+++ resolved
@@ -973,12 +973,7 @@
         let mut book = Book::load_checked(program_id, bids_ai, asks_ai, &perp_market)?;
         let mut event_queue =
             EventQueue::load_mut_checked(event_queue_ai, program_id, &perp_market)?;
-<<<<<<< HEAD
-        let market_index = merps_group.find_perp_market_index(perp_market_ai.key).unwrap();
-        check!(merps_account.in_basket[market_index], MerpsErrorCode::Default)?;
-=======
-
->>>>>>> c2137144
+
         book.new_order(
             &mut event_queue,
             &mut perp_market,
