--- conflicted
+++ resolved
@@ -2569,6 +2569,7 @@
         order_type: OrderType,
         reduce_only: bool,
         limit: u8,
+        expiry_type: ExpiryType,
     ) -> MangoResult {
         const NUM_FIXED: usize = 9;
         let (fixed_ais, _packed_open_orders_ais) = array_refs![accounts, NUM_FIXED; ..;];
@@ -2655,6 +2656,7 @@
                 reduce_only,
                 expiry_timestamp,
                 limit,
+                expiry_type,
             )?
         }
 
@@ -2676,6 +2678,7 @@
         order_type: OrderType,
         reduce_only: bool,
         limit: u8,
+        expiry_type: ExpiryType,
     ) -> MangoResult {
         const NUM_FIXED: usize = 9;
         let (fixed_ais, _packed_open_orders_ais) = array_refs![accounts, NUM_FIXED; ..;];
@@ -2757,6 +2760,7 @@
                 reduce_only,
                 expiry_timestamp,
                 limit,
+                expiry_type,
             )?
         }
 
@@ -8202,7 +8206,6 @@
                 msg!("Mango: CancelAllSpotOrders");
                 Self::cancel_all_spot_orders(program_id, accounts, limit)
             }
-<<<<<<< HEAD
             MangoInstruction::EditSpotOrder { cancel_order, cancel_order_size, new_order } => {
                 msg!("Mango: EditSpotOrder");
                 Self::edit_spot_order(
@@ -8225,6 +8228,7 @@
                 reduce_only,
                 limit,
                 invalid_id_ok,
+                expiry_type,
             } => {
                 msg!("Mango: EditPerpOrderByClientId client_order_id={}", client_order_id);
                 let result = Self::edit_perp_order_by_client_id(
@@ -8240,6 +8244,7 @@
                     order_type,
                     reduce_only,
                     limit,
+                    expiry_type,
                 );
                 if invalid_id_ok {
                     if let Err(MangoError::MangoErrorCode { mango_error_code, .. }) = result {
@@ -8265,6 +8270,7 @@
                 reduce_only,
                 limit,
                 invalid_id_ok,
+                expiry_type,
             } => {
                 msg!("Mango: EditPerpOrder order_id={}", cancel_order_id);
                 let result = Self::edit_perp_order(
@@ -8281,6 +8287,7 @@
                     order_type,
                     reduce_only,
                     limit,
+                    expiry_type,
                 );
                 if invalid_id_ok {
                     if let Err(MangoError::MangoErrorCode { mango_error_code, .. }) = result {
@@ -8292,7 +8299,7 @@
                     }
                 }
                 result
-=======
+            }
             MangoInstruction::Withdraw2 { quantity, allow_borrow } => {
                 msg!("Mango: Withdraw2");
                 Self::withdraw2(program_id, accounts, quantity, allow_borrow)
@@ -8324,7 +8331,6 @@
             MangoInstruction::ForceSettlePerpPosition => {
                 msg!("Mango: ForceSettlePerpPosition");
                 Self::force_settle_perp_position(program_id, accounts)
->>>>>>> dd7baa32
             }
         }
     }
