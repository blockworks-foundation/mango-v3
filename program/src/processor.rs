--- conflicted
+++ resolved
@@ -5063,8 +5063,7 @@
 
         Ok(())
     }
-<<<<<<< HEAD
-=======
+
     // *** TODO create client functions and instruction.rs
     #[inline(never)]
     /// Change the maximum number of MangoAccounts.v1 allowed
@@ -5087,7 +5086,6 @@
         mango_group.max_mango_accounts = max_mango_accounts;
         Ok(())
     }
->>>>>>> 1557acad
 
     pub fn process(program_id: &Pubkey, accounts: &[AccountInfo], data: &[u8]) -> MangoResult {
         let instruction =
