use std::cmp;
use std::mem::size_of;
use std::num::NonZeroU64;
use std::vec;

use arrayref::{array_ref, array_refs};
use fixed::types::I80F48;
use flux_aggregator::borsh_state::InitBorshState;

use serum_dex::matching::Side as SerumSide;
use serum_dex::state::ToAlignedBytes;

use solana_program::account_info::AccountInfo;
use solana_program::clock::Clock;
use solana_program::entrypoint::ProgramResult;
use solana_program::instruction::{AccountMeta, Instruction};
use solana_program::msg;
use solana_program::program_error::ProgramError;
use solana_program::program_pack::{IsInitialized, Pack};
use solana_program::pubkey::Pubkey;
use solana_program::rent::Rent;
use solana_program::sysvar::Sysvar;
use spl_token::state::{Account, Mint};

use crate::error::{check_assert, MerpsError, MerpsErrorCode, MerpsResult, SourceFileId};
use crate::instruction::MerpsInstruction;
use crate::matching::{Book, BookSide, OrderType, Side};
use crate::queue::{AnyEvent, EventQueue, EventType, FillEvent};
use crate::state::{
    load_market_state, DataType, MerpsAccount, MerpsCache, MerpsGroup, MetaData, NodeBank,
    PerpAccount, PerpMarket, PerpMarketInfo, PriceCache, RootBank, RootBankCache, SpotMarketInfo,
    TokenInfo, MAX_PAIRS, ONE_I80F48, QUOTE_INDEX, ZERO_I80F48,
};
use crate::utils::{gen_signer_key, gen_signer_seeds};
use bytemuck::cast_ref;
use mango_common::Loadable;
use std::convert::{identity, TryFrom};

declare_check_assert_macros!(SourceFileId::Processor);

pub struct Processor {}

impl Processor {
    fn init_merps_group(
        program_id: &Pubkey,
        accounts: &[AccountInfo],
        signer_nonce: u64,
        valid_interval: u8,
    ) -> ProgramResult {
        const NUM_FIXED: usize = 9;
        let accounts = array_ref![accounts, 0, NUM_FIXED];

        let [
            merps_group_ai,     // write
            signer_ai,          // read
            admin_ai,           // read
            quote_mint_ai,      // read
            quote_vault_ai,     // read
            quote_node_bank_ai, // write
            quote_root_bank_ai, // write
            merps_cache_ai,     // write
            dex_prog_ai         // read
        ] = accounts;
        check_eq!(merps_group_ai.owner, program_id, MerpsErrorCode::InvalidGroupOwner)?;
        let rent = Rent::get()?;
        check!(
            rent.is_exempt(merps_group_ai.lamports(), size_of::<MerpsGroup>()),
            MerpsErrorCode::GroupNotRentExempt
        )?;
        let mut merps_group = MerpsGroup::load_mut(merps_group_ai)?;
        check!(!merps_group.meta_data.is_initialized, MerpsErrorCode::Default)?;

        // TODO is there a security concern if we remove the merps_group_ai.key?
        check!(
            gen_signer_key(signer_nonce, merps_group_ai.key, program_id)? == *signer_ai.key,
            MerpsErrorCode::InvalidSignerKey
        )?;
        merps_group.signer_nonce = signer_nonce;
        merps_group.signer_key = *signer_ai.key;
        merps_group.valid_interval = valid_interval;
        merps_group.dex_program_id = *dex_prog_ai.key;

        let _root_bank = init_root_bank(
            program_id,
            &merps_group,
            quote_mint_ai,
            quote_vault_ai,
            quote_root_bank_ai,
            quote_node_bank_ai,
            &rent,
        )?;

        let mint = Mint::unpack(&quote_mint_ai.try_borrow_data()?)?;
        merps_group.tokens[QUOTE_INDEX] = TokenInfo {
            mint: *quote_mint_ai.key,
            root_bank: *quote_root_bank_ai.key,
            decimals: mint.decimals,
            padding: [0u8; 7],
        };

        check!(admin_ai.is_signer, MerpsErrorCode::Default)?;
        merps_group.admin = *admin_ai.key;

        merps_group.meta_data = MetaData::new(DataType::MerpsGroup, 0, true);

        // init MerpsCache
        let mut merps_cache = MerpsCache::load_mut(&merps_cache_ai)?;
        check!(!merps_cache.meta_data.is_initialized, MerpsErrorCode::Default)?;
        merps_cache.meta_data = MetaData::new(DataType::MerpsCache, 0, true);
        merps_group.merps_cache = *merps_cache_ai.key;

        // check size
        Ok(())
    }

    /// TODO figure out how to do docs for functions with link to instruction.rs instruction documentation
    /// TODO make the merps account a derived address
    fn init_merps_account(program_id: &Pubkey, accounts: &[AccountInfo]) -> MerpsResult<()> {
        const NUM_FIXED: usize = 3;
        let accounts = array_ref![accounts, 0, NUM_FIXED];

        let [
            merps_group_ai,     // read 
            merps_account_ai,   // write
            owner_ai            // read, signer
        ] = accounts;

        let rent = Rent::get()?;
        check!(
            rent.is_exempt(merps_account_ai.lamports(), size_of::<MerpsAccount>()),
            MerpsErrorCode::Default
        )?;
        check!(owner_ai.is_signer, MerpsErrorCode::Default)?;

        let _merps_group = MerpsGroup::load_checked(merps_group_ai, program_id)?;

        let mut merps_account = MerpsAccount::load_mut(merps_account_ai)?;
        check_eq!(&merps_account_ai.owner, &program_id, MerpsErrorCode::InvalidOwner)?;
        check!(!merps_account.meta_data.is_initialized, MerpsErrorCode::Default)?;

        merps_account.merps_group = *merps_group_ai.key;
        merps_account.owner = *owner_ai.key;
        merps_account
            .perp_accounts
            .iter_mut()
            .for_each(|pa| pa.open_orders.is_free_bits = u32::MAX);
        merps_account.meta_data = MetaData::new(DataType::MerpsAccount, 0, true);

        Ok(())
    }

    /// Add asset and spot market to merps group
    /// Initialize a root bank and add it to the merps group
    /// Requires a price oracle for this asset priced in quote currency
    /// Only allow admin to add to MerpsGroup
    // TODO think about how to remove an asset. Maybe this just can't be done?
    fn add_spot_market(
        program_id: &Pubkey,
        accounts: &[AccountInfo],
        market_index: usize,
        maint_asset_weight: I80F48,
        init_asset_weight: I80F48,
    ) -> MerpsResult<()> {
        const NUM_FIXED: usize = 8;
        let accounts = array_ref![accounts, 0, NUM_FIXED];
        let [
            merps_group_ai, // write
            spot_market_ai, // read
            dex_program_ai, // read
            mint_ai,        // read
            node_bank_ai,   // write
            vault_ai,       // read
            root_bank_ai,   // write
            admin_ai        // read
        ] = accounts;

        let mut merps_group = MerpsGroup::load_mut_checked(merps_group_ai, program_id)?;

        check!(admin_ai.is_signer, MerpsErrorCode::Default)?;
        check_eq!(admin_ai.key, &merps_group.admin, MerpsErrorCode::Default)?;

        check!(market_index < merps_group.num_oracles, MerpsErrorCode::Default)?;

        // Make sure there is an oracle at this index -- probably unnecessary because add_oracle is only place that modifies num_oracles
        check!(merps_group.oracles[market_index] != Pubkey::default(), MerpsErrorCode::Default)?;

        // Make sure spot market at this index not already initialized
        check!(merps_group.spot_markets[market_index].is_empty(), MerpsErrorCode::Default)?;

        // Make sure token at this index not already initialized
        check!(merps_group.tokens[market_index].is_empty(), MerpsErrorCode::Default)?;
        let _root_bank = init_root_bank(
            program_id,
            &merps_group,
            mint_ai,
            vault_ai,
            root_bank_ai,
            node_bank_ai,
            &Rent::get()?,
        )?;

        let mint = Mint::unpack(&mint_ai.try_borrow_data()?)?;
        merps_group.tokens[market_index] = TokenInfo {
            mint: *mint_ai.key,
            root_bank: *root_bank_ai.key,
            decimals: mint.decimals,
            padding: [0u8; 7],
        };

        // check that maint weight is lower than init asset weight
        check!(maint_asset_weight < init_asset_weight, MerpsErrorCode::Default)?;
        check!(maint_asset_weight > ZERO_I80F48, MerpsErrorCode::Default)?;
        check!(maint_asset_weight <= 1, MerpsErrorCode::Default)?;

        merps_group.spot_markets[market_index] = SpotMarketInfo {
            spot_market: *spot_market_ai.key,
            maint_asset_weight,
            init_asset_weight,
            maint_liab_weight: ONE_I80F48 / maint_asset_weight,
            init_liab_weight: ONE_I80F48 / init_asset_weight,
        };

        // TODO needs to be moved into add_oracle
        // let _oracle = flux_aggregator::state::Aggregator::load_initialized(&oracle_ai)?;
        // merps_group.oracles[token_index] = *oracle_ai.key;

        let spot_market = load_market_state(spot_market_ai, dex_program_ai.key)?;

        check_eq!(
            identity(spot_market.coin_mint),
            mint_ai.key.to_aligned_bytes(),
            MerpsErrorCode::Default
        )?;
        check_eq!(
            identity(spot_market.pc_mint),
            merps_group.tokens[QUOTE_INDEX].mint.to_aligned_bytes(),
            MerpsErrorCode::Default
        )?;

        Ok(())
    }

    /// Add an oracle to the MerpsGroup
    /// This must be called first before `add_spot_market` or `add_perp_market`
    /// There will never be a gap in the merps_group.oracles array
    #[allow(unused)]
    fn add_oracle(program_id: &Pubkey, accounts: &[AccountInfo]) -> MerpsResult<()> {
        const NUM_FIXED: usize = 3;
        let accounts = array_ref![accounts, 0, NUM_FIXED];
        let [
            merps_group_ai, // write
            oracle_ai,      // read
            admin_ai        // read
        ] = accounts;

        let mut merps_group = MerpsGroup::load_mut_checked(merps_group_ai, program_id)?;
        check!(admin_ai.is_signer, MerpsErrorCode::Default)?;
        check_eq!(admin_ai.key, &merps_group.admin, MerpsErrorCode::Default)?;

        // TODO allow more oracle types including purely on chain price feeds
        let _oracle = flux_aggregator::state::Aggregator::load_initialized(&oracle_ai)?;
        let oracle_index = merps_group.num_oracles;
        merps_group.oracles[oracle_index] = *oracle_ai.key;
        merps_group.num_oracles += 1;

        Ok(())
    }

    /// Initialize perp market including orderbooks and queues
    //  Requires a contract_size for the asset
    fn add_perp_market(
        program_id: &Pubkey,
        accounts: &[AccountInfo],
        market_index: usize,
        maint_asset_weight: I80F48,
        init_asset_weight: I80F48,
        base_lot_size: i64,
        quote_lot_size: i64,
    ) -> MerpsResult<()> {
        const NUM_FIXED: usize = 6;
        let accounts = array_ref![accounts, 0, NUM_FIXED];

        let [
            merps_group_ai, // write
            perp_market_ai, // write
            event_queue_ai, // write
            bids_ai,        // write
            asks_ai,        // write

            admin_ai        // read, signer
        ] = accounts;

        let rent = Rent::get()?; // dynamically load rent sysvar

        let mut merps_group = MerpsGroup::load_mut_checked(merps_group_ai, program_id)?;

        check!(admin_ai.is_signer, MerpsErrorCode::Default)?;
        check_eq!(admin_ai.key, &merps_group.admin, MerpsErrorCode::Default)?;

        check!(market_index < merps_group.num_oracles, MerpsErrorCode::Default)?;

        // Make sure there is an oracle at this index -- probably unnecessary because add_oracle is only place that modifies num_oracles
        check!(merps_group.oracles[market_index] != Pubkey::default(), MerpsErrorCode::Default)?;

        // Make sure perp market at this index not already initialized
        check!(merps_group.perp_markets[market_index].is_empty(), MerpsErrorCode::Default)?;

        check!(
            maint_asset_weight <= ONE_I80F48
                && maint_asset_weight > init_asset_weight
                && init_asset_weight > ZERO_I80F48,
            MerpsErrorCode::Default
        )?;

        merps_group.perp_markets[market_index] = PerpMarketInfo {
            perp_market: *perp_market_ai.key,
            maint_asset_weight,
            init_asset_weight,
            maint_liab_weight: ONE_I80F48 / maint_asset_weight,
            init_liab_weight: ONE_I80F48 / init_asset_weight,
            base_lot_size,
            quote_lot_size,
        };

        // Initialize the Bids
        let _bids = BookSide::load_and_init(bids_ai, program_id, DataType::Bids, &rent)?;

        // Initialize the Asks
        let _asks = BookSide::load_and_init(asks_ai, program_id, DataType::Asks, &rent)?;

        // Initialize the EventQueue
        // TODO: check that the event queue is reasonably large
        let _event_queue = EventQueue::load_and_init(event_queue_ai, program_id, &rent)?;

        // Now initialize the PerpMarket itself
        let _perp_market = PerpMarket::load_and_init(
            perp_market_ai,
            program_id,
            merps_group_ai,
            bids_ai,
            asks_ai,
            event_queue_ai,
            &merps_group,
            &rent,
            market_index,
            base_lot_size,
            quote_lot_size,
        )?;

        Ok(())
    }

    /// Deposit instruction
    fn deposit(program_id: &Pubkey, accounts: &[AccountInfo], quantity: u64) -> ProgramResult {
        const NUM_FIXED: usize = 8;
        let accounts = array_ref![accounts, 0, NUM_FIXED];
        let [
            merps_group_ai,         // read
            merps_account_ai,       // write
            owner_ai,               // read
            root_bank_ai,           // read
            node_bank_ai,           // write
            vault_ai,               // write
            token_prog_ai,          // read
            owner_token_account_ai, // write
        ] = accounts;
        let merps_group = MerpsGroup::load_checked(merps_group_ai, program_id)?;
        let mut merps_account =
            MerpsAccount::load_mut_checked(merps_account_ai, program_id, merps_group_ai.key)?;
        check_eq!(&merps_account.owner, owner_ai.key, MerpsErrorCode::InvalidOwner)?;

        let token_index = merps_group
            .find_root_bank_index(root_bank_ai.key)
            .ok_or(throw_err!(MerpsErrorCode::InvalidToken))?;

        // TODO does a token pair need to be in basket to deposit? what about USDC deposits?
        // check!(merps_account.in_basket[token_index], MerpsErrorCode::InvalidToken)?;

        let mut node_bank = NodeBank::load_mut_checked(node_bank_ai, program_id)?;

        // Find the node_bank pubkey in root_bank, if not found error
        let root_bank = RootBank::load_checked(root_bank_ai, program_id)?;
        check!(root_bank.node_banks.contains(node_bank_ai.key), MerpsErrorCode::Default)?;
        check_eq!(&node_bank.vault, vault_ai.key, MerpsErrorCode::InvalidVault)?;

        // deposit into node bank token vault using invoke_transfer
        check_eq!(token_prog_ai.key, &spl_token::ID, MerpsErrorCode::Default)?;

        invoke_transfer(token_prog_ai, owner_token_account_ai, vault_ai, owner_ai, &[], quantity)?;

        // increment merps account
        let deposit: I80F48 = I80F48::from_num(quantity) / root_bank.deposit_index;
        checked_add_deposit(&mut node_bank, &mut merps_account, token_index, deposit)?;

        Ok(())
    }

    /// Write oracle prices onto MerpsAccount before calling a value-dep instruction (e.g. Withdraw)    
    #[allow(unused)]
    fn cache_prices(program_id: &Pubkey, accounts: &[AccountInfo]) -> MerpsResult<()> {
        const NUM_FIXED: usize = 2;
        let (fixed_ais, oracle_ais) = array_refs![accounts, NUM_FIXED; ..;];
        let [
            merps_group_ai,     // read
            merps_cache_ai,     // write
        ] = fixed_ais;

        let merps_group = MerpsGroup::load_checked(merps_group_ai, program_id)?;
        let mut merps_cache =
            MerpsCache::load_mut_checked(merps_cache_ai, program_id, &merps_group)?;
        let clock = Clock::get()?;
        let now_ts = clock.unix_timestamp as u64;
        for oracle_ai in oracle_ais.iter() {
            let i = merps_group.find_oracle_index(oracle_ai.key).ok_or(throw!())?;

            merps_cache.price_cache[i] =
                PriceCache { price: read_oracle(oracle_ai)?, last_update: now_ts };
        }
        Ok(())
    }

    #[allow(unused)]
    fn cache_root_banks(program_id: &Pubkey, accounts: &[AccountInfo]) -> MerpsResult<()> {
        const NUM_FIXED: usize = 2;
        let (fixed_ais, root_bank_ais) = array_refs![accounts, NUM_FIXED; ..;];
        let [
            merps_group_ai,     // read
            merps_cache_ai,     // write
        ] = fixed_ais;

        let merps_group = MerpsGroup::load_checked(merps_group_ai, program_id)?;
        let mut merps_cache =
            MerpsCache::load_mut_checked(merps_cache_ai, program_id, &merps_group)?;
        let clock = Clock::get()?;
        let now_ts = clock.unix_timestamp as u64;
        for root_bank_ai in root_bank_ais.iter() {
            let index = merps_group.find_root_bank_index(root_bank_ai.key).unwrap();
            let root_bank = RootBank::load_checked(root_bank_ai, program_id)?;
            merps_cache.root_bank_cache[index] = RootBankCache {
                deposit_index: root_bank.deposit_index,
                borrow_index: root_bank.borrow_index,
                last_update: now_ts,
            };
        }
        Ok(())
    }

    #[allow(unused)]
    fn cache_perp_market(program_id: &Pubkey, accounts: &[AccountInfo]) -> MerpsResult<()> {
        // TODO
        Ok(())
    }

    #[allow(unused_variables)]
    fn borrow(program_id: &Pubkey, accounts: &[AccountInfo], quantity: u64) -> MerpsResult<()> {
        // TODO don't allow borrow of infinite amount of quote currency
        const NUM_FIXED: usize = 6;
        let accounts = array_ref![accounts, 0, NUM_FIXED + MAX_PAIRS];
        let (fixed_accs, open_orders_ais) = array_refs![accounts, NUM_FIXED, MAX_PAIRS];
        let [
            merps_group_ai,     // read 
            merps_account_ai,   // write
            owner_ai,           // read
            merps_cache_ai,     // read 
            root_bank_ai,       // read 
            node_bank_ai,       // write  
        ] = fixed_accs;

        let merps_group = MerpsGroup::load_checked(merps_group_ai, program_id)?;

        let mut merps_account =
            MerpsAccount::load_mut_checked(merps_account_ai, program_id, merps_group_ai.key)?;
        check_eq!(&merps_account.owner, owner_ai.key, MerpsErrorCode::InvalidOwner)?;
        check!(owner_ai.is_signer, MerpsErrorCode::Default)?;

        let root_bank = RootBank::load_checked(root_bank_ai, program_id)?;
        let mut node_bank = NodeBank::load_mut_checked(node_bank_ai, program_id)?;

        // Make sure the root bank is in the merps group
        let token_index = merps_group
            .find_root_bank_index(root_bank_ai.key)
            .ok_or(throw_err!(MerpsErrorCode::InvalidToken))?;

        // TODO is this correct? skip check if token_index is quote currency
        if token_index != QUOTE_INDEX {
            check!(merps_account.in_basket[token_index], MerpsErrorCode::InvalidToken)?;
        }

        // First check all caches to make sure valid
        let clock = Clock::get()?;
        let now_ts = clock.unix_timestamp as u64;

        let valid_interval = merps_group.valid_interval as u64;
        check!(now_ts > root_bank.last_updated + valid_interval, MerpsErrorCode::Default)?;

        let merps_cache = MerpsCache::load_checked(merps_cache_ai, program_id, &merps_group)?;
        check!(
            merps_cache.check_caches_valid(&merps_group, &merps_account, now_ts),
            MerpsErrorCode::InvalidCache
        )?;

        let deposit: I80F48 = I80F48::from_num(quantity) / root_bank.deposit_index;
        let borrow: I80F48 = I80F48::from_num(quantity) / root_bank.borrow_index;

        checked_add_deposit(&mut node_bank, &mut merps_account, token_index, deposit)?;
        checked_add_borrow(&mut node_bank, &mut merps_account, token_index, borrow)?;

        let coll_ratio =
            merps_account.get_health_factor(&merps_group, &merps_cache, open_orders_ais)?;

        // TODO fix coll_ratio checks
        check!(coll_ratio >= ONE_I80F48, MerpsErrorCode::InsufficientFunds)?;
        check!(node_bank.has_valid_deposits_borrows(&root_bank), MerpsErrorCode::Default)?;

        Ok(())
    }

    /// Withdraw a token from the bank if collateral ratio permits
    fn withdraw(
        program_id: &Pubkey,
        accounts: &[AccountInfo],
        quantity: u64,
        allow_borrow: bool, // TODO only borrow if true
    ) -> MerpsResult<()> {
        const NUM_FIXED: usize = 10;
        let accounts = array_ref![accounts, 0, NUM_FIXED + MAX_PAIRS];
        let (fixed_accs, open_orders_ais) = array_refs![accounts, NUM_FIXED, MAX_PAIRS];
        let [
            merps_group_ai,     // read
            merps_account_ai,   // write
            owner_ai,           // read
            merps_cache_ai,     // read
            root_bank_ai,       // read
            node_bank_ai,       // write
            vault_ai,           // write
            token_account_ai,   // write
            signer_ai,          // read
            token_prog_ai,      // read
        ] = fixed_accs;
        let merps_group = MerpsGroup::load_checked(merps_group_ai, program_id)?;

        let mut merps_account =
            MerpsAccount::load_mut_checked(merps_account_ai, program_id, merps_group_ai.key)?;
        check!(&merps_account.owner == owner_ai.key, MerpsErrorCode::InvalidOwner)?;

        let root_bank = RootBank::load_checked(root_bank_ai, program_id)?;
        let mut node_bank = NodeBank::load_mut_checked(node_bank_ai, program_id)?;
        let clock = Clock::get()?;
        let now_ts = clock.unix_timestamp as u64;

        let token_index = merps_group
            .find_root_bank_index(root_bank_ai.key)
            .ok_or(throw_err!(MerpsErrorCode::InvalidToken))?;

        // Make sure the asset is in basket
        // TODO is this necessary? skip check if token_index is quote currency
        if token_index != QUOTE_INDEX {
            check!(merps_account.in_basket[token_index], MerpsErrorCode::InvalidToken)?;
        }

        // Safety checks
        check_eq!(&node_bank.vault, vault_ai.key, MerpsErrorCode::InvalidVault)?;
        check_eq!(&spl_token::ID, token_prog_ai.key, MerpsErrorCode::InvalidProgramId)?;

        // First check all caches to make sure valid
        let merps_cache = MerpsCache::load_checked(merps_cache_ai, program_id, &merps_group)?;
        check!(
            merps_cache.check_caches_valid(&merps_group, &merps_account, now_ts),
            MerpsErrorCode::InvalidCache
        )?;
        let valid_interval = merps_group.valid_interval as u64;
        check!(now_ts > root_bank.last_updated + valid_interval, MerpsErrorCode::Default)?;

        // Borrow if withdrawing more than deposits
        let native_deposit = merps_account.get_native_deposit(&root_bank, token_index);
        let rem_to_borrow = quantity - native_deposit;
        if allow_borrow && rem_to_borrow > 0 {
            let avail_deposit = merps_account.deposits[token_index];
            checked_sub_deposit(&mut node_bank, &mut merps_account, token_index, avail_deposit)?;
            checked_add_borrow(
                &mut node_bank,
                &mut merps_account,
                token_index,
                I80F48::from_num(rem_to_borrow),
            )?;
        } else {
            checked_sub_deposit(
                &mut node_bank,
                &mut merps_account,
                token_index,
                I80F48::from_num(quantity) / root_bank.deposit_index,
            )?;
        }

        let coll_ratio =
            merps_account.get_health_factor(&merps_group, &merps_cache, open_orders_ais)?;
        check!(coll_ratio >= ONE_I80F48, MerpsErrorCode::InsufficientFunds)?;

        // invoke_transfer()
        // TODO think about whether this is a security risk. This is basically one signer for all merps
        // let signers_seeds = [bytes_of(&merps_group.signer_nonce)];
        let signers_seeds = gen_signer_seeds(&merps_group.signer_nonce, merps_group_ai.key);

        invoke_transfer(
            token_prog_ai,
            vault_ai,
            token_account_ai,
            signer_ai,
            &[&signers_seeds],
            quantity,
        )?;

        Ok(())
    }

    fn add_to_basket(program_id: &Pubkey, accounts: &[AccountInfo]) -> MerpsResult<()> {
        const NUM_FIXED: usize = 4;
        let accounts = array_ref![accounts, 0, NUM_FIXED];
        let [
            merps_group_ai,     // read
            merps_account_ai,   // write
            owner_ai,           // read
            spot_market_ai      // read
        ] = accounts;

        let merps_group = MerpsGroup::load_checked(merps_group_ai, program_id)?;

        let mut merps_account =
            MerpsAccount::load_mut_checked(merps_account_ai, program_id, merps_group_ai.key)?;
        check_eq!(&merps_account.owner, owner_ai.key, MerpsErrorCode::Default)?;
        // TODO make it so you can add_to_basket when adding a perp market without corresponding spot market -- just ask user to send in market_index
        let spot_market_index = merps_group
            .find_spot_market_index(spot_market_ai.key)
            .ok_or(throw_err!(MerpsErrorCode::InvalidMarket))?;

        merps_account.in_basket[spot_market_index] = true;

        Ok(())
    }

    // TODO - add serum dex fee discount functionality
    fn place_spot_order(
        program_id: &Pubkey,
        accounts: &[AccountInfo],
        order: serum_dex::instruction::NewOrderInstructionV3,
    ) -> MerpsResult<()> {
        const NUM_FIXED: usize = 22;
        let accounts = array_ref![accounts, 0, NUM_FIXED + MAX_PAIRS];

        let (fixed_accs, open_orders_ais) = array_refs![accounts, NUM_FIXED, MAX_PAIRS];
        let [
            merps_group_ai,         // read
            merps_account_ai,       // write
            owner_ai,               // read
            merps_cache_ai,         // read
            dex_program_ai,         // read
            spot_market_ai,         // write
            bids_ai,                // write
            asks_ai,                // write
            dex_request_queue_ai,   // write
            dex_event_queue_ai,     // write
            dex_base_ai,            // write
            dex_quote_ai,           // write
            base_root_bank_ai,      // read
            base_node_bank_ai,      // write
            quote_root_bank_ai,     // write
            quote_node_bank_ai,     // write
            quote_vault_ai,         // write
            base_vault_ai,          // write
            token_program_ai,       // read
            signer_ai,              // read
            rent_ai,                // read
            dex_signer_ai,          // read
        ] = fixed_accs;

        let merps_group = MerpsGroup::load_checked(merps_group_ai, program_id)?;
        let mut merps_account =
            MerpsAccount::load_mut_checked(merps_account_ai, program_id, merps_group_ai.key)?;

        let clock = Clock::get()?;
        let now_ts = clock.unix_timestamp as u64;

        check!(&merps_account.owner == owner_ai.key, MerpsErrorCode::InvalidOwner)?;
        check!(owner_ai.is_signer, MerpsErrorCode::InvalidSignerKey)?;

        let base_root_bank = RootBank::load_checked(base_root_bank_ai, program_id)?;
        let base_node_bank = NodeBank::load_mut_checked(base_node_bank_ai, program_id)?;

        let quote_root_bank = RootBank::load_checked(quote_root_bank_ai, program_id)?;
        let quote_node_bank = NodeBank::load_mut_checked(quote_node_bank_ai, program_id)?;

        // First check all caches to make sure valid
        let merps_cache = MerpsCache::load_checked(merps_cache_ai, program_id, &merps_group)?;
        check!(
            merps_cache.check_caches_valid(&merps_group, &merps_account, now_ts),
            MerpsErrorCode::Default
        )?;

        let coll_ratio =
            merps_account.get_health_factor(&merps_group, &merps_cache, open_orders_ais)?;
        let reduce_only = coll_ratio < ONE_I80F48;

        // Make sure the root bank is in the merps group
        let _token_index = merps_group
            .find_root_bank_index(base_root_bank_ai.key)
            .ok_or(throw_err!(MerpsErrorCode::InvalidToken))?;

        // Check that root banks have been updated by Keeper
        let valid_interval = merps_group.valid_interval as u64;
        check!(now_ts <= base_root_bank.last_updated + valid_interval, MerpsErrorCode::Default)?;
        check!(now_ts <= quote_root_bank.last_updated + valid_interval, MerpsErrorCode::Default)?;

        let spot_market_index = merps_group
            .find_spot_market_index(spot_market_ai.key)
            .ok_or(throw_err!(MerpsErrorCode::InvalidMarket))?;

        let side = order.side;
        // TODO maybe merge this with match on banks below
        let (in_token_i, out_token_i, vault_ai) = match side {
            SerumSide::Bid => (spot_market_index, QUOTE_INDEX, quote_vault_ai),
            SerumSide::Ask => (QUOTE_INDEX, spot_market_index, base_vault_ai),
        };

        check_eq!(&base_node_bank.vault, base_vault_ai.key, MerpsErrorCode::Default)?;
        check_eq!(&quote_node_bank.vault, quote_vault_ai.key, MerpsErrorCode::Default)?;
        check_eq!(token_program_ai.key, &spl_token::id(), MerpsErrorCode::Default)?;
        check_eq!(dex_program_ai.key, &merps_group.dex_program_id, MerpsErrorCode::Default)?;

        // this is to keep track of the amount of funds transferred
        let (pre_base, pre_quote) = {
            (
                Account::unpack(&base_vault_ai.try_borrow_data()?)?.amount,
                Account::unpack(&quote_vault_ai.try_borrow_data()?)?.amount,
            )
        };

        let data = serum_dex::instruction::MarketInstruction::NewOrderV3(order).pack();
        let instruction = Instruction {
            program_id: *dex_program_ai.key,
            data,
            accounts: vec![
                AccountMeta::new(*spot_market_ai.key, false),
                AccountMeta::new(*open_orders_ais[spot_market_index].key, false),
                AccountMeta::new(*dex_request_queue_ai.key, false),
                AccountMeta::new(*dex_event_queue_ai.key, false),
                AccountMeta::new(*bids_ai.key, false),
                AccountMeta::new(*asks_ai.key, false),
                AccountMeta::new(*vault_ai.key, false),
                AccountMeta::new_readonly(*signer_ai.key, true),
                AccountMeta::new(*dex_base_ai.key, false),
                AccountMeta::new(*dex_quote_ai.key, false),
                AccountMeta::new_readonly(*token_program_ai.key, false),
                AccountMeta::new_readonly(*rent_ai.key, false),
            ],
        };
        let account_infos = [
            dex_program_ai.clone(), // Have to add account of the program id
            spot_market_ai.clone(),
            open_orders_ais[spot_market_index].clone(),
            dex_request_queue_ai.clone(),
            dex_event_queue_ai.clone(),
            bids_ai.clone(),
            asks_ai.clone(),
            vault_ai.clone(),
            signer_ai.clone(),
            dex_base_ai.clone(),
            dex_quote_ai.clone(),
            token_program_ai.clone(),
            rent_ai.clone(),
        ];

        let signer_seeds = gen_signer_seeds(&merps_group.signer_nonce, merps_group_ai.key);
        solana_program::program::invoke_signed(&instruction, &account_infos, &[&signer_seeds])?;

        // Settle funds for this market
        invoke_settle_funds(
            dex_program_ai,
            spot_market_ai,
            &open_orders_ais[spot_market_index],
            signer_ai,
            dex_base_ai,
            dex_quote_ai,
            base_vault_ai,
            quote_vault_ai,
            dex_signer_ai,
            token_program_ai,
            &[&signer_seeds],
        )?;

        let (post_base, post_quote) = {
            (
                Account::unpack(&base_vault_ai.try_borrow_data()?)?.amount,
                Account::unpack(&quote_vault_ai.try_borrow_data()?)?.amount,
            )
        };

        let (pre_in, pre_out, post_in, post_out) = match side {
            SerumSide::Bid => (pre_base, pre_quote, post_base, post_quote),
            SerumSide::Ask => (pre_quote, pre_base, post_quote, post_base),
        };

        let (out_root_bank, mut out_node_bank, in_root_bank, mut in_node_bank) = match side {
            SerumSide::Bid => (quote_root_bank, quote_node_bank, base_root_bank, base_node_bank),
            SerumSide::Ask => (base_root_bank, base_node_bank, quote_root_bank, quote_node_bank),
        };

        // if out token was net negative, then you may need to borrow more
        if post_out < pre_out {
            let total_out = pre_out.checked_sub(post_out).unwrap();
            let native_deposit = merps_account.get_native_deposit(&out_root_bank, out_token_i);
            if native_deposit < total_out {
                // need to borrow
                let avail_deposit = merps_account.deposits[out_token_i];
                checked_sub_deposit(
                    &mut out_node_bank,
                    &mut merps_account,
                    out_token_i,
                    avail_deposit,
                )?;
                let rem_spend = I80F48::from_num(total_out - native_deposit);

                check!(!reduce_only, MerpsErrorCode::Default)?; // Cannot borrow more in reduce only mode
                checked_add_borrow(
                    &mut out_node_bank,
                    &mut merps_account,
                    out_token_i,
                    rem_spend / out_root_bank.borrow_index,
                )?;
            } else {
                // just spend user deposits
                let merps_spent = I80F48::from_num(total_out) / out_root_bank.deposit_index;
                checked_sub_deposit(
                    &mut out_node_bank,
                    &mut merps_account,
                    out_token_i,
                    merps_spent,
                )?;
            }
        } else {
            // Add out token deposit
            let deposit = I80F48::from_num(post_out.checked_sub(pre_out).unwrap())
                / out_root_bank.deposit_index;
            checked_add_deposit(&mut out_node_bank, &mut merps_account, out_token_i, deposit)?;
        }

        let total_in =
            I80F48::from_num(post_in.checked_sub(pre_in).unwrap()) / in_root_bank.deposit_index;
        checked_add_deposit(&mut in_node_bank, &mut merps_account, in_token_i, total_in)?;

        // Settle borrow
        // TODO only do ops on tokens that have borrows and deposits
        settle_borrow_full_unchecked(
            &out_root_bank,
            &mut out_node_bank,
            &mut merps_account,
            out_token_i,
        )?;
        settle_borrow_full_unchecked(
            &in_root_bank,
            &mut in_node_bank,
            &mut merps_account,
            in_token_i,
        )?;

        let coll_ratio =
            merps_account.get_health_factor(&merps_group, &merps_cache, open_orders_ais)?;
        check!(reduce_only || coll_ratio >= ONE_I80F48, MerpsErrorCode::InsufficientFunds)?;
        check!(out_node_bank.has_valid_deposits_borrows(&out_root_bank), MerpsErrorCode::Default)?;

        Ok(())
    }

    #[allow(unused)]
    fn cancel_spot_order(
        program_id: &Pubkey,
        accounts: &[AccountInfo],
        data: Vec<u8>,
    ) -> MerpsResult<()> {
        const NUM_FIXED: usize = 10;
        let accounts = array_ref![accounts, 0, NUM_FIXED];

        let [
            merps_group_ai,
            owner_ai,  // signer
            merps_account_ai,
            dex_prog_ai,
            spot_market_ai,
            bids_ai,
            asks_ai,
            open_orders_ai,
            signer_ai,
            dex_event_queue_ai,
        ] = accounts;

        let mut merps_group = MerpsGroup::load_mut_checked(merps_group_ai, program_id)?;
        let merps_account =
            MerpsAccount::load_checked(merps_account_ai, program_id, merps_group_ai.key)?;
        let clock = Clock::get()?;

        check_eq!(dex_prog_ai.key, &merps_group.dex_program_id, MerpsErrorCode::Default)?;
        check!(owner_ai.is_signer, MerpsErrorCode::Default)?;
        check_eq!(&merps_account.owner, owner_ai.key, MerpsErrorCode::Default)?;

        let market_i = merps_group.find_spot_market_index(spot_market_ai.key).unwrap();
        check_eq!(
            &merps_account.spot_open_orders[market_i],
            open_orders_ai.key,
            MerpsErrorCode::Default
        )?;

        let signer_seeds = gen_signer_seeds(&merps_group.signer_nonce, merps_group_ai.key);
        invoke_cancel_order(
            dex_prog_ai,
            spot_market_ai,
            bids_ai,
            asks_ai,
            open_orders_ai,
            signer_ai,
            dex_event_queue_ai,
            data,
            &[&signer_seeds],
        )?;
        Ok(())
    }

    fn place_perp_order(
        program_id: &Pubkey,
        accounts: &[AccountInfo],
        side: Side,
        price: i64,
        quantity: i64,
        client_order_id: u64,
        order_type: OrderType,
    ) -> MerpsResult<()> {
        const NUM_FIXED: usize = 8;
        let accounts = array_ref![accounts, 0, NUM_FIXED];
        let [
            merps_group_ai,     // read
            merps_account_ai,   // write
            owner_ai,           // read, signer
            merps_cache_ai,     // read
            perp_market_ai,     // write
            bids_ai,            // write
            asks_ai,            // write
            event_queue_ai,     // write
        ] = accounts;
        let merps_group = MerpsGroup::load_checked(merps_group_ai, program_id)?;

        let mut merps_account =
            MerpsAccount::load_mut_checked(merps_account_ai, program_id, merps_group_ai.key)?;

        let clock = Clock::get()?;
        let now_ts = clock.unix_timestamp as u64;

        check!(owner_ai.is_signer, MerpsErrorCode::Default)?;
        check_eq!(&merps_account.owner, owner_ai.key, MerpsErrorCode::InvalidOwner)?;
        // TODO could also make class PosI64 but it gets ugly when doing computations. Maybe have to do this with a large enough dev team
        check!(price > 0, MerpsErrorCode::Default)?;
        check!(quantity > 0, MerpsErrorCode::Default)?;

        let merps_cache = MerpsCache::load_checked(merps_cache_ai, program_id, &merps_group)?;

        check!(
            merps_cache.check_caches_valid(&merps_group, &merps_account, now_ts),
            MerpsErrorCode::Default
        )?;

        let mut perp_market =
            PerpMarket::load_mut_checked(perp_market_ai, program_id, merps_group_ai.key)?;

        let mut book = Book::load_checked(program_id, bids_ai, asks_ai, &perp_market)?;
        let mut event_queue =
            EventQueue::load_mut_checked(event_queue_ai, program_id, &perp_market)?;
        let market_index = merps_group.find_perp_market_index(perp_market_ai.key).unwrap();
        book.new_order(
            &mut event_queue,
            &mut perp_market,
            &mut merps_account,
            merps_account_ai.key,
            market_index,
            side,
            price,
            quantity,
            order_type,
            client_order_id,
        )?;

        let coll_ratio = merps_account.get_health_factor(&merps_group, &merps_cache, &[])?;
        check!(coll_ratio >= ONE_I80F48, MerpsErrorCode::InsufficientFunds)?;

        Ok(())
    }

    #[allow(unused)]
    fn cancel_perp_order_by_client_id(
        program_id: &Pubkey,
        accounts: &[AccountInfo],
        client_order_id: u64,
    ) -> MerpsResult<()> {
        const NUM_FIXED: usize = 7;
        let accounts = array_ref![accounts, 0, NUM_FIXED];
        let [
            merps_group_ai,     // read
            merps_account_ai,   // write
            owner_ai,           // read, signer
            perp_market_ai,     // write
            bids_ai,            // write
            asks_ai,            // write
            event_queue_ai,     // write
        ] = accounts;

        let merps_group = MerpsGroup::load_checked(merps_group_ai, program_id)?;

        let mut merps_account =
            MerpsAccount::load_mut_checked(merps_account_ai, program_id, merps_group_ai.key)?;

        check!(owner_ai.is_signer, MerpsErrorCode::Default)?;
        check_eq!(&merps_account.owner, owner_ai.key, MerpsErrorCode::InvalidOwner)?;

        let mut perp_market =
            PerpMarket::load_mut_checked(perp_market_ai, program_id, merps_group_ai.key)?;

        let market_index = merps_group.find_perp_market_index(perp_market_ai.key).unwrap();

        let mut oo = merps_account.perp_accounts[market_index].open_orders;

        // we should consider not throwing an error but to silently ignore cancel_order when it passes an unknown
        // client_order_id, this would allow batching multiple cancel instructions with place instructions for
        // super-efficient updating of orders. if not then the same usage pattern might often trigger errors due
        // to the possibility of already filled orders?
        let (_, order_id, side) = oo
            .orders_with_client_ids()
            .find(|entry| client_order_id == u64::from(entry.0))
            .ok_or(throw_err!(MerpsErrorCode::ClientIdNotFound))?;

        let mut book = Book::load_checked(program_id, bids_ai, asks_ai, &perp_market)?;
        let mut event_queue =
            EventQueue::load_mut_checked(event_queue_ai, program_id, &perp_market)?;

        book.cancel_order(
            &mut event_queue,
            &mut oo,
            merps_account_ai.key,
            market_index,
            order_id,
            side,
        )?;

        Ok(())
    }

    /*
    fn cancel_perp_order(
        program_id: &Pubkey,
        accounts: &[AccountInfo],
        side: Side,    )
        */

    /// Take two MerpsAccount and settle quote currency pnl between them
    #[allow(unused)]
    fn settle() -> MerpsResult<()> {
        // TODO - take two accounts
        unimplemented!()
    }

    /// Liquidate an account similar to Mango
    #[allow(unused)]
    fn liquidate() -> MerpsResult<()> {
        // TODO - still need to figure out how liquidations for perps will work, but
        // liqor passes in his own account and the liqee merps account
        // position is transfered to the liqor at favorable rate
        unimplemented!()
    }

    /// *** Keeper Related Instructions ***

    /// Update the deposit and borrow index on passed in RootBanks
    #[allow(unused)]
    fn update_banks(program_id: &Pubkey, accounts: &[AccountInfo]) -> MerpsResult<()> {
        // TODO - just copy the interest functions from Mango v1 and v2
        unimplemented!()
    }

    /// similar to serum dex, but also need to do some extra magic with funding
    #[allow(unused)]
    fn consume_events(
        program_id: &Pubkey,
        accounts: &[AccountInfo],
        limit: usize,
    ) -> MerpsResult<()> {
        // TODO - similar to serum dex event queue
        // TODO - @Daffy needs to determine how the maker's merps account is updated and

        const NUM_FIXED: usize = 3;
        let (fixed_ais, merps_account_ais) = array_refs![accounts, NUM_FIXED; ..;];
        let [
            merps_group_ai,     // read
            perp_market_ai,     // read
            event_queue_ai,     // write
        ] = fixed_ais;

        let merps_group = MerpsGroup::load_checked(merps_group_ai, program_id)?;
        let perp_market = PerpMarket::load_checked(perp_market_ai, program_id, merps_group_ai.key)?;
        let mut event_queue =
            EventQueue::load_mut_checked(event_queue_ai, program_id, &perp_market)?;
        let market_index = merps_group.find_perp_market_index(perp_market_ai.key).unwrap();
        for _ in 0..limit {
            let event = match event_queue.peek_front() {
                None => break,
                Some(e) => e,
            };

            match EventType::try_from(event.event_type).map_err(|_| throw!())? {
                EventType::Fill => {
                    let fill_event: &FillEvent = cast_ref(event);
                    let mut merps_account = match merps_account_ais
                        .binary_search_by_key(&fill_event.owner, |ai| *ai.key)
                    {
                        Ok(i) => MerpsAccount::load_mut_checked(
                            &merps_account_ais[i],
                            program_id,
                            merps_group_ai.key,
                        )?,
                        Err(_) => return Ok(()), // If it's not found, stop consuming events
                    };
                }
                EventType::Out => {}
            }
        }
        Ok(())
    }

    /// Update the `funding_earned` of a `PerpMarket` using the current book price, spot index price
    /// and time since last update
    #[allow(unused)]
    fn update_funding(program_id: &Pubkey, accounts: &[AccountInfo]) -> MerpsResult<()> {
        // TODO - unpack accounts and call perp_market.update_funding()
        unimplemented!()
    }

    pub fn process(program_id: &Pubkey, accounts: &[AccountInfo], data: &[u8]) -> MerpsResult<()> {
        let instruction =
            MerpsInstruction::unpack(data).ok_or(ProgramError::InvalidInstructionData)?;
        match instruction {
            MerpsInstruction::InitMerpsGroup { signer_nonce, valid_interval } => {
                Self::init_merps_group(program_id, accounts, signer_nonce, valid_interval)?;
            }
            MerpsInstruction::InitMerpsAccount => {
                Self::init_merps_account(program_id, accounts)?;
            }
            MerpsInstruction::Deposit { quantity } => {
                msg!("Merps: Deposit");
                Self::deposit(program_id, accounts, quantity)?;
            }
            MerpsInstruction::Withdraw { quantity, allow_borrow } => {
                msg!("Merps: Withdraw");
                Self::withdraw(program_id, accounts, quantity, allow_borrow)?;
            }
            MerpsInstruction::AddSpotMarket {
                market_index,
                maint_asset_weight,
                init_asset_weight,
            } => {
                msg!("Merps: AddSpotMarket");
                Self::add_spot_market(
                    program_id,
                    accounts,
                    market_index,
                    maint_asset_weight,
                    init_asset_weight,
                )?;
            }
            MerpsInstruction::AddToBasket => {
                msg!("Merps: AddToBasket");
                Self::add_to_basket(program_id, accounts)?;
            }
            MerpsInstruction::Borrow { quantity } => {
                msg!("Merps: Borrow");
                Self::borrow(program_id, accounts, quantity)?;
            }
            MerpsInstruction::CachePrices => {
                msg!("Merps: CachePrices");
                Self::cache_prices(program_id, accounts)?;
            }
            MerpsInstruction::CacheRootBanks => {
                msg!("Merps: CacheRootBanks");
                Self::cache_root_banks(program_id, accounts)?;
            }
            MerpsInstruction::PlaceSpotOrder { order } => {
                msg!("Merps: PlaceSpotOrder");
                Self::place_spot_order(program_id, accounts, order)?;
            }
            MerpsInstruction::AddOracle => {
                msg!("Merps: AddOracle");
                Self::add_oracle(program_id, accounts)?
            }

            MerpsInstruction::AddPerpMarket {
                market_index,
                maint_asset_weight,
                init_asset_weight,
                base_lot_size,
                quote_lot_size,
            } => {
                msg!("Merps: AddPerpMarket");
                Self::add_perp_market(
                    program_id,
                    accounts,
                    market_index,
                    maint_asset_weight,
                    init_asset_weight,
                    base_lot_size,
                    quote_lot_size,
                )?;
            }
            MerpsInstruction::PlacePerpOrder {
                side,
                price,
                quantity,
                client_order_id,
                order_type,
            } => {
                msg!("Merps: PlacePerpOrder client_order_id={}", client_order_id);
                Self::place_perp_order(
                    program_id,
                    accounts,
                    side,
                    price,
                    quantity,
                    client_order_id,
                    order_type,
                )?;
            }
<<<<<<< HEAD
            MerpsInstruction::CancelPerpOrderByClientId { side, client_order_id } => {
                Self::cancel_perp_order_by_client_id(program_id, accounts, side, client_order_id)?;
=======
            MerpsInstruction::CancelPerpOrderByClientId { client_order_id } => {
                msg!("Merps: CancelPerpOrderByClientId client_order_id={}", client_order_id);
                Self::cancel_perp_order_by_client_id(program_id, accounts, client_order_id)?;
>>>>>>> b4c840ac
            }
        }

        Ok(())
    }
}

/// Take two MerpsAccounts and settle unrealized trading pnl and funding pnl between them
#[allow(unused)]
fn settle_trading_pnl(
    a: &mut PerpAccount,
    b: &mut PerpAccount,
    price: I80F48, // TODO price usually comes in I80F48
    contract_size: i64,
) -> MerpsResult<()> {
    /*
    TODO consider rule: Can only settle if both accounts remain above bankruptcy
     */

    let new_quote_pos_a = I80F48::from_num(-a.base_position * contract_size) * price;
    let new_quote_pos_b = I80F48::from_num(-b.base_position * contract_size) * price;
    let a_pnl = a.quote_position - new_quote_pos_a;
    let b_pnl = b.quote_position - new_quote_pos_b;

    // pnl must be opposite signs for there to be a settlement

    if a_pnl > 0 && b_pnl < 0 {
        let settlement = a_pnl.min(b_pnl.abs());
    } else if a_pnl < 0 && b_pnl > 0 {
    } else {
        return Err(throw!());
    }
    Ok(())
}

fn init_root_bank(
    program_id: &Pubkey,
    merps_group: &MerpsGroup,
    mint_ai: &AccountInfo,
    vault_ai: &AccountInfo,
    root_bank_ai: &AccountInfo,
    node_bank_ai: &AccountInfo,
    rent: &Rent,
) -> MerpsResult<RootBank> {
    let vault = Account::unpack(&vault_ai.try_borrow_data()?)?;
    check!(vault.is_initialized(), MerpsErrorCode::Default)?;
    check_eq!(vault.owner, merps_group.signer_key, MerpsErrorCode::Default)?;
    check_eq!(&vault.mint, mint_ai.key, MerpsErrorCode::Default)?;
    check_eq!(vault_ai.owner, &spl_token::id(), MerpsErrorCode::Default)?;

    let mut _node_bank = NodeBank::load_and_init(&node_bank_ai, &program_id, &vault_ai, rent)?;
    let root_bank = RootBank::load_and_init(&root_bank_ai, &program_id, node_bank_ai, rent)?;

    Ok(*root_bank)
}

fn invoke_settle_funds<'a>(
    dex_prog_acc: &AccountInfo<'a>,
    spot_market_acc: &AccountInfo<'a>,
    open_orders_acc: &AccountInfo<'a>,
    signer_acc: &AccountInfo<'a>,
    dex_base_acc: &AccountInfo<'a>,
    dex_quote_acc: &AccountInfo<'a>,
    base_vault_acc: &AccountInfo<'a>,
    quote_vault_acc: &AccountInfo<'a>,
    dex_signer_acc: &AccountInfo<'a>,
    token_prog_acc: &AccountInfo<'a>,
    signers_seeds: &[&[&[u8]]],
) -> ProgramResult {
    let data = serum_dex::instruction::MarketInstruction::SettleFunds.pack();
    let instruction = Instruction {
        program_id: *dex_prog_acc.key,
        data,
        accounts: vec![
            AccountMeta::new(*spot_market_acc.key, false),
            AccountMeta::new(*open_orders_acc.key, false),
            AccountMeta::new_readonly(*signer_acc.key, true),
            AccountMeta::new(*dex_base_acc.key, false),
            AccountMeta::new(*dex_quote_acc.key, false),
            AccountMeta::new(*base_vault_acc.key, false),
            AccountMeta::new(*quote_vault_acc.key, false),
            AccountMeta::new_readonly(*dex_signer_acc.key, false),
            AccountMeta::new_readonly(*token_prog_acc.key, false),
        ],
    };

    let account_infos = [
        dex_prog_acc.clone(),
        spot_market_acc.clone(),
        open_orders_acc.clone(),
        signer_acc.clone(),
        dex_base_acc.clone(),
        dex_quote_acc.clone(),
        base_vault_acc.clone(),
        quote_vault_acc.clone(),
        dex_signer_acc.clone(),
        token_prog_acc.clone(),
    ];
    solana_program::program::invoke_signed(&instruction, &account_infos, signers_seeds)
}

fn invoke_cancel_order<'a>(
    dex_prog_ai: &AccountInfo<'a>,
    spot_market_ai: &AccountInfo<'a>,
    bids_ai: &AccountInfo<'a>,
    asks_ai: &AccountInfo<'a>,
    open_orders_ai: &AccountInfo<'a>,
    signer_ai: &AccountInfo<'a>,
    dex_event_queue_ai: &AccountInfo<'a>,
    data: Vec<u8>,
    signers_seeds: &[&[&[u8]]],
) -> ProgramResult {
    let instruction = Instruction {
        program_id: *dex_prog_ai.key,
        data,
        accounts: vec![
            AccountMeta::new(*spot_market_ai.key, false),
            AccountMeta::new(*bids_ai.key, false),
            AccountMeta::new(*asks_ai.key, false),
            AccountMeta::new(*open_orders_ai.key, false),
            AccountMeta::new_readonly(*signer_ai.key, true),
            AccountMeta::new(*dex_event_queue_ai.key, false),
        ],
    };

    let account_infos = [
        dex_prog_ai.clone(),
        spot_market_ai.clone(),
        bids_ai.clone(),
        asks_ai.clone(),
        open_orders_ai.clone(),
        signer_ai.clone(),
        dex_event_queue_ai.clone(),
    ];
    solana_program::program::invoke_signed(&instruction, &account_infos, signers_seeds)
}

fn invoke_transfer<'a>(
    token_prog_acc: &AccountInfo<'a>,
    source_acc: &AccountInfo<'a>,
    dest_acc: &AccountInfo<'a>,
    authority_acc: &AccountInfo<'a>,
    signers_seeds: &[&[&[u8]]],
    quantity: u64,
) -> ProgramResult {
    let transfer_instruction = spl_token::instruction::transfer(
        &spl_token::ID,
        source_acc.key,
        dest_acc.key,
        authority_acc.key,
        &[],
        quantity,
    )?;
    let accs = [
        token_prog_acc.clone(), // TODO check if passing in program_id is necessary
        source_acc.clone(),
        dest_acc.clone(),
        authority_acc.clone(),
    ];

    solana_program::program::invoke_signed(&transfer_instruction, &accs, signers_seeds)
}

#[allow(unused)]
fn read_oracle(oracle_ai: &AccountInfo) -> MerpsResult<I80F48> {
    Ok(ZERO_I80F48) // TODO
}

fn checked_add_deposit(
    node_bank: &mut NodeBank,
    merps_account: &mut MerpsAccount,
    token_index: usize,
    quantity: I80F48,
) -> MerpsResult<()> {
    merps_account.checked_add_deposit(token_index, quantity)?;
    node_bank.checked_add_deposit(quantity)
}

fn checked_sub_deposit(
    node_bank: &mut NodeBank,
    merps_account: &mut MerpsAccount,
    token_index: usize,
    quantity: I80F48,
) -> MerpsResult<()> {
    merps_account.checked_sub_deposit(token_index, quantity)?;
    node_bank.checked_sub_deposit(quantity)
}

fn checked_add_borrow(
    node_bank: &mut NodeBank,
    merps_account: &mut MerpsAccount,
    token_index: usize,
    quantity: I80F48,
) -> MerpsResult<()> {
    merps_account.checked_add_borrow(token_index, quantity)?;
    node_bank.checked_add_borrow(quantity)
}

fn checked_sub_borrow(
    node_bank: &mut NodeBank,
    merps_account: &mut MerpsAccount,
    token_index: usize,
    quantity: I80F48,
) -> MerpsResult<()> {
    merps_account.checked_sub_borrow(token_index, quantity)?;
    node_bank.checked_sub_borrow(quantity)
}

fn settle_borrow_full_unchecked(
    root_bank: &RootBank,
    node_bank: &mut NodeBank,
    merps_account: &mut MerpsAccount,
    token_index: usize,
) -> MerpsResult<()> {
    let native_borrow = merps_account.get_native_borrow(root_bank, token_index);
    let native_deposit = merps_account.get_native_deposit(root_bank, token_index);

    let quantity = cmp::min(native_borrow, native_deposit);

    let borr_settle = I80F48::from_num(quantity) / root_bank.borrow_index;
    let dep_settle = I80F48::from_num(quantity) / root_bank.deposit_index;

    checked_sub_deposit(node_bank, merps_account, token_index, dep_settle)?;
    checked_sub_borrow(node_bank, merps_account, token_index, borr_settle)?;

    // No need to check collateralization ratio or deposits/borrows validity

    Ok(())
}

/*
TODO list
1. mark price
2. oracle
3. liquidator
4. order book
5. crank
6. market makers
7. insurance fund
8. Basic DAO
9. Token Sale

Crank keeps the oracle prices updated
Make adding perp markets very easy

Designs
Single Margin-Perp Cross
A perp market crossed with the equivalent serum dex spot market with lending pools for margin

find a way to combine multiple of these into one cross margined group

Write an arbitrageur to transfer USDC between different markets based on interest rate



Multi Perp Cross
Multiple perp markets cross margined with each other
Pros:

Cons:
1. Have to get liquidity across all markets at once (maybe doable if limited to 6 markets)
2. Can't do the carry trade easily
3.


NOTE: inform users the more tokens they use with cross margin, worse performance
 */<|MERGE_RESOLUTION|>--- conflicted
+++ resolved
@@ -1231,14 +1231,9 @@
                     order_type,
                 )?;
             }
-<<<<<<< HEAD
-            MerpsInstruction::CancelPerpOrderByClientId { side, client_order_id } => {
-                Self::cancel_perp_order_by_client_id(program_id, accounts, side, client_order_id)?;
-=======
             MerpsInstruction::CancelPerpOrderByClientId { client_order_id } => {
                 msg!("Merps: CancelPerpOrderByClientId client_order_id={}", client_order_id);
                 Self::cancel_perp_order_by_client_id(program_id, accounts, client_order_id)?;
->>>>>>> b4c840ac
             }
         }
 
