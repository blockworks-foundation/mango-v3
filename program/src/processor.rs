use std::cmp::min;
use std::convert::{identity, TryFrom};
use std::mem::size_of;
use std::vec;

use arrayref::{array_ref, array_refs};
use bytemuck::cast_ref;
use fixed::types::I80F48;
use mango_common::Loadable;
use serum_dex::matching::Side as SerumSide;
use serum_dex::state::ToAlignedBytes;
use solana_program::account_info::AccountInfo;
use solana_program::clock::Clock;
use solana_program::entrypoint::ProgramResult;
use solana_program::instruction::{AccountMeta, Instruction};
use solana_program::msg;
use solana_program::program_error::ProgramError;
use solana_program::program_pack::{IsInitialized, Pack};
use solana_program::pubkey::Pubkey;
use solana_program::rent::Rent;
use solana_program::sysvar::Sysvar;
use spl_token::state::{Account, Mint};

use crate::error::{check_assert, MangoError, MangoErrorCode, MangoResult, SourceFileId};
use crate::ids::msrm_token;
use crate::ids::srm_token;
use crate::instruction::MangoInstruction;
use crate::matching::{Book, BookSide, OrderType, Side};
use crate::oracle::{determine_oracle_type, OracleType, Price, StubOracle};
use crate::queue::{EventQueue, EventType, FillEvent, OutEvent};
use crate::state::{
    check_open_orders, load_asks_mut, load_bids_mut, load_market_state, load_open_orders,
    AssetType, DataType, HealthType, MangoAccount, MangoCache, MangoGroup, MetaData, NodeBank,
    PerpMarket, PerpMarketCache, PerpMarketInfo, PriceCache, RootBank, RootBankCache,
    SpotMarketInfo, TokenInfo, DUST_THRESHOLD, MAX_NODE_BANKS, MAX_PAIRS, ONE_I80F48, QUOTE_INDEX,
    ZERO_I80F48,
};
use crate::utils::{gen_signer_key, gen_signer_seeds};
use serum_dex::instruction::NewOrderInstructionV3;
use std::cell::RefMut;

declare_check_assert_macros!(SourceFileId::Processor);

pub struct Processor {}

impl Processor {
    #[inline(never)]
    fn init_mango_group(
        program_id: &Pubkey,
        accounts: &[AccountInfo],
        signer_nonce: u64,
        valid_interval: u64,
        quote_optimal_util: I80F48,
        quote_optimal_rate: I80F48,
        quote_max_rate: I80F48,
    ) -> ProgramResult {
        const NUM_FIXED: usize = 11;
        let accounts = array_ref![accounts, 0, NUM_FIXED];

        let [
            mango_group_ai,     // write
            signer_ai,          // read
            admin_ai,           // read
            quote_mint_ai,      // read
            quote_vault_ai,     // read
            quote_node_bank_ai, // write
            quote_root_bank_ai, // write
            dao_vault_ai,       // read
            msrm_vault_ai,      // read
            mango_cache_ai,     // write
            dex_prog_ai         // read
        ] = accounts;
        check_eq!(mango_group_ai.owner, program_id, MangoErrorCode::InvalidGroupOwner)?;
        let rent = Rent::get()?;
        check!(
            rent.is_exempt(mango_group_ai.lamports(), size_of::<MangoGroup>()),
            MangoErrorCode::GroupNotRentExempt
        )?;
        let mut mango_group = MangoGroup::load_mut(mango_group_ai)?;
        check!(!mango_group.meta_data.is_initialized, MangoErrorCode::Default)?;

        check!(
            gen_signer_key(signer_nonce, mango_group_ai.key, program_id)? == *signer_ai.key,
            MangoErrorCode::InvalidSignerKey
        )?;
        mango_group.signer_nonce = signer_nonce;
        mango_group.signer_key = *signer_ai.key;
        mango_group.valid_interval = valid_interval;
        mango_group.dex_program_id = *dex_prog_ai.key;

        // TODO - make this a PDA
        let dao_vault = Account::unpack(&dao_vault_ai.try_borrow_data()?)?;
        check!(dao_vault.is_initialized(), MangoErrorCode::Default)?;
        check_eq!(dao_vault.owner, mango_group.signer_key, MangoErrorCode::InvalidVault)?;
        check_eq!(&dao_vault.mint, quote_mint_ai.key, MangoErrorCode::InvalidVault)?;
        check_eq!(dao_vault_ai.owner, &spl_token::ID, MangoErrorCode::InvalidVault)?;
        mango_group.dao_vault = *dao_vault_ai.key;

        // TODO - make this a PDA
        if msrm_vault_ai.key != &Pubkey::default() {
            let msrm_vault = Account::unpack(&msrm_vault_ai.try_borrow_data()?)?;
            check!(msrm_vault.is_initialized(), MangoErrorCode::InvalidVault)?;
            check_eq!(msrm_vault.owner, mango_group.signer_key, MangoErrorCode::InvalidVault)?;
            check_eq!(&msrm_vault.mint, &msrm_token::ID, MangoErrorCode::InvalidVault)?;
            check_eq!(msrm_vault_ai.owner, &spl_token::ID, MangoErrorCode::InvalidVault)?;
            mango_group.msrm_vault = *msrm_vault_ai.key;
        }

        let _root_bank = init_root_bank(
            program_id,
            &mango_group,
            quote_mint_ai,
            quote_vault_ai,
            quote_root_bank_ai,
            quote_node_bank_ai,
            &rent,
            quote_optimal_util,
            quote_optimal_rate,
            quote_max_rate,
        )?;
        let mint = Mint::unpack(&quote_mint_ai.try_borrow_data()?)?;
        mango_group.tokens[QUOTE_INDEX] = TokenInfo {
            mint: *quote_mint_ai.key,
            root_bank: *quote_root_bank_ai.key,
            decimals: mint.decimals,
            padding: [0u8; 7],
        };

        check!(admin_ai.is_signer, MangoErrorCode::Default)?;
        mango_group.admin = *admin_ai.key;

        mango_group.meta_data = MetaData::new(DataType::MangoGroup, 0, true);

        // init MangoCache
        let mut mango_cache = MangoCache::load_mut(&mango_cache_ai)?;
        check!(!mango_cache.meta_data.is_initialized, MangoErrorCode::Default)?;
        mango_cache.meta_data = MetaData::new(DataType::MangoCache, 0, true);
        mango_group.mango_cache = *mango_cache_ai.key;

        // check size
        Ok(())
    }

    #[inline(never)]
    /// TODO figure out how to do docs for functions with link to instruction.rs instruction documentation
    /// TODO make the mango account a derived address
    fn init_mango_account(program_id: &Pubkey, accounts: &[AccountInfo]) -> MangoResult<()> {
        const NUM_FIXED: usize = 3;
        let accounts = array_ref![accounts, 0, NUM_FIXED];

        let [
            mango_group_ai,     // read
            mango_account_ai,   // write
            owner_ai            // read, signer
        ] = accounts;

        let rent = Rent::get()?;
        check!(
            rent.is_exempt(mango_account_ai.lamports(), size_of::<MangoAccount>()),
            MangoErrorCode::Default
        )?;
        check!(owner_ai.is_signer, MangoErrorCode::Default)?;

        let _mango_group = MangoGroup::load_checked(mango_group_ai, program_id)?;

        let mut mango_account: RefMut<MangoAccount> = MangoAccount::load_mut(mango_account_ai)?;
        check_eq!(&mango_account_ai.owner, &program_id, MangoErrorCode::InvalidOwner)?;
        check!(!mango_account.meta_data.is_initialized, MangoErrorCode::Default)?;

        mango_account.mango_group = *mango_group_ai.key;
        mango_account.owner = *owner_ai.key;
        mango_account
            .perp_accounts
            .iter_mut()
            .for_each(|pa| pa.open_orders.is_free_bits = u32::MAX);
        mango_account.meta_data = MetaData::new(DataType::MangoAccount, 0, true);

        Ok(())
    }

    #[inline(never)]
    /// Add asset and spot market to mango group
    /// Initialize a root bank and add it to the mango group
    /// Requires a price oracle for this asset priced in quote currency
    /// Only allow admin to add to MangoGroup
    // TODO - implement remove asset
    fn add_spot_market(
        program_id: &Pubkey,
        accounts: &[AccountInfo],
        market_index: usize,
        maint_leverage: I80F48,
        init_leverage: I80F48,
        optimal_util: I80F48,
        optimal_rate: I80F48,
        max_rate: I80F48,
    ) -> MangoResult<()> {
        const NUM_FIXED: usize = 8;
        let accounts = array_ref![accounts, 0, NUM_FIXED];
        let [
            mango_group_ai, // write
            spot_market_ai, // read
            dex_program_ai, // read
            mint_ai,        // read
            node_bank_ai,   // write
            vault_ai,       // read
            root_bank_ai,   // write
            admin_ai        // read, signer
        ] = accounts;

        let mut mango_group = MangoGroup::load_mut_checked(mango_group_ai, program_id)?;

        check!(admin_ai.is_signer, MangoErrorCode::Default)?;
        check_eq!(admin_ai.key, &mango_group.admin, MangoErrorCode::Default)?;

        check!(market_index < mango_group.num_oracles, MangoErrorCode::Default)?;

        // Make sure there is an oracle at this index -- probably unnecessary because add_oracle is only place that modifies num_oracles
        check!(mango_group.oracles[market_index] != Pubkey::default(), MangoErrorCode::Default)?;

        // Make sure spot market at this index not already initialized
        check!(mango_group.spot_markets[market_index].is_empty(), MangoErrorCode::Default)?;

        // Make sure token at this index not already initialized
        check!(mango_group.tokens[market_index].is_empty(), MangoErrorCode::Default)?;
        let _root_bank = init_root_bank(
            program_id,
            &mango_group,
            mint_ai,
            vault_ai,
            root_bank_ai,
            node_bank_ai,
            &Rent::get()?,
            optimal_util,
            optimal_rate,
            max_rate,
        )?;

        let mint = Mint::unpack(&mint_ai.try_borrow_data()?)?;
        mango_group.tokens[market_index] = TokenInfo {
            mint: *mint_ai.key,
            root_bank: *root_bank_ai.key,
            decimals: mint.decimals,
            padding: [0u8; 7],
        };

        // check leverage is reasonable

        check!(
            init_leverage >= ONE_I80F48 && maint_leverage > init_leverage,
            MangoErrorCode::Default
        )?;

        let maint_liab_weight = (maint_leverage + ONE_I80F48).checked_div(maint_leverage).unwrap();
        let liquidation_fee = (maint_liab_weight - ONE_I80F48) / 2;
        mango_group.spot_markets[market_index] = SpotMarketInfo {
            spot_market: *spot_market_ai.key,
            maint_asset_weight: (maint_leverage - ONE_I80F48).checked_div(maint_leverage).unwrap(),
            init_asset_weight: (init_leverage - ONE_I80F48).checked_div(init_leverage).unwrap(),
            maint_liab_weight,
            init_liab_weight: (init_leverage + ONE_I80F48).checked_div(init_leverage).unwrap(),
            liquidation_fee,
        };

        // TODO needs to be moved into add_oracle
        // let _oracle = flux_aggregator::state::Aggregator::load_initialized(&oracle_ai)?;
        // mango_group.oracles[token_index] = *oracle_ai.key;

        let spot_market = load_market_state(spot_market_ai, dex_program_ai.key)?;

        check_eq!(
            identity(spot_market.coin_mint),
            mint_ai.key.to_aligned_bytes(),
            MangoErrorCode::Default
        )?;
        check_eq!(
            identity(spot_market.pc_mint),
            mango_group.tokens[QUOTE_INDEX].mint.to_aligned_bytes(),
            MangoErrorCode::Default
        )?;

        // TODO - what if quote currency is mngo, srm or msrm
        // if mint is SRM set srm_vault
        // if mint is MSRM set msrm_vault  -- NOTE maybe we don't want to allow trading on msrm

        if mint_ai.key == &srm_token::ID {
            check!(mango_group.srm_vault == Pubkey::default(), MangoErrorCode::Default)?;
            mango_group.srm_vault = *vault_ai.key;
        }
        Ok(())
    }

    #[inline(never)]
    /// Add an oracle to the MangoGroup
    /// This must be called first before `add_spot_market` or `add_perp_market`
    /// There will never be a gap in the mango_group.oracles array
    fn add_oracle(program_id: &Pubkey, accounts: &[AccountInfo]) -> MangoResult<()> {
        const NUM_FIXED: usize = 3;
        let accounts = array_ref![accounts, 0, NUM_FIXED];
        let [
            mango_group_ai, // write
            oracle_ai,      // write
            admin_ai        // read
        ] = accounts;

        let mut mango_group = MangoGroup::load_mut_checked(mango_group_ai, program_id)?;
        check!(admin_ai.is_signer, MangoErrorCode::Default)?;
        check_eq!(admin_ai.key, &mango_group.admin, MangoErrorCode::Default)?;

        let oracle_type = determine_oracle_type(oracle_ai);
        match oracle_type {
            OracleType::Pyth => {
                msg!("OracleType: got pyth"); // Do nothing really cause all that's needed is storing the pkey
            }
            OracleType::Stub | OracleType::Unknown => {
                msg!("OracleType: got unknown or stub");
                let rent = Rent::get()?;
                let mut oracle = StubOracle::load_and_init(oracle_ai, program_id, &rent)?;
                oracle.magic = 0x6F676E4D;
            }
        }

        let oracle_index = mango_group.num_oracles;
        mango_group.oracles[oracle_index] = *oracle_ai.key;
        mango_group.num_oracles += 1;

        Ok(())
    }

    #[inline(never)]
    fn set_oracle(program_id: &Pubkey, accounts: &[AccountInfo], price: I80F48) -> MangoResult<()> {
        const NUM_FIXED: usize = 3;
        let accounts = array_ref![accounts, 0, NUM_FIXED];
        let [
            mango_group_ai, // write
            oracle_ai,      // write
            admin_ai        // read
        ] = accounts;

        let mango_group = MangoGroup::load_mut_checked(mango_group_ai, program_id)?;
        check!(admin_ai.is_signer, MangoErrorCode::Default)?;
        check_eq!(admin_ai.key, &mango_group.admin, MangoErrorCode::Default)?;
        let oracle_type = determine_oracle_type(oracle_ai);
        check_eq!(oracle_type, OracleType::Stub, MangoErrorCode::Default)?;
        // TODO verify oracle is really owned by this group (currently only checks program)
        let mut oracle = StubOracle::load_mut_checked(oracle_ai, program_id)?;
        oracle.price = price;
        let clock = Clock::get()?;
        oracle.last_update = clock.unix_timestamp as u64;
        // TODO verify oracle is really owned by this group (currently only checks program)
        Ok(())
    }

    #[inline(never)]
    /// Initialize perp market including orderbooks and queues
    fn add_perp_market(
        program_id: &Pubkey,
        accounts: &[AccountInfo],
        market_index: usize,
        maint_leverage: I80F48,
        init_leverage: I80F48,
        maker_fee: I80F48,
        taker_fee: I80F48,
        base_lot_size: i64,
        quote_lot_size: i64,
        max_depth_bps: I80F48,
        scaler: I80F48,
    ) -> MangoResult<()> {
        // params check
        check!(!max_depth_bps.is_negative(), MangoErrorCode::InvalidParam)?;
        check!(!scaler.is_negative(), MangoErrorCode::InvalidParam)?;

        const NUM_FIXED: usize = 7;
        let accounts = array_ref![accounts, 0, NUM_FIXED];

        let [
            mango_group_ai, // write
            perp_market_ai, // write
            event_queue_ai, // write
            bids_ai,        // write
            asks_ai,        // write
            mngo_vault_ai,  // read
            admin_ai        // read, signer
        ] = accounts;

        let rent = Rent::get()?; // dynamically load rent sysvar

        let mut mango_group = MangoGroup::load_mut_checked(mango_group_ai, program_id)?;

        check!(admin_ai.is_signer, MangoErrorCode::Default)?;
        check_eq!(admin_ai.key, &mango_group.admin, MangoErrorCode::Default)?;

        check!(market_index < mango_group.num_oracles, MangoErrorCode::Default)?;

        // Make sure there is an oracle at this index -- probably unnecessary because add_oracle is only place that modifies num_oracles
        check!(mango_group.oracles[market_index] != Pubkey::default(), MangoErrorCode::Default)?;

        // Make sure perp market at this index not already initialized
        check!(mango_group.perp_markets[market_index].is_empty(), MangoErrorCode::Default)?;

        check!(
            init_leverage >= ONE_I80F48 && maint_leverage > init_leverage,
            MangoErrorCode::Default
        )?;

        check!(maker_fee + taker_fee >= ZERO_I80F48, MangoErrorCode::Default)?;

        let maint_liab_weight = (maint_leverage + ONE_I80F48).checked_div(maint_leverage).unwrap();
        let liquidation_fee = (maint_liab_weight - ONE_I80F48) / 2;
        mango_group.perp_markets[market_index] = PerpMarketInfo {
            perp_market: *perp_market_ai.key,
            maint_asset_weight: (maint_leverage - ONE_I80F48).checked_div(maint_leverage).unwrap(),
            init_asset_weight: (init_leverage - ONE_I80F48).checked_div(init_leverage).unwrap(),
            maint_liab_weight,
            init_liab_weight: (init_leverage + ONE_I80F48).checked_div(init_leverage).unwrap(),
            liquidation_fee,
            maker_fee,
            taker_fee,
            base_lot_size,
            quote_lot_size,
        };

        // Initialize the Bids
        let _bids = BookSide::load_and_init(bids_ai, program_id, DataType::Bids, &rent)?;

        // Initialize the Asks
        let _asks = BookSide::load_and_init(asks_ai, program_id, DataType::Asks, &rent)?;

        // Initialize the EventQueue
        // TODO: check that the event queue is reasonably large
        let _event_queue = EventQueue::load_and_init(event_queue_ai, program_id, &rent)?;

        // Now initialize the PerpMarket itself
        let _perp_market = PerpMarket::load_and_init(
            perp_market_ai,
            program_id,
            mango_group_ai,
            bids_ai,
            asks_ai,
            event_queue_ai,
            mngo_vault_ai,
            &mango_group,
            &rent,
            base_lot_size,
            quote_lot_size,
        )?;

        Ok(())
    }

    #[inline(never)]
    /// Deposit instruction
    fn deposit(program_id: &Pubkey, accounts: &[AccountInfo], quantity: u64) -> MangoResult<()> {
        const NUM_FIXED: usize = 9;
        let accounts = array_ref![accounts, 0, NUM_FIXED];
        let [
            mango_group_ai,         // read
            mango_account_ai,       // write
            owner_ai,               // read
            mango_cache_ai,         // read
            root_bank_ai,           // read
            node_bank_ai,           // write
            vault_ai,               // write
            token_prog_ai,          // read
            owner_token_account_ai, // write
        ] = accounts;
        let mango_group = MangoGroup::load_checked(mango_group_ai, program_id)?;
        let mut mango_account =
            MangoAccount::load_mut_checked(mango_account_ai, program_id, mango_group_ai.key)?;

        // TODO - Probably not necessary for deposit to be from owner
        check_eq!(&mango_account.owner, owner_ai.key, MangoErrorCode::InvalidOwner)?;
        check!(!mango_account.is_bankrupt, MangoErrorCode::Bankrupt)?;
        let mango_cache = MangoCache::load_checked(mango_cache_ai, program_id, &mango_group)?;

        let token_index = mango_group
            .find_root_bank_index(root_bank_ai.key)
            .ok_or(throw_err!(MangoErrorCode::InvalidToken))?;

        let mut node_bank = NodeBank::load_mut_checked(node_bank_ai, program_id)?;

        // Find the node_bank pubkey in root_bank, if not found error
        let root_bank = RootBank::load_checked(root_bank_ai, program_id)?;
        check!(root_bank.node_banks.contains(node_bank_ai.key), MangoErrorCode::Default)?;
        check_eq!(&node_bank.vault, vault_ai.key, MangoErrorCode::InvalidVault)?;

        // deposit into node bank token vault using invoke_transfer
        check_eq!(token_prog_ai.key, &spl_token::ID, MangoErrorCode::Default)?;

        invoke_transfer(token_prog_ai, owner_token_account_ai, vault_ai, owner_ai, &[], quantity)?;

        // Check validity of root bank cache
        let now_ts = Clock::get()?.unix_timestamp as u64;
        let root_bank_cache = &mango_cache.root_bank_cache[token_index];
        check!(
            now_ts <= root_bank_cache.last_update + mango_group.valid_interval,
            MangoErrorCode::InvalidCache
        )?;

        checked_add_net(
            root_bank_cache,
            &mut node_bank,
            &mut mango_account,
            token_index,
            I80F48::from_num(quantity),
        )
    }

    #[allow(unused)]
    #[inline(never)]
    /// Change the shape of the interest rate function
    fn set_rate_params(
        program_id: &Pubkey,
        accounts: &[AccountInfo],
        optimal_util: I80F48,
        optimal_rate: I80F48,
        max_rate: I80F48,
    ) -> MangoResult<()> {
        const NUM_FIXED: usize = 3;
        let accounts = array_ref![accounts, 0, NUM_FIXED];
        let [
            mango_group_ai, // read
            root_bank_ai,   // read
            admin_ai        // read, signer
        ] = accounts;

        let mango_group = MangoGroup::load_checked(mango_group_ai, program_id)?;
        check!(admin_ai.is_signer, MangoErrorCode::Default)?;
        check_eq!(admin_ai.key, &mango_group.admin, MangoErrorCode::Default)?;
        check!(
            mango_group.find_root_bank_index(root_bank_ai.key).is_some(),
            MangoErrorCode::InvalidRootBank
        )?;
        let mut root_bank = RootBank::load_mut_checked(root_bank_ai, program_id)?;
        root_bank.set_rate_params(optimal_util, optimal_rate, max_rate)?;

        Ok(())
    }

    #[inline(never)]
    /// Write oracle prices onto MangoAccount before calling a value-dep instruction (e.g. Withdraw)
    fn cache_prices(program_id: &Pubkey, accounts: &[AccountInfo]) -> MangoResult<()> {
        const NUM_FIXED: usize = 2;
        let (fixed_ais, oracle_ais) = array_refs![accounts, NUM_FIXED; ..;];
        let [
            mango_group_ai,     // read
            mango_cache_ai,     // write
        ] = fixed_ais;

        let mango_group = MangoGroup::load_checked(mango_group_ai, program_id)?;
        let mut mango_cache =
            MangoCache::load_mut_checked(mango_cache_ai, program_id, &mango_group)?;
        let clock = Clock::get()?;
        let now_ts = clock.unix_timestamp as u64;

        for oracle_ai in oracle_ais.iter() {
            let i = mango_group.find_oracle_index(oracle_ai.key).ok_or(throw!())?;

            mango_cache.price_cache[i] =
                PriceCache { price: read_oracle(&mango_group, i, oracle_ai)?, last_update: now_ts };
        }
        Ok(())
    }

    #[inline(never)]
    fn cache_root_banks(program_id: &Pubkey, accounts: &[AccountInfo]) -> MangoResult<()> {
        const NUM_FIXED: usize = 2;
        let (fixed_ais, root_bank_ais) = array_refs![accounts, NUM_FIXED; ..;];
        let [
            mango_group_ai,     // read
            mango_cache_ai,     // write
        ] = fixed_ais;

        let mango_group = MangoGroup::load_checked(mango_group_ai, program_id)?;
        let mut mango_cache =
            MangoCache::load_mut_checked(mango_cache_ai, program_id, &mango_group)?;
        let clock = Clock::get()?;
        let now_ts = clock.unix_timestamp as u64;

        for root_bank_ai in root_bank_ais.iter() {
            let index = mango_group.find_root_bank_index(root_bank_ai.key).unwrap();
            let root_bank = RootBank::load_checked(root_bank_ai, program_id)?;
            mango_cache.root_bank_cache[index] = RootBankCache {
                deposit_index: root_bank.deposit_index,
                borrow_index: root_bank.borrow_index,
                last_update: now_ts,
            };
        }
        Ok(())
    }

    #[inline(never)]
    fn cache_perp_markets(program_id: &Pubkey, accounts: &[AccountInfo]) -> MangoResult<()> {
        const NUM_FIXED: usize = 2;
        let (fixed_ais, perp_market_ais) = array_refs![accounts, NUM_FIXED; ..;];
        let [
            mango_group_ai,     // read
            mango_cache_ai,     // write
        ] = fixed_ais;

        let mango_group = MangoGroup::load_checked(mango_group_ai, program_id)?;
        let mut mango_cache =
            MangoCache::load_mut_checked(mango_cache_ai, program_id, &mango_group)?;
        let clock = Clock::get()?;
        let now_ts = clock.unix_timestamp as u64;
        for perp_market_ai in perp_market_ais.iter() {
            let index = mango_group.find_perp_market_index(perp_market_ai.key).unwrap();
            let perp_market =
                PerpMarket::load_checked(perp_market_ai, program_id, mango_group_ai.key)?;
            mango_cache.perp_market_cache[index] = PerpMarketCache {
                long_funding: perp_market.long_funding,
                short_funding: perp_market.short_funding,
                last_update: now_ts,
            };
        }
        Ok(())
    }

    #[inline(never)]
    /// Withdraw a token from the bank if collateral ratio permits
    fn withdraw(
        program_id: &Pubkey,
        accounts: &[AccountInfo],
        quantity: u64,
        allow_borrow: bool, // TODO only borrow if true
    ) -> MangoResult<()> {
        const NUM_FIXED: usize = 10;
        let (fixed_accs, open_orders_ais) = array_refs![accounts, NUM_FIXED; ..;];
        let [
            mango_group_ai,     // read
            mango_account_ai,   // write
            owner_ai,           // read
            mango_cache_ai,     // read
            root_bank_ai,       // read
            node_bank_ai,       // write
            vault_ai,           // write
            token_account_ai,   // write
            signer_ai,          // read
            token_prog_ai,      // read
        ] = fixed_accs;
        check_eq!(&spl_token::ID, token_prog_ai.key, MangoErrorCode::InvalidProgramId)?;

        let mango_group = MangoGroup::load_checked(mango_group_ai, program_id)?;

        let mut mango_account =
            MangoAccount::load_mut_checked(mango_account_ai, program_id, mango_group_ai.key)?;
        check!(&mango_account.owner == owner_ai.key, MangoErrorCode::InvalidOwner)?;
        check!(!mango_account.is_bankrupt, MangoErrorCode::Bankrupt)?;
        check!(owner_ai.is_signer, MangoErrorCode::InvalidSignerKey)?;

        let root_bank = RootBank::load_checked(root_bank_ai, program_id)?;
        let token_index = mango_group
            .find_root_bank_index(root_bank_ai.key)
            .ok_or(throw_err!(MangoErrorCode::InvalidToken))?;

        let mut node_bank = NodeBank::load_mut_checked(node_bank_ai, program_id)?;
        check!(root_bank.node_banks.contains(node_bank_ai.key), MangoErrorCode::InvalidNodeBank)?;
        let clock = Clock::get()?;
        let now_ts = clock.unix_timestamp as u64;

        // Safety checks
        check_eq!(
            &mango_group.tokens[token_index].root_bank,
            root_bank_ai.key,
            MangoErrorCode::Default
        )?;
        check_eq!(&node_bank.vault, vault_ai.key, MangoErrorCode::InvalidVault)?;

        // First check all caches to make sure valid
        let mango_cache = MangoCache::load_checked(mango_cache_ai, program_id, &mango_group)?;
        let mut active_assets = mango_account.get_active_assets(&mango_group);
        active_assets[token_index] = true; // Make sure token index is always checked

        check!(
            mango_cache.check_caches_valid(&mango_group, &active_assets, now_ts),
            MangoErrorCode::InvalidCache
        )?;
        let root_bank_cache = &mango_cache.root_bank_cache[token_index];

        // Borrow if withdrawing more than deposits
        let native_deposit = mango_account.get_native_deposit(root_bank_cache, token_index)?;
        let withdraw = I80F48::from_num(quantity);

        check!(native_deposit >= withdraw || allow_borrow, MangoErrorCode::InsufficientFunds)?;
        checked_sub_net(
            root_bank_cache,
            &mut node_bank,
            &mut mango_account,
            token_index,
            withdraw,
        )?;

        let signers_seeds = gen_signer_seeds(&mango_group.signer_nonce, mango_group_ai.key);
        invoke_transfer(
            token_prog_ai,
            vault_ai,
            token_account_ai,
            signer_ai,
            &[&signers_seeds],
            quantity,
        )?;

        let health = mango_account.get_health(
            &mango_group,
            &mango_cache,
            open_orders_ais,
            &active_assets,
            HealthType::Init,
        )?;
        check!(health >= ZERO_I80F48, MangoErrorCode::InsufficientFunds)?;

        Ok(())
    }

    // TODO - add serum dex fee discount functionality
    #[inline(never)]
    fn place_spot_order(
        program_id: &Pubkey,
        accounts: &[AccountInfo],
        order: serum_dex::instruction::NewOrderInstructionV3,
    ) -> MangoResult<()> {
        const NUM_FIXED: usize = 23;
        let accounts = array_ref![accounts, 0, NUM_FIXED + MAX_PAIRS];
        let (fixed_ais, open_orders_ais) = array_refs![accounts, NUM_FIXED, MAX_PAIRS];

        let [
            mango_group_ai,         // read
            mango_account_ai,       // write
            owner_ai,               // read
            mango_cache_ai,         // read
            dex_prog_ai,            // read
            spot_market_ai,         // write
            bids_ai,                // write
            asks_ai,                // write
            dex_request_queue_ai,   // write
            dex_event_queue_ai,     // write
            dex_base_ai,            // write
            dex_quote_ai,           // write
            base_root_bank_ai,      // read
            base_node_bank_ai,      // write
            quote_root_bank_ai,     // read
            quote_node_bank_ai,     // write
            quote_vault_ai,         // write
            base_vault_ai,          // write
            token_prog_ai,          // read
            signer_ai,              // read
            rent_ai,                // read
            dex_signer_ai,          // read
            msrm_or_srm_vault_ai,   // read
        ] = fixed_ais;

<<<<<<< HEAD
        msg!("== PLACING SPOT ORDER: 1 ==");
=======
        // TODO OPT - reduce size of this transaction
        // put node bank info into group +64 bytes
        // remove settle_funds +64 bytes
        // ask serum dex to use dynamic sysvars +32 bytes
        // only send in open orders pubkeys we need +22 bytes
        // shrink size of order instruction +10 bytes
>>>>>>> 2f40c8ff

        let mango_group = MangoGroup::load_checked(mango_group_ai, program_id)?;
        check_eq!(token_prog_ai.key, &spl_token::ID, MangoErrorCode::InvalidProgramId)?;
        check_eq!(dex_prog_ai.key, &mango_group.dex_program_id, MangoErrorCode::InvalidProgramId)?;

        msg!("== PLACING SPOT ORDER: 2 ==");

        let mut mango_account =
            MangoAccount::load_mut_checked(mango_account_ai, program_id, mango_group_ai.key)?;
        check!(&mango_account.owner == owner_ai.key, MangoErrorCode::InvalidOwner)?;
        check!(owner_ai.is_signer, MangoErrorCode::InvalidSignerKey)?;
        check!(!mango_account.is_bankrupt, MangoErrorCode::Bankrupt)?;

        let clock = Clock::get()?;
        let now_ts = clock.unix_timestamp as u64;

        let base_root_bank = RootBank::load_checked(base_root_bank_ai, program_id)?;
        let token_index = mango_group
            .find_root_bank_index(base_root_bank_ai.key)
            .ok_or(throw_err!(MangoErrorCode::InvalidRootBank))?;
        let mut base_node_bank = NodeBank::load_mut_checked(base_node_bank_ai, program_id)?;
        check!(
            base_root_bank.node_banks.contains(base_node_bank_ai.key),
            MangoErrorCode::InvalidNodeBank
        )?;
        check_eq!(&base_node_bank.vault, base_vault_ai.key, MangoErrorCode::InvalidVault)?;

        let quote_root_bank = RootBank::load_checked(quote_root_bank_ai, program_id)?;
        check!(
            quote_root_bank_ai.key == &mango_group.tokens[QUOTE_INDEX].root_bank,
            MangoErrorCode::InvalidRootBank
        )?;
        let mut quote_node_bank = NodeBank::load_mut_checked(quote_node_bank_ai, program_id)?;
        check!(
            quote_root_bank.node_banks.contains(quote_node_bank_ai.key),
            MangoErrorCode::InvalidNodeBank
        )?;
        check_eq!(&quote_node_bank.vault, quote_vault_ai.key, MangoErrorCode::InvalidVault)?;

        // Make sure the spot market is valid
        check!(
            &mango_group.spot_markets[token_index].spot_market == spot_market_ai.key,
            MangoErrorCode::InvalidMarket
        )?;

        msg!("== PLACING SPOT ORDER: 3 ==");

        // Adjust margin basket
        mango_account.add_to_basket(token_index)?;

        msg!("== PLACING SPOT ORDER: 3.0 ==");

        for i in 0..mango_group.num_oracles {
            if !mango_account.in_margin_basket[i] {
                continue;
            }
            msg!("== PLACING SPOT ORDER: 3.1 ==");
            let open_orders_ai = &open_orders_ais[i];
            if i == token_index {
                if mango_account.spot_open_orders[i] == Pubkey::default() {
                    msg!("== PLACING SPOT ORDER: 3.2 ==");
                    let open_orders = load_open_orders(open_orders_ai)?;
                    msg!("== OO ACC_FLAG: {} ==", open_orders.account_flags);
                    msg!("== PLACING SPOT ORDER: 3.3 ==");
                    check_eq!(open_orders.account_flags, 0, MangoErrorCode::Default)?;
                    msg!("== PLACING SPOT ORDER: 3.4 ==");
                    mango_account.spot_open_orders[i] = *open_orders_ai.key;
                } else {
                    check_eq!(
                        open_orders_ais[i].key,
                        &mango_account.spot_open_orders[i],
                        MangoErrorCode::Default
                    )?;
                    msg!("== PLACING SPOT ORDER: 3.5 ==");
                    check_open_orders(&open_orders_ais[i], &mango_group.signer_key)?;
                }
            } else {
                msg!("== PLACING SPOT ORDER: 3.6 ==");
                check_eq!(
                    open_orders_ais[i].key,
                    &mango_account.spot_open_orders[i],
                    MangoErrorCode::Default
                )?;
                check_open_orders(&open_orders_ais[i], &mango_group.signer_key)?;
            }
        }

        msg!("== PLACING SPOT ORDER: 4 ==");

        // First check all caches to make sure valid
        let mango_cache = MangoCache::load_checked(mango_cache_ai, program_id, &mango_group)?;
        let mut active_assets = mango_account.get_active_assets(&mango_group);
        active_assets[token_index] = true;
        check!(
            mango_cache.check_caches_valid(&mango_group, &active_assets, now_ts),
            MangoErrorCode::Default
        )?;

        let pre_health = mango_account.get_health(
            &mango_group,
            &mango_cache,
            open_orders_ais,
            &active_assets,
            HealthType::Init,
        )?;

        // update the being_liquidated flag
        if mango_account.being_liquidated {
            if pre_health >= ZERO_I80F48 {
                mango_account.being_liquidated = false;
            } else {
                return Err(throw_err!(MangoErrorCode::BeingLiquidated));
            }
        }

        // This means health must only go up
        let reduce_only = pre_health < ZERO_I80F48;

        // TODO maybe check that root bank was updated recently
        // TODO maybe check oracle was updated recently

        // this is to keep track of the amount of funds transferred
        let (pre_base, pre_quote) = {
            (
                Account::unpack(&base_vault_ai.try_borrow_data()?)?.amount,
                Account::unpack(&quote_vault_ai.try_borrow_data()?)?.amount,
            )
        };
        let vault_ai = match order.side {
            SerumSide::Bid => quote_vault_ai,
            SerumSide::Ask => base_vault_ai,
        };

        let signers_seeds = gen_signer_seeds(&mango_group.signer_nonce, mango_group_ai.key);

        // Send order to serum dex
        invoke_new_order(
            dex_prog_ai,
            spot_market_ai,
            &open_orders_ais[token_index],
            dex_request_queue_ai,
            dex_event_queue_ai,
            bids_ai,
            asks_ai,
            vault_ai,
            signer_ai,
            dex_base_ai,
            dex_quote_ai,
            token_prog_ai,
            rent_ai,
            msrm_or_srm_vault_ai,
            &[&signers_seeds],
            order,
        )?;

        // Settle funds for this market
        invoke_settle_funds(
            dex_prog_ai,
            spot_market_ai,
            &open_orders_ais[token_index],
            signer_ai,
            dex_base_ai,
            dex_quote_ai,
            base_vault_ai,
            quote_vault_ai,
            dex_signer_ai,
            token_prog_ai,
            &[&signers_seeds],
        )?;

        // See if we can remove this market from margin
        let open_orders = load_open_orders(&open_orders_ais[token_index])?;
        mango_account.update_basket(token_index, &open_orders)?;

        // TODO OPT - write a zero copy way to deserialize Account to reduce compute
        let (post_base, post_quote) = {
            (
                Account::unpack(&base_vault_ai.try_borrow_data()?)?.amount,
                Account::unpack(&quote_vault_ai.try_borrow_data()?)?.amount,
            )
        };

        let quote_change = I80F48::from_num(post_quote) - I80F48::from_num(pre_quote);
        let base_change = I80F48::from_num(post_base) - I80F48::from_num(pre_base);
        checked_change_net(
            &mango_cache.root_bank_cache[QUOTE_INDEX],
            &mut quote_node_bank,
            &mut mango_account,
            QUOTE_INDEX,
            quote_change,
        )?;

        checked_change_net(
            &mango_cache.root_bank_cache[token_index],
            &mut base_node_bank,
            &mut mango_account,
            token_index,
            base_change,
        )?;

        let post_health = mango_account.get_health(
            &mango_group,
            &mango_cache,
            open_orders_ais,
            &active_assets,
            HealthType::Init,
        )?;

        msg!("== PLACING SPOT ORDER: 5 ==");

        // If an account is in reduce_only mode, health must only go up
        check!(
            post_health >= ZERO_I80F48 || (reduce_only && post_health >= pre_health),
            MangoErrorCode::InsufficientFunds
        )
    }

    #[inline(never)]
    fn cancel_spot_order(
        program_id: &Pubkey,
        accounts: &[AccountInfo],
        data: Vec<u8>,
    ) -> MangoResult<()> {
        const NUM_FIXED: usize = 10;
        let accounts = array_ref![accounts, 0, NUM_FIXED];

        let [
            mango_group_ai,     // read
            owner_ai,           // signer
            mango_account_ai,   // read
            dex_prog_ai,        // read
            spot_market_ai,     // write
            bids_ai,            // write
            asks_ai,            // write
            open_orders_ai,     // write
            signer_ai,          // read
            dex_event_queue_ai, // write
        ] = accounts;

        let mango_group = MangoGroup::load_checked(mango_group_ai, program_id)?;
        check_eq!(dex_prog_ai.key, &mango_group.dex_program_id, MangoErrorCode::Default)?;

        let mango_account =
            MangoAccount::load_checked(mango_account_ai, program_id, mango_group_ai.key)?;
        check!(!mango_account.is_bankrupt, MangoErrorCode::Bankrupt)?;
        check!(owner_ai.is_signer, MangoErrorCode::Default)?;
        check_eq!(&mango_account.owner, owner_ai.key, MangoErrorCode::Default)?;

        let market_i = mango_group.find_spot_market_index(spot_market_ai.key).unwrap();
        check_eq!(
            &mango_account.spot_open_orders[market_i],
            open_orders_ai.key,
            MangoErrorCode::Default
        )?;

        let signer_seeds = gen_signer_seeds(&mango_group.signer_nonce, mango_group_ai.key);
        invoke_cancel_order(
            dex_prog_ai,
            spot_market_ai,
            bids_ai,
            asks_ai,
            open_orders_ai,
            signer_ai,
            dex_event_queue_ai,
            data,
            &[&signer_seeds],
        )?;
        Ok(())
    }

    #[inline(never)]
    fn settle_funds(program_id: &Pubkey, accounts: &[AccountInfo]) -> MangoResult<()> {
        const NUM_FIXED: usize = 18;
        let accounts = array_ref![accounts, 0, NUM_FIXED];
        let [
            mango_group_ai,         // read
            mango_cache_ai,         // read
            owner_ai,               // signer
            mango_account_ai,       // write
            dex_prog_ai,            // read
            spot_market_ai,         // write
            open_orders_ai,         // write
            signer_ai,              // read
            dex_base_ai,            // write
            dex_quote_ai,           // write
            base_root_bank_ai,      // read
            base_node_bank_ai,      // write
            quote_root_bank_ai,     // read
            quote_node_bank_ai,     // write
            base_vault_ai,          // write
            quote_vault_ai,         // write
            dex_signer_ai,          // read
            token_prog_ai,          // read
        ] = accounts;

        let mango_group = MangoGroup::load_checked(mango_group_ai, program_id)?;
        check_eq!(token_prog_ai.key, &spl_token::id(), MangoErrorCode::Default)?;
        check_eq!(dex_prog_ai.key, &mango_group.dex_program_id, MangoErrorCode::Default)?;

        let mut mango_account =
            MangoAccount::load_mut_checked(mango_account_ai, program_id, mango_group_ai.key)?;
        check!(owner_ai.key == &mango_account.owner, MangoErrorCode::InvalidOwner)?;
        check!(owner_ai.is_signer, MangoErrorCode::SignerNecessary)?;
        check!(!mango_account.is_bankrupt, MangoErrorCode::Bankrupt)?;

        // Make sure the spot market is valid
        let spot_market_index = mango_group
            .find_spot_market_index(spot_market_ai.key)
            .ok_or(throw_err!(MangoErrorCode::InvalidMarket))?;

        let base_root_bank = RootBank::load_checked(base_root_bank_ai, program_id)?;
        check!(
            base_root_bank_ai.key == &mango_group.tokens[spot_market_index].root_bank,
            MangoErrorCode::InvalidRootBank
        )?;

        let mut base_node_bank = NodeBank::load_mut_checked(base_node_bank_ai, program_id)?;
        check!(
            base_root_bank.node_banks.contains(base_node_bank_ai.key),
            MangoErrorCode::InvalidNodeBank
        )?;
        check_eq!(&base_node_bank.vault, base_vault_ai.key, MangoErrorCode::InvalidVault)?;

        let quote_root_bank = RootBank::load_checked(quote_root_bank_ai, program_id)?;
        check!(
            quote_root_bank_ai.key == &mango_group.tokens[QUOTE_INDEX].root_bank,
            MangoErrorCode::InvalidRootBank
        )?;
        let mut quote_node_bank = NodeBank::load_mut_checked(quote_node_bank_ai, program_id)?;
        check!(
            quote_root_bank.node_banks.contains(quote_node_bank_ai.key),
            MangoErrorCode::InvalidNodeBank
        )?;
        check_eq!(&quote_node_bank.vault, quote_vault_ai.key, MangoErrorCode::InvalidVault)?;

        check_eq!(
            &mango_account.spot_open_orders[spot_market_index],
            open_orders_ai.key,
            MangoErrorCode::Default
        )?;

        if *open_orders_ai.key == Pubkey::default() {
            return Ok(());
        }

        let (pre_base, pre_quote) = {
            let open_orders = load_open_orders(open_orders_ai)?;
            (
                open_orders.native_coin_free,
                open_orders.native_pc_free + open_orders.referrer_rebates_accrued,
            )
        };

        let signer_seeds = gen_signer_seeds(&mango_group.signer_nonce, mango_group_ai.key);
        invoke_settle_funds(
            dex_prog_ai,
            spot_market_ai,
            open_orders_ai,
            signer_ai,
            dex_base_ai,
            dex_quote_ai,
            base_vault_ai,
            quote_vault_ai,
            dex_signer_ai,
            token_prog_ai,
            &[&signer_seeds],
        )?;

        let (post_base, post_quote) = {
            let open_orders = load_open_orders(open_orders_ai)?;
            // remove from margin basket if it's empty
            mango_account.update_basket(spot_market_index, &open_orders)?;

            (
                open_orders.native_coin_free,
                open_orders.native_pc_free + open_orders.referrer_rebates_accrued,
            )
        };

        // TODO OPT - remove sanity check if confident
        check!(post_base <= pre_base, MangoErrorCode::Default)?;
        check!(post_quote <= pre_quote, MangoErrorCode::Default)?;

        let mango_cache = MangoCache::load_checked(mango_cache_ai, program_id, &mango_group)?;
        let valid_last_update = Clock::get()?.unix_timestamp as u64 - mango_group.valid_interval;
        check!(
            mango_cache.root_bank_cache[spot_market_index].last_update >= valid_last_update,
            MangoErrorCode::InvalidCache
        )?;
        check!(
            mango_cache.root_bank_cache[QUOTE_INDEX].last_update >= valid_last_update,
            MangoErrorCode::InvalidCache
        )?;

        checked_add_net(
            &mango_cache.root_bank_cache[spot_market_index],
            &mut base_node_bank,
            &mut mango_account,
            spot_market_index,
            I80F48::from_num(pre_base - post_base),
        )?;
        checked_add_net(
            &mango_cache.root_bank_cache[QUOTE_INDEX],
            &mut quote_node_bank,
            &mut mango_account,
            QUOTE_INDEX,
            I80F48::from_num(pre_quote - post_quote),
        )?;

        Ok(())
    }

    #[inline(never)]
    fn place_perp_order(
        program_id: &Pubkey,
        accounts: &[AccountInfo],
        side: Side,
        price: i64,
        quantity: i64,
        client_order_id: u64,
        order_type: OrderType,
    ) -> MangoResult<()> {
        const NUM_FIXED: usize = 8;
        let accounts = array_ref![accounts, 0, NUM_FIXED + MAX_PAIRS];
        let (fixed_ais, open_orders_ais) = array_refs![accounts, NUM_FIXED, MAX_PAIRS];
        let [
            mango_group_ai,     // read
            mango_account_ai,   // write
            owner_ai,           // read, signer
            mango_cache_ai,     // read
            perp_market_ai,     // write
            bids_ai,            // write
            asks_ai,            // write
            event_queue_ai,     // write
        ] = fixed_ais;
        let mango_group = MangoGroup::load_checked(mango_group_ai, program_id)?;

        let mut mango_account =
            MangoAccount::load_mut_checked(mango_account_ai, program_id, mango_group_ai.key)?;
        check!(!mango_account.is_bankrupt, MangoErrorCode::Bankrupt)?;
        check!(owner_ai.is_signer, MangoErrorCode::SignerNecessary)?;
        check_eq!(&mango_account.owner, owner_ai.key, MangoErrorCode::InvalidOwner)?;

        let clock = Clock::get()?;
        let now_ts = clock.unix_timestamp as u64;

        for i in 0..mango_group.num_oracles {
            if !mango_account.in_margin_basket[i] {
                continue;
            }
            check_eq!(
                open_orders_ais[i].key,
                &mango_account.spot_open_orders[i],
                MangoErrorCode::Default
            )?;
            check_open_orders(&open_orders_ais[i], &mango_group.signer_key)?;
        }

        // TODO could also make class PosI64 but it gets ugly when doing computations. Maybe have to do this with a large enough dev team
        check!(price > 0, MangoErrorCode::Default)?;
        check!(quantity > 0, MangoErrorCode::Default)?;

        let mut perp_market =
            PerpMarket::load_mut_checked(perp_market_ai, program_id, mango_group_ai.key)?;
        let market_index = mango_group.find_perp_market_index(perp_market_ai.key).unwrap();
        let mango_cache = MangoCache::load_checked(mango_cache_ai, program_id, &mango_group)?;
        let mut active_assets = mango_account.get_active_assets(&mango_group);
        active_assets[market_index] = true;
        check!(
            mango_cache.check_caches_valid(&mango_group, &active_assets, now_ts),
            MangoErrorCode::Default
        )?;
        let mut book = Book::load_checked(program_id, bids_ai, asks_ai, &perp_market)?;
        let mut event_queue =
            EventQueue::load_mut_checked(event_queue_ai, program_id, &perp_market)?;

        book.new_order(
            &mut event_queue,
            &mut perp_market,
            &mut mango_account,
            mango_account_ai.key,
            market_index,
            side,
            price,
            quantity,
            order_type,
            client_order_id,
            Clock::get()?.unix_timestamp as u64,
        )?;

        let health = mango_account.get_health(
            &mango_group,
            &mango_cache,
            open_orders_ais,
            &active_assets,
            HealthType::Init,
        )?;
        check!(health >= ZERO_I80F48, MangoErrorCode::InsufficientFunds)?;

        Ok(())
    }

    #[inline(never)]
    fn cancel_perp_order_by_client_id(
        program_id: &Pubkey,
        accounts: &[AccountInfo],
        client_order_id: u64,
    ) -> MangoResult<()> {
        const NUM_FIXED: usize = 6;
        let accounts = array_ref![accounts, 0, NUM_FIXED];
        let [
            mango_group_ai,     // read
            mango_account_ai,   // write
            owner_ai,           // read, signer
            perp_market_ai,     // read
            bids_ai,            // write
            asks_ai,            // write
        ] = accounts;

        let mango_group = MangoGroup::load_checked(mango_group_ai, program_id)?;

        let mut mango_account =
            MangoAccount::load_mut_checked(mango_account_ai, program_id, mango_group_ai.key)?;
        check!(!mango_account.is_bankrupt, MangoErrorCode::Bankrupt)?;
        check!(owner_ai.is_signer, MangoErrorCode::Default)?;
        check_eq!(&mango_account.owner, owner_ai.key, MangoErrorCode::InvalidOwner)?;

        let perp_market = PerpMarket::load_checked(perp_market_ai, program_id, mango_group_ai.key)?;

        let market_index = mango_group.find_perp_market_index(perp_market_ai.key).unwrap();

        let perp_account = &mut mango_account.perp_accounts[market_index];

        // we should consider not throwing an error but to silently ignore cancel_order when it passes an unknown
        // client_order_id, this would allow batching multiple cancel instructions with place instructions for
        // super-efficient updating of orders. if not then the same usage pattern might often trigger errors due
        // to the possibility of already filled orders?
        let (_, order_id, side) = perp_account
            .open_orders
            .orders_with_client_ids()
            .find(|entry| client_order_id == u64::from(entry.0))
            .ok_or(throw_err!(MangoErrorCode::ClientIdNotFound))?;

        let mut book = Book::load_checked(program_id, bids_ai, asks_ai, &perp_market)?;

        let best_final = match side {
            Side::Bid => book.get_best_bid_price().unwrap(),
            Side::Ask => book.get_best_ask_price().unwrap(),
        };

        let order = book.cancel_order(order_id, side)?;
        check_eq!(&order.owner, mango_account_ai.key, MangoErrorCode::InvalidOrderId)?;
        perp_account.open_orders.cancel_order(&order, order_id, side)?;
        perp_account.apply_incentives(
            &perp_market,
            side,
            order.price(),
            order.best_initial,
            best_final,
            order.timestamp,
            Clock::get()?.unix_timestamp as u64,
            order.quantity,
        )?;

        // convert
        Ok(())
    }

    #[inline(never)]
    fn cancel_perp_order(
        program_id: &Pubkey,
        accounts: &[AccountInfo],
        order_id: i128,
        side: Side,
    ) -> MangoResult<()> {
        const NUM_FIXED: usize = 6;
        let accounts = array_ref![accounts, 0, NUM_FIXED];
        let [
            mango_group_ai,     // read
            mango_account_ai,   // write
            owner_ai,           // read, signer
            perp_market_ai,     // read
            bids_ai,            // write
            asks_ai,            // write
        ] = accounts;

        let mango_group = MangoGroup::load_checked(mango_group_ai, program_id)?;

        let mut mango_account =
            MangoAccount::load_mut_checked(mango_account_ai, program_id, mango_group_ai.key)?;
        check!(!mango_account.is_bankrupt, MangoErrorCode::Bankrupt)?;
        check!(owner_ai.is_signer, MangoErrorCode::Default)?;
        check_eq!(&mango_account.owner, owner_ai.key, MangoErrorCode::InvalidOwner)?;

        let perp_market = PerpMarket::load_checked(perp_market_ai, program_id, mango_group_ai.key)?;

        let market_index = mango_group.find_perp_market_index(perp_market_ai.key).unwrap();

        let perp_account = &mut mango_account.perp_accounts[market_index];
        let mut book = Book::load_checked(program_id, bids_ai, asks_ai, &perp_market)?;

        let best_final = match side {
            Side::Bid => book.get_best_bid_price().unwrap(),
            Side::Ask => book.get_best_ask_price().unwrap(),
        };

        let order = book.cancel_order(order_id, side)?;
        check_eq!(&order.owner, mango_account_ai.key, MangoErrorCode::InvalidOrderId)?;
        perp_account.open_orders.cancel_order(&order, order_id, side)?;
        perp_account.apply_incentives(
            &perp_market,
            side,
            order.price(),
            order.best_initial,
            best_final,
            order.timestamp,
            Clock::get()?.unix_timestamp as u64,
            order.quantity,
        )?;

        Ok(())
    }

    #[inline(never)]
    /// Take two MangoAccount and settle quote currency pnl between them
    #[allow(unused)]
    fn settle_pnl(
        program_id: &Pubkey,
        accounts: &[AccountInfo],
        market_index: usize,
    ) -> MangoResult<()> {
        // TODO - what if someone has no collateral except other perps contracts
        //  maybe you don't allow people to withdraw if they don't have enough
        //  when liquidating, make sure you settle their pnl first?
        // TODO consider doing this in batches of 32 accounts that are close to zero sum
        // TODO write unit tests for this function

        const NUM_FIXED: usize = 6;
        let accounts = array_ref![accounts, 0, NUM_FIXED];
        let [
            mango_group_ai,     // read
            mango_account_a_ai, // write
            mango_account_b_ai, // write
            mango_cache_ai,     // read
            root_bank_ai,       // read
            node_bank_ai,       // write
        ] = accounts;
        let mango_group = MangoGroup::load_checked(mango_group_ai, program_id)?;

        let mut mango_account_a =
            MangoAccount::load_mut_checked(mango_account_a_ai, program_id, mango_group_ai.key)?;
        check!(!mango_account_a.is_bankrupt, MangoErrorCode::Bankrupt)?;

        let mut mango_account_b =
            MangoAccount::load_mut_checked(mango_account_b_ai, program_id, mango_group_ai.key)?;
        check!(!mango_account_b.is_bankrupt, MangoErrorCode::Bankrupt)?;

        match mango_group.find_root_bank_index(root_bank_ai.key) {
            None => return Err(throw_err!(MangoErrorCode::Default)),
            Some(i) => check!(i == QUOTE_INDEX, MangoErrorCode::Default)?,
        }
        let root_bank = RootBank::load_checked(root_bank_ai, program_id)?;
        let mut node_bank = NodeBank::load_mut_checked(node_bank_ai, program_id)?;
        check!(root_bank.node_banks.contains(node_bank_ai.key), MangoErrorCode::Default)?;

        let mango_cache = MangoCache::load_checked(mango_cache_ai, program_id, &mango_group)?;
        let now_ts = Clock::get()?.unix_timestamp as u64;

        let valid_last_update = now_ts - mango_group.valid_interval;
        let perp_market_cache = &mango_cache.perp_market_cache[market_index];

        check!(
            valid_last_update <= mango_cache.price_cache[market_index].last_update,
            MangoErrorCode::InvalidCache
        )?;
        check!(
            valid_last_update <= mango_cache.root_bank_cache[QUOTE_INDEX].last_update,
            MangoErrorCode::InvalidCache
        )?;
        check!(valid_last_update <= perp_market_cache.last_update, MangoErrorCode::InvalidCache)?;

        let price = mango_cache.price_cache[market_index].price;

        // No need to check if market_index is in basket because if it's not, it will be zero and not possible to settle

        let a = &mut mango_account_a.perp_accounts[market_index];
        let b = &mut mango_account_b.perp_accounts[market_index];

        // Account for unrealized funding payments before settling
        a.settle_funding(perp_market_cache);
        b.settle_funding(perp_market_cache);

        let contract_size = mango_group.perp_markets[market_index].base_lot_size;
        let new_quote_pos_a = I80F48::from_num(-a.base_position * contract_size) * price;
        let new_quote_pos_b = I80F48::from_num(-b.base_position * contract_size) * price;
        let a_pnl = a.quote_position - new_quote_pos_a;
        let b_pnl = b.quote_position - new_quote_pos_b;

        // pnl must be opposite signs for there to be a settlement
        if a_pnl * b_pnl > 0 {
            return Ok(());
        }

        let settlement = a_pnl.abs().min(b_pnl.abs());
        if a_pnl > 0 {
            a.quote_position -= settlement;
            b.quote_position += settlement;
        } else {
            a.quote_position += settlement;
            b.quote_position -= settlement;
        }

        checked_add_net(
            &mango_cache.root_bank_cache[QUOTE_INDEX],
            &mut node_bank,
            if a_pnl > 0 { &mut mango_account_a } else { &mut mango_account_b },
            QUOTE_INDEX,
            settlement,
        )?;
        checked_sub_net(
            &mango_cache.root_bank_cache[QUOTE_INDEX],
            &mut node_bank,
            if a_pnl > 0 { &mut mango_account_b } else { &mut mango_account_a },
            QUOTE_INDEX,
            settlement,
        )
    }

    #[inline(never)]
    #[allow(unused)]
    /// Take an account that has losses in the selected perp market to account for fees_accrued
    fn settle_fees(program_id: &Pubkey, accounts: &[AccountInfo]) -> MangoResult<()> {
        const NUM_FIXED: usize = 11;
        let accounts = array_ref![accounts, 0, NUM_FIXED];
        let [
            mango_group_ai,     // read
            mango_cache_ai,     // read
            perp_market_ai,     // write
            mango_account_ai,   // write
            root_bank_ai,       // read
            node_bank_ai,       // write
            bank_vault_ai,      // write
            dao_vault_ai,       // write
            signer_ai,          // read
            admin_ai,           // read, signer
            token_prog_ai,      // read
        ] = accounts;
        let mango_group = MangoGroup::load_checked(mango_group_ai, program_id)?;
        let mut perp_market =
            PerpMarket::load_mut_checked(perp_market_ai, program_id, mango_group_ai.key)?;
        let market_index = mango_group.find_perp_market_index(perp_market_ai.key).unwrap();

        let mut mango_account =
            MangoAccount::load_mut_checked(mango_account_ai, program_id, mango_group_ai.key)?;
        check!(!mango_account.is_bankrupt, MangoErrorCode::Bankrupt)?;

        check!(admin_ai.key == &mango_group.admin, MangoErrorCode::InvalidSignerKey)?;
        check!(admin_ai.is_signer, MangoErrorCode::InvalidSignerKey)?;
        check!(signer_ai.key == &mango_group.signer_key, MangoErrorCode::InvalidSignerKey)?;

        match mango_group.find_root_bank_index(root_bank_ai.key) {
            None => return Err(throw_err!(MangoErrorCode::InvalidRootBank)),
            Some(i) => check!(i == QUOTE_INDEX, MangoErrorCode::InvalidRootBank)?,
        }
        let root_bank = RootBank::load_checked(root_bank_ai, program_id)?;
        let mut node_bank = NodeBank::load_mut_checked(node_bank_ai, program_id)?;
        check!(root_bank.node_banks.contains(node_bank_ai.key), MangoErrorCode::Default)?;
        check!(bank_vault_ai.key == &node_bank.vault, MangoErrorCode::InvalidVault)?;

        let mango_cache = MangoCache::load_checked(mango_cache_ai, program_id, &mango_group)?;
        let now_ts = Clock::get()?.unix_timestamp as u64;

        let valid_last_update = now_ts - mango_group.valid_interval;
        let perp_market_cache = &mango_cache.perp_market_cache[market_index];
        let root_bank_cache = &mango_cache.root_bank_cache[QUOTE_INDEX];

        check!(
            valid_last_update <= mango_cache.price_cache[market_index].last_update,
            MangoErrorCode::InvalidCache
        )?;
        check!(valid_last_update <= root_bank_cache.last_update, MangoErrorCode::InvalidCache)?;
        check!(valid_last_update <= perp_market_cache.last_update, MangoErrorCode::InvalidCache)?;

        let price = mango_cache.price_cache[market_index].price;

        let pa = &mut mango_account.perp_accounts[market_index];

        let contract_size = mango_group.perp_markets[market_index].base_lot_size;
        let new_quote_pos = I80F48::from_num(-pa.base_position * contract_size) * price;
        let pnl: I80F48 = pa.quote_position - new_quote_pos;
        check!(pnl.is_negative(), MangoErrorCode::Default)?;
        check!(perp_market.fees_accrued.is_positive(), MangoErrorCode::Default)?;

        let settlement = pnl.abs().min(perp_market.fees_accrued).checked_floor().unwrap();

        perp_market.fees_accrued -= settlement;
        pa.quote_position += settlement;

        // Transfer quote token from bank vault to dao vault
        check_eq!(token_prog_ai.key, &spl_token::ID, MangoErrorCode::Default)?;
        let signers_seeds = gen_signer_seeds(&mango_group.signer_nonce, mango_group_ai.key);
        invoke_transfer(
            token_prog_ai,
            bank_vault_ai,
            dao_vault_ai,
            signer_ai,
            &[&signers_seeds],
            settlement.to_num(),
        );

        // Decrement deposits on mango account
        checked_sub_net(
            root_bank_cache,
            &mut node_bank,
            &mut mango_account,
            QUOTE_INDEX,
            settlement,
        )
    }

    #[inline(never)]
    #[allow(unused)]
    fn force_cancel_spot_orders(
        program_id: &Pubkey,
        accounts: &[AccountInfo],
        limit: u8,
    ) -> MangoResult<()> {
        const NUM_FIXED: usize = 19;
        let accounts = array_ref![accounts, 0, NUM_FIXED + MAX_PAIRS];
        let (fixed_ais, liqee_open_orders_ais) = array_refs![accounts, NUM_FIXED, MAX_PAIRS];

        let [
            mango_group_ai,         // read
            mango_cache_ai,         // read
            liqee_mango_account_ai, // write
            base_root_bank_ai,      // read
            base_node_bank_ai,      // write
            base_vault_ai,          // write
            quote_root_bank_ai,     // read
            quote_node_bank_ai,     // write
            quote_vault_ai,         // write

            spot_market_ai,         // write
            bids_ai,                // write
            asks_ai,                // write
            signer_ai,              // read
            dex_event_queue_ai,     // write
            dex_base_ai,            // write
            dex_quote_ai,           // write
            dex_signer_ai,          // read
            dex_prog_ai,            // read
            token_prog_ai,          // read
        ] = fixed_ais;

        // Check token program id
        check_eq!(token_prog_ai.key, &spl_token::ID, MangoErrorCode::InvalidProgramId)?;

        let mango_group = MangoGroup::load_checked(mango_group_ai, program_id)?;
        check_eq!(dex_prog_ai.key, &mango_group.dex_program_id, MangoErrorCode::InvalidProgramId)?;

        let mango_cache = MangoCache::load_checked(mango_cache_ai, program_id, &mango_group)?;
        let mut liqee_ma =
            MangoAccount::load_mut_checked(liqee_mango_account_ai, program_id, mango_group_ai.key)?;
        check!(!liqee_ma.is_bankrupt, MangoErrorCode::Bankrupt)?;

        let market_index = mango_group.find_spot_market_index(spot_market_ai.key).unwrap();
        check!(liqee_ma.in_margin_basket[market_index], MangoErrorCode::Default)?;

        let open_orders_ai = &liqee_open_orders_ais[market_index];

        let base_root_bank = RootBank::load_checked(base_root_bank_ai, program_id)?;
        check_eq!(
            &mango_group.tokens[market_index].root_bank,
            base_root_bank_ai.key,
            MangoErrorCode::InvalidRootBank
        )?;
        let mut base_node_bank = NodeBank::load_mut_checked(base_node_bank_ai, program_id)?;
        check_eq!(&base_node_bank.vault, base_vault_ai.key, MangoErrorCode::InvalidVault)?;

        let quote_root_bank = RootBank::load_checked(quote_root_bank_ai, program_id)?;
        check_eq!(
            &mango_group.tokens[QUOTE_INDEX].root_bank,
            quote_root_bank_ai.key,
            MangoErrorCode::InvalidRootBank
        )?;
        let mut quote_node_bank = NodeBank::load_mut_checked(quote_node_bank_ai, program_id)?;
        check_eq!(&quote_node_bank.vault, quote_vault_ai.key, MangoErrorCode::InvalidVault)?;

        check_eq!(
            &liqee_ma.spot_open_orders[market_index],
            open_orders_ai.key,
            MangoErrorCode::Default
        )?;

        let now_ts = Clock::get()?.unix_timestamp as u64;
        let liqee_active_assets = liqee_ma.get_active_assets(&mango_group);
        check!(
            mango_cache.check_caches_valid(&mango_group, &liqee_active_assets, now_ts),
            MangoErrorCode::InvalidCache
        )?;

        let maint_health = liqee_ma.get_health(
            &mango_group,
            &mango_cache,
            liqee_open_orders_ais,
            &liqee_active_assets,
            HealthType::Maint,
        )?;

        // TODO - optimization: consider calculating both healths at same time
        let init_health = liqee_ma.get_health(
            &mango_group,
            &mango_cache,
            liqee_open_orders_ais,
            &liqee_active_assets,
            HealthType::Init,
        )?;

        // Can only force cancel on an account already being liquidated
        if liqee_ma.being_liquidated {
            if init_health > ZERO_I80F48 {
                liqee_ma.being_liquidated = false;
                msg!("Account init_health above zero.");
                return Ok(());
            }
        } else if maint_health >= ZERO_I80F48 {
            return Err(throw_err!(MangoErrorCode::NotLiquidatable));
        } else {
            liqee_ma.being_liquidated = true;
        }

        // TODO - check open orders are valid

        // Cancel orders up to the limit
        let signers_seeds = gen_signer_seeds(&mango_group.signer_nonce, mango_group_ai.key);
        invoke_cancel_orders(
            open_orders_ai,
            dex_prog_ai,
            spot_market_ai,
            bids_ai,
            asks_ai,
            signer_ai,
            dex_event_queue_ai,
            &[&signers_seeds],
            limit,
        )?;

        let (pre_base, pre_quote) = {
            let open_orders = load_open_orders(open_orders_ai)?;
            (
                open_orders.native_coin_free,
                open_orders.native_pc_free + open_orders.referrer_rebates_accrued,
            )
        };

        if pre_base == 0 && pre_quote == 0 {
            return Ok(());
        }

        // Settle funds released by canceling open orders
        invoke_settle_funds(
            dex_prog_ai,
            spot_market_ai,
            open_orders_ai,
            signer_ai,
            dex_base_ai,
            dex_quote_ai,
            base_vault_ai,
            quote_vault_ai,
            dex_signer_ai,
            token_prog_ai,
            &[&signers_seeds],
        )?;

        let (post_base, post_quote) = {
            let open_orders = load_open_orders(open_orders_ai)?;
            liqee_ma.update_basket(market_index, &open_orders)?;
            (
                open_orders.native_coin_free,
                open_orders.native_pc_free + open_orders.referrer_rebates_accrued,
            )
        };

        check!(post_base <= pre_base, MangoErrorCode::Default)?;
        check!(post_quote <= pre_quote, MangoErrorCode::Default)?;

        // Update balances from settling funds
        let base_change = I80F48::from_num(pre_base - post_base);
        let quote_change = I80F48::from_num(pre_quote - post_quote);

        checked_add_net(
            &mango_cache.root_bank_cache[market_index],
            &mut base_node_bank,
            &mut liqee_ma,
            market_index,
            base_change,
        )?;
        checked_add_net(
            &mango_cache.root_bank_cache[QUOTE_INDEX],
            &mut quote_node_bank,
            &mut liqee_ma,
            QUOTE_INDEX,
            quote_change,
        )?;

        Ok(())
    }

    #[inline(never)]
    #[allow(unused)]
    fn force_cancel_perp_orders(
        program_id: &Pubkey,
        accounts: &[AccountInfo],
        limit: u8,
    ) -> MangoResult<()> {
        const NUM_FIXED: usize = 6;
        let accounts = array_ref![accounts, 0, NUM_FIXED + MAX_PAIRS];
        let (fixed_ais, liqee_open_orders_ais) = array_refs![accounts, NUM_FIXED, MAX_PAIRS];

        let [
            mango_group_ai,         // read
            mango_cache_ai,         // read
            perp_market_ai,         // write
            bids_ai,                // write
            asks_ai,                // write
            liqee_mango_account_ai, // write
        ] = fixed_ais;

        let mango_group = MangoGroup::load_checked(mango_group_ai, program_id)?;
        let mango_cache = MangoCache::load_checked(mango_cache_ai, program_id, &mango_group)?;

        let mut liqee_ma =
            MangoAccount::load_mut_checked(liqee_mango_account_ai, program_id, mango_group_ai.key)?;
        check!(!liqee_ma.is_bankrupt, MangoErrorCode::Bankrupt)?;

        let mut perp_market =
            PerpMarket::load_mut_checked(perp_market_ai, program_id, mango_group_ai.key)?;
        let market_index = mango_group.find_perp_market_index(perp_market_ai.key).unwrap();
        let perp_market_info = &mango_group.perp_markets[market_index];
        check!(!perp_market_info.is_empty(), MangoErrorCode::InvalidMarket)?;

        let now_ts = Clock::get()?.unix_timestamp as u64;

        let mut liqee_active_assets = liqee_ma.get_active_assets(&mango_group);
        check!(
            mango_cache.check_caches_valid(&mango_group, &liqee_active_assets, now_ts),
            MangoErrorCode::InvalidCache
        )?;

        let maint_health = liqee_ma.get_health(
            &mango_group,
            &mango_cache,
            liqee_open_orders_ais,
            &liqee_active_assets,
            HealthType::Maint,
        )?;
        // Determine how much position can be taken from liqee to get him above init_health
        let init_health = liqee_ma.get_health(
            &mango_group,
            &mango_cache,
            liqee_open_orders_ais,
            &liqee_active_assets,
            HealthType::Init,
        )?;
        if liqee_ma.being_liquidated {
            if init_health > ZERO_I80F48 {
                liqee_ma.being_liquidated = false;
                msg!("Account init_health above zero.");
                return Ok(());
            }
        } else if maint_health >= ZERO_I80F48 {
            msg!(
                "maint health {} init health {}",
                maint_health.to_num::<f64>(),
                init_health.to_num::<f64>()
            );
            return Err(throw_err!(MangoErrorCode::NotLiquidatable));
        } else {
            liqee_ma.being_liquidated = true;
        }

        let mut book = Book::load_checked(program_id, bids_ai, asks_ai, &perp_market)?;
        let open_orders = &mut liqee_ma.perp_accounts[market_index].open_orders;

        let limit = min(limit, open_orders.is_free_bits.count_zeros() as u8);
        if limit == 0 {
            Ok(())
        } else {
            book.cancel_all(open_orders, limit)
        }
    }

    #[inline(never)]
    #[allow(unused)]

    /// Liquidator takes some of borrows at token at `liab_index` and receives some deposits from
    /// the token at `asset_index`
    /// Requires: `liab_index != asset_index`
    fn liquidate_token_and_token(
        program_id: &Pubkey,
        accounts: &[AccountInfo],
        max_liab_transfer: I80F48,
    ) -> MangoResult<()> {
        // parameter checks
        check!(max_liab_transfer.is_positive(), MangoErrorCode::Default)?;

        const NUM_FIXED: usize = 9;
        let accounts = array_ref![accounts, 0, NUM_FIXED + 2 * MAX_PAIRS];
        let (fixed_ais, liqee_open_orders_ais, liqor_open_orders_ais) =
            array_refs![accounts, NUM_FIXED, MAX_PAIRS, MAX_PAIRS];

        let [
            mango_group_ai,         // read
            mango_cache_ai,         // read
            liqee_mango_account_ai, // write
            liqor_mango_account_ai, // write
            liqor_ai,               // read, signer
            asset_root_bank_ai,     // read
            asset_node_bank_ai,     // write
            liab_root_bank_ai,      // read
            liab_node_bank_ai,      // write
        ] = fixed_ais;

        let mango_group = MangoGroup::load_checked(mango_group_ai, program_id)?;
        let mango_cache = MangoCache::load_checked(mango_cache_ai, program_id, &mango_group)?;
        let mut liqee_ma =
            MangoAccount::load_mut_checked(liqee_mango_account_ai, program_id, mango_group_ai.key)?;
        check!(!liqee_ma.is_bankrupt, MangoErrorCode::Bankrupt)?;

        let mut liqor_ma =
            MangoAccount::load_mut_checked(liqor_mango_account_ai, program_id, mango_group_ai.key)?;
        check_eq!(liqor_ai.key, &liqor_ma.owner, MangoErrorCode::InvalidOwner)?;
        check!(liqor_ai.is_signer, MangoErrorCode::InvalidSignerKey)?;
        check!(!liqor_ma.is_bankrupt, MangoErrorCode::Bankrupt)?;

        let asset_root_bank = RootBank::load_checked(asset_root_bank_ai, program_id)?;
        let asset_index = mango_group.find_root_bank_index(asset_root_bank_ai.key).unwrap();
        let mut asset_node_bank = NodeBank::load_mut_checked(asset_node_bank_ai, program_id)?;
        check!(
            asset_root_bank.node_banks.contains(asset_node_bank_ai.key),
            MangoErrorCode::Default
        )?;

        let liab_root_bank = RootBank::load_checked(liab_root_bank_ai, program_id)?;
        let liab_index = mango_group.find_root_bank_index(liab_root_bank_ai.key).unwrap();
        let mut liab_node_bank = NodeBank::load_mut_checked(liab_node_bank_ai, program_id)?;
        check!(liab_root_bank.node_banks.contains(liab_node_bank_ai.key), MangoErrorCode::Default)?;
        check!(asset_index != liab_index, MangoErrorCode::Default)?;

        let now_ts = Clock::get()?.unix_timestamp as u64;
        let mut liqee_active_assets = liqee_ma.get_active_assets(&mango_group);
        check!(
            mango_cache.check_caches_valid(&mango_group, &liqee_active_assets, now_ts),
            MangoErrorCode::Default
        )?;

        let mut liqor_active_assets = liqor_ma.get_active_assets(&mango_group);
        liqor_active_assets[asset_index] = true;
        liqor_active_assets[liab_index] = true;
        check!(
            mango_cache.check_caches_valid(&mango_group, &liqor_active_assets, now_ts), // TODO write more efficient
            MangoErrorCode::InvalidCache
        )?;

        // Make sure orders are cancelled for perps
        for i in 0..mango_group.num_oracles {
            if liqee_active_assets[i] {
                let oo = &liqee_ma.perp_accounts[i].open_orders;
                check!(oo.bids_quantity == 0 && oo.asks_quantity == 0, MangoErrorCode::Default)?;
            }
        }
        let maint_health = liqee_ma.get_health(
            &mango_group,
            &mango_cache,
            liqee_open_orders_ais,
            &liqee_active_assets,
            HealthType::Maint,
        )?;

        // TODO - optimization: consider calculating both healths at same time
        let init_health = liqee_ma.get_health(
            &mango_group,
            &mango_cache,
            liqee_open_orders_ais,
            &liqee_active_assets,
            HealthType::Init,
        )?;

        if liqee_ma.being_liquidated {
            if init_health > ZERO_I80F48 {
                liqee_ma.being_liquidated = false;
                msg!("Account init_health above zero.");
                return Ok(());
            }
        } else if maint_health >= ZERO_I80F48 {
            return Err(throw_err!(MangoErrorCode::NotLiquidatable));
        } else {
            liqee_ma.being_liquidated = true;
        }

        check!(liqee_ma.deposits[asset_index].is_positive(), MangoErrorCode::Default)?;
        check!(liqee_ma.borrows[liab_index].is_positive(), MangoErrorCode::Default)?;

        let asset_bank = &mango_cache.root_bank_cache[asset_index];
        let liab_bank = &mango_cache.root_bank_cache[liab_index];

        let asset_price = mango_cache.get_price(asset_index);
        let liab_price = mango_cache.get_price(liab_index);

        let (asset_fee, init_asset_weight) = if asset_index == QUOTE_INDEX {
            (ONE_I80F48, ONE_I80F48)
        } else {
            let asset_info = &mango_group.spot_markets[asset_index];
            check!(!asset_info.is_empty(), MangoErrorCode::InvalidMarket)?;
            (ONE_I80F48 + asset_info.liquidation_fee, asset_info.init_asset_weight)
        };

        let (liab_fee, init_liab_weight) = if liab_index == QUOTE_INDEX {
            (ONE_I80F48, ONE_I80F48)
        } else {
            let liab_info = &mango_group.spot_markets[liab_index];
            check!(!liab_info.is_empty(), MangoErrorCode::InvalidMarket)?;
            (ONE_I80F48 - liab_info.liquidation_fee, liab_info.init_liab_weight)
        };

        // Max liab transferred to reach init_health == 0
        let deficit_max_liab: I80F48 = -init_health
            / (liab_price * (init_liab_weight - init_asset_weight * asset_fee / liab_fee));

        let native_deposits = liqee_ma.get_native_deposit(asset_bank, asset_index)?;
        let native_borrows = liqee_ma.get_native_borrow(liab_bank, liab_index)?;

        // Max liab transferred to reach asset_i == 0
        let asset_implied_liab_transfer =
            native_deposits * asset_price * liab_fee / (liab_price * asset_fee);
        let actual_liab_transfer = min(
            min(min(deficit_max_liab, native_borrows), max_liab_transfer),
            asset_implied_liab_transfer,
        );

        // Transfer into liqee to reduce liabilities
        checked_add_net(
            &liab_bank,
            &mut liab_node_bank,
            &mut liqee_ma,
            liab_index,
            actual_liab_transfer,
        )?; // TODO make sure deposits for this index is == 0

        // Transfer from liqor
        checked_sub_net(
            &liab_bank,
            &mut liab_node_bank,
            &mut liqor_ma,
            liab_index,
            actual_liab_transfer,
        )?;

        let asset_transfer =
            actual_liab_transfer * liab_price * asset_fee / (liab_fee * asset_price);

        // Transfer collater into liqor
        checked_add_net(
            &asset_bank,
            &mut asset_node_bank,
            &mut liqor_ma,
            asset_index,
            asset_transfer,
        )?;

        // Transfer collateral out of liqee
        checked_sub_net(
            &asset_bank,
            &mut asset_node_bank,
            &mut liqee_ma,
            asset_index,
            asset_transfer,
        )?;

        let liqor_health = liqor_ma.get_health(
            &mango_group,
            &mango_cache,
            liqor_open_orders_ais,
            &liqor_active_assets,
            HealthType::Init,
        )?;
        check!(liqor_health >= ZERO_I80F48, MangoErrorCode::InsufficientFunds)?;

        let liqee_maint_health = liqee_ma.get_health(
            &mango_group,
            &mango_cache,
            liqee_open_orders_ais,
            &liqee_active_assets,
            HealthType::Maint,
        )?;

        if liqee_maint_health < ZERO_I80F48 {
            // To start liquidating, make sure all orders that increase position are canceled
            let assets_val = liqee_ma.get_assets_val(
                &mango_group,
                &mango_cache,
                liqee_open_orders_ais,
                &liqee_active_assets,
                HealthType::Maint,
            )?;

            if assets_val < DUST_THRESHOLD {
                // quote token can't pay off not quote liabs
                // hence the liabs should be transferred to the liqor
                // If insurance fund is depleted, ADL on every perp market that still has open positions
                // Perhaps bankrupt accounts get put on event queue to be handled separately
                liqee_ma.is_bankrupt = true;
                // TODO - if bankrupt disallow deposits or make deposits change is_bankrupt status

                /*
                bankruptcy:
                if account is bankrupt, allow liqor to transfer liabs to himself, and get USDC deposits from insurance fund
                if insurance fund is depleted, either socialize loss or ADL
                ADL:
                if position is long
                 */

                // For tokens, insurance fund will pay
            }
        } else {
            let liqee_init_health = liqee_ma.get_health(
                &mango_group,
                &mango_cache,
                liqee_open_orders_ais,
                &liqee_active_assets,
                HealthType::Init,
            )?;

            if liqee_init_health >= ZERO_I80F48 {
                liqee_ma.being_liquidated = false;
            }
        }

        Ok(())
    }

    #[inline(never)]
    #[allow(unused)]
    /// swap tokens for perp quote position only and only if the base position in that market is 0
    fn liquidate_token_and_perp(
        program_id: &Pubkey,
        accounts: &[AccountInfo],
        asset_type: AssetType,
        asset_index: usize,
        liab_type: AssetType,
        liab_index: usize,
        max_liab_transfer: I80F48,
    ) -> MangoResult<()> {
        check!(max_liab_transfer.is_positive(), MangoErrorCode::Default)?;

        const NUM_FIXED: usize = 7;
        let accounts = array_ref![accounts, 0, NUM_FIXED + 2 * MAX_PAIRS];
        let (fixed_ais, liqee_open_orders_ais, liqor_open_orders_ais) =
            array_refs![accounts, NUM_FIXED, MAX_PAIRS, MAX_PAIRS];

        let [
            mango_group_ai,         // read
            mango_cache_ai,         // read
            liqee_mango_account_ai, // write
            liqor_mango_account_ai, // write
            liqor_ai,               // read, signer
            root_bank_ai,           // read
            node_bank_ai,           // write
        ] = fixed_ais;
        let mango_group = MangoGroup::load_checked(mango_group_ai, program_id)?;
        let mango_cache = MangoCache::load_checked(mango_cache_ai, program_id, &mango_group)?;
        let mut liqee_ma =
            MangoAccount::load_mut_checked(liqee_mango_account_ai, program_id, mango_group_ai.key)?;
        check!(!liqee_ma.is_bankrupt, MangoErrorCode::Bankrupt)?;

        let mut liqor_ma =
            MangoAccount::load_mut_checked(liqor_mango_account_ai, program_id, mango_group_ai.key)?;
        check_eq!(liqor_ai.key, &liqor_ma.owner, MangoErrorCode::InvalidOwner)?;
        check!(liqor_ai.is_signer, MangoErrorCode::InvalidSignerKey)?;
        check!(!liqor_ma.is_bankrupt, MangoErrorCode::Bankrupt)?;

        let now_ts = Clock::get()?.unix_timestamp as u64;
        let liqee_active_assets = liqee_ma.get_active_assets(&mango_group);
        check!(
            mango_cache.check_caches_valid(&mango_group, &liqee_active_assets, now_ts),
            MangoErrorCode::Default
        )?;

        let mut liqor_active_assets = liqor_ma.get_active_assets(&mango_group);
        liqor_active_assets[asset_index] = true;
        liqor_active_assets[liab_index] = true;
        check!(
            mango_cache.check_caches_valid(&mango_group, &liqor_active_assets, now_ts), // TODO write more efficient
            MangoErrorCode::InvalidCache
        )?;
        let root_bank = RootBank::load_checked(root_bank_ai, program_id)?;
        let mut node_bank = NodeBank::load_mut_checked(node_bank_ai, program_id)?;
        check!(root_bank.node_banks.contains(node_bank_ai.key), MangoErrorCode::Default)?;

        // Make sure orders are cancelled for perps
        for i in 0..mango_group.num_oracles {
            if liqee_active_assets[i] {
                let oo = &liqee_ma.perp_accounts[i].open_orders;
                check!(oo.bids_quantity == 0 && oo.asks_quantity == 0, MangoErrorCode::Default)?;
            }
        }
        let maint_health = liqee_ma.get_health(
            &mango_group,
            &mango_cache,
            liqee_open_orders_ais,
            &liqee_active_assets,
            HealthType::Maint,
        )?;

        // TODO - OPT consider calculating both healths at same time
        let init_health = liqee_ma.get_health(
            &mango_group,
            &mango_cache,
            liqee_open_orders_ais,
            &liqee_active_assets,
            HealthType::Init,
        )?;

        if liqee_ma.being_liquidated {
            if init_health > ZERO_I80F48 {
                liqee_ma.being_liquidated = false;
                msg!("Account init_health above zero.");
                return Ok(());
            }
        } else if maint_health >= ZERO_I80F48 {
            return Err(throw_err!(MangoErrorCode::NotLiquidatable));
        } else {
            liqee_ma.being_liquidated = true;
        }

        check!(asset_type != liab_type, MangoErrorCode::Default)?;

        if asset_type == AssetType::Token {
            let asset_price = mango_cache.get_price(asset_index);
            let liab_price = ONE_I80F48;
            let bank_cache = &mango_cache.root_bank_cache[asset_index];
            check!(liqee_ma.deposits[asset_index].is_positive(), MangoErrorCode::Default)?;
            check!(liab_index != QUOTE_INDEX, MangoErrorCode::Default)?;
            check!(
                mango_group.find_root_bank_index(root_bank_ai.key).unwrap() == asset_index,
                MangoErrorCode::InvalidRootBank
            )?;
            let native_borrows = -liqee_ma.perp_accounts[liab_index].quote_position;
            check!(liqee_ma.perp_accounts[liab_index].base_position == 0, MangoErrorCode::Default)?;
            check!(native_borrows.is_positive(), MangoErrorCode::Default)?;

            let (asset_fee, init_asset_weight) = if asset_index == QUOTE_INDEX {
                (ONE_I80F48, ONE_I80F48)
            } else {
                let asset_info = &mango_group.spot_markets[asset_index];
                check!(!asset_info.is_empty(), MangoErrorCode::InvalidMarket)?;
                (ONE_I80F48 + asset_info.liquidation_fee, asset_info.init_asset_weight)
            };

            let liab_info = &mango_group.perp_markets[liab_index];
            check!(!liab_info.is_empty(), MangoErrorCode::InvalidMarket)?;

            let (liab_fee, init_liab_weight) = (ONE_I80F48, ONE_I80F48);

            let native_deposits = liqee_ma.get_native_deposit(bank_cache, asset_index)?;

            // Max liab transferred to reach init_health == 0
            let deficit_max_liab = if asset_index == QUOTE_INDEX {
                native_deposits
            } else {
                -init_health
                    / (liab_price * (init_liab_weight - init_asset_weight * asset_fee / liab_fee))
            };

            // Max liab transferred to reach asset_i == 0
            let asset_implied_liab_transfer =
                native_deposits * asset_price * liab_fee / (liab_price * asset_fee);
            let actual_liab_transfer = min(
                min(min(deficit_max_liab, native_borrows), max_liab_transfer),
                asset_implied_liab_transfer,
            );

            liqee_ma.perp_accounts[liab_index].transfer_quote_position(
                &mut liqor_ma.perp_accounts[liab_index],
                -actual_liab_transfer,
            );

            let asset_transfer =
                actual_liab_transfer * liab_price * asset_fee / (liab_fee * asset_price);

            // Transfer collater into liqor
            checked_add_net(
                bank_cache,
                &mut node_bank,
                &mut liqor_ma,
                asset_index,
                asset_transfer,
            )?;

            // Transfer collateral out of liqee
            checked_sub_net(
                bank_cache,
                &mut node_bank,
                &mut liqee_ma,
                asset_index,
                asset_transfer,
            )?;
        } else {
            let asset_price = ONE_I80F48;
            let liab_price = mango_cache.get_price(liab_index);
            check!(
                mango_group.find_root_bank_index(root_bank_ai.key).unwrap() == liab_index,
                MangoErrorCode::InvalidRootBank
            )?;

            check!(liqee_ma.borrows[liab_index].is_positive(), MangoErrorCode::Default)?;
            check!(asset_index != QUOTE_INDEX, MangoErrorCode::Default)?;

            check!(
                liqee_ma.perp_accounts[asset_index].base_position == 0,
                MangoErrorCode::Default
            )?;
            let native_deposits = liqee_ma.perp_accounts[asset_index].quote_position;
            check!(native_deposits.is_positive(), MangoErrorCode::Default)?;

            let bank_cache = &mango_cache.root_bank_cache[liab_index];
            let (asset_fee, init_asset_weight) = (ONE_I80F48, ONE_I80F48);
            let (liab_fee, init_liab_weight) = if liab_index == QUOTE_INDEX {
                (ONE_I80F48, ONE_I80F48)
            } else {
                let liab_info = &mango_group.spot_markets[liab_index];
                check!(!liab_info.is_empty(), MangoErrorCode::InvalidMarket)?;
                (ONE_I80F48 + liab_info.liquidation_fee, liab_info.init_asset_weight)
            };

            let native_borrows = liqee_ma.get_native_borrow(bank_cache, liab_index)?;

            // Max liab transferred to reach init_health == 0
            let deficit_max_liab: I80F48 = -init_health
                / (liab_price * (init_liab_weight - init_asset_weight * asset_fee / liab_fee));

            // Max liab transferred to reach asset_i == 0
            let asset_implied_liab_transfer =
                native_deposits * asset_price * liab_fee / (liab_price * asset_fee);
            let actual_liab_transfer = min(
                min(min(deficit_max_liab, native_borrows), max_liab_transfer),
                asset_implied_liab_transfer,
            );

            let asset_transfer =
                actual_liab_transfer * liab_price * asset_fee / (liab_fee * asset_price);

            // Transfer collater into liqor
            checked_add_net(
                bank_cache,
                &mut node_bank,
                &mut liqor_ma,
                liab_index,
                actual_liab_transfer,
            )?;

            // Transfer collateral out of liqee
            checked_sub_net(
                bank_cache,
                &mut node_bank,
                &mut liqee_ma,
                liab_index,
                actual_liab_transfer,
            )?;

            liqee_ma.perp_accounts[asset_index]
                .transfer_quote_position(&mut liqor_ma.perp_accounts[asset_index], asset_transfer);
        }
        let liqor_health = liqor_ma.get_health(
            &mango_group,
            &mango_cache,
            liqor_open_orders_ais,
            &liqor_active_assets,
            HealthType::Init,
        )?;
        check!(liqor_health >= ZERO_I80F48, MangoErrorCode::InsufficientFunds)?;

        let liqee_health = liqee_ma.get_health(
            &mango_group,
            &mango_cache,
            liqee_open_orders_ais,
            &liqee_active_assets,
            HealthType::Init,
        )?;

        if liqee_health < ZERO_I80F48 {
            // To start liquidating, make sure all orders that increase position are canceled
            let assets_val = liqee_ma.get_assets_val(
                &mango_group,
                &mango_cache,
                liqee_open_orders_ais,
                &liqee_active_assets,
                HealthType::Maint,
            )?;

            if assets_val < DUST_THRESHOLD {
                // quote token can't pay off not quote liabs
                // hence the liabs should be transferred to the liqor
                // If insurance fund is depleted, ADL on every perp market that still has open positions
                // Perhaps bankrupt accounts get put on event queue to be handled separately
                liqee_ma.is_bankrupt = true;
                // TODO - if bankrupt disallow deposits or make deposits change is_bankrupt status

                /*
                bankruptcy:
                if account is bankrupt, allow liqor to transfer liabs to himself, and get USDC deposits from insurance fund
                if insurance fund is depleted, either socialize loss or ADL
                ADL:
                ADL doesn't make sense, can only socialize loss across all position holders
                 */

                // For tokens, insurance fund will pay
            }
        } else {
            liqee_ma.being_liquidated = false;
        }

        Ok(())
    }

    #[inline(never)]
    #[allow(unused)]
    /// Reduce some of the base position in exchange for quote position in this market
    /// Transfer will not exceed abs(base_position)
    /// Example:
    ///     BTC/USD price 9.4k
    ///     liquidation_fee = 0.025
    ///     liqee initial
    ///         USDC deposit 10k
    ///         BTC-PERP base_position = 10
    ///         BTC-PERP quote_position = -100k
    ///         maint_health = -700
    ///         init_health = -5400
    ///     liqee after liquidate_perp_market
    ///         USDC deposit 10k
    ///         BTC-PERP base_position = 2.3404
    ///         BTC-PERP quote_position = -29799.766
    ///         init_health = 0.018
    ///     liqor after liquidate_perp_market
    ///         BTC-PERP base_position = 7.6596
    ///         BTC-PERP quote_position = -70200.234
    fn liquidate_perp_market(
        program_id: &Pubkey,
        accounts: &[AccountInfo],
        base_transfer_request: i64,
    ) -> MangoResult<()> {
        // TODO - make sure sum of all quote positions + funding in system == 0
        // TODO - find a way to send in open orders accounts
        // liqor passes in his own account and the liqee mango account
        // position is transfered to the liqor at favorable rate

        const NUM_FIXED: usize = 6;
        let accounts = array_ref![accounts, 0, NUM_FIXED + 2 * MAX_PAIRS];
        let (fixed_ais, liqee_open_orders_ais, liqor_open_orders_ais) =
            array_refs![accounts, NUM_FIXED, MAX_PAIRS, MAX_PAIRS];

        let [
            mango_group_ai,         // read
            mango_cache_ai,         // read
            perp_market_ai,         // write
            liqee_mango_account_ai, // write
            liqor_mango_account_ai, // write
            liqor_ai,               // read, signer
        ] = fixed_ais;

        let mango_group = MangoGroup::load_checked(mango_group_ai, program_id)?;
        let mango_cache = MangoCache::load_checked(mango_cache_ai, program_id, &mango_group)?;

        let mut liqee_ma =
            MangoAccount::load_mut_checked(liqee_mango_account_ai, program_id, mango_group_ai.key)?;
        check!(!liqee_ma.is_bankrupt, MangoErrorCode::Bankrupt)?;

        let mut liqor_ma =
            MangoAccount::load_mut_checked(liqor_mango_account_ai, program_id, mango_group_ai.key)?;
        check!(!liqor_ma.is_bankrupt, MangoErrorCode::Bankrupt)?;
        check_eq!(liqor_ai.key, &liqor_ma.owner, MangoErrorCode::InvalidOwner)?;
        check!(liqor_ai.is_signer, MangoErrorCode::InvalidSignerKey)?;

        let mut perp_market =
            PerpMarket::load_mut_checked(perp_market_ai, program_id, mango_group_ai.key)?;
        let market_index = mango_group.find_perp_market_index(perp_market_ai.key).unwrap();
        let perp_market_info = &mango_group.perp_markets[market_index];
        check!(!perp_market_info.is_empty(), MangoErrorCode::InvalidMarket)?;

        let now_ts = Clock::get()?.unix_timestamp as u64;

        let mut liqee_active_assets = liqee_ma.get_active_assets(&mango_group);
        liqee_active_assets[market_index] = true;
        let mut liqor_active_assets = liqor_ma.get_active_assets(&mango_group);
        liqor_active_assets[market_index] = true;
        check!(
            mango_cache.check_caches_valid(&mango_group, &liqee_active_assets, now_ts),
            MangoErrorCode::Default
        )?;
        check!(
            mango_cache.check_caches_valid(&mango_group, &liqor_active_assets, now_ts), // TODO write more efficient
            MangoErrorCode::InvalidCache
        )?;

        // Make sure orders are cancelled for perps
        for i in 0..mango_group.num_oracles {
            if liqee_active_assets[i] {
                let oo = &liqee_ma.perp_accounts[i].open_orders;
                check!(oo.bids_quantity == 0 && oo.asks_quantity == 0, MangoErrorCode::Default)?;
            }
        }

        let maint_health = liqee_ma.get_health(
            &mango_group,
            &mango_cache,
            liqee_open_orders_ais,
            &liqee_active_assets,
            HealthType::Maint,
        )?;
        // Determine how much position can be taken from liqee to get him above init_health
        let init_health = liqee_ma.get_health(
            &mango_group,
            &mango_cache,
            liqee_open_orders_ais,
            &liqee_active_assets,
            HealthType::Init,
        )?;
        // TODO - account for being_liquidated case where liquidation has to happen over many instructions
        // TODO - force cancel all orders that use margin first and check if account still liquidatable
        // TODO - what happens if base position and quote position have same sign?
        // TODO - what if base position is 0 but quote is negative. Perhaps settle that pnl first?

        if liqee_ma.being_liquidated {
            if init_health > ZERO_I80F48 {
                liqee_ma.being_liquidated = false;
                msg!("Account init_health above zero.");
                return Ok(());
            }
        } else if maint_health >= ZERO_I80F48 {
            return Err(throw_err!(MangoErrorCode::NotLiquidatable));
        } else {
            liqee_ma.being_liquidated = true;
        }

        let liqee_perp_account = &mut liqee_ma.perp_accounts[market_index];
        let liqor_perp_account = &mut liqor_ma.perp_accounts[market_index];

        // Move funding into quote position. Not necessary to adjust funding settled after funding is moved
        let cache = &mango_cache.perp_market_cache[market_index];
        liqee_perp_account.settle_funding(cache);
        liqor_perp_account.settle_funding(cache);

        let price = mango_cache.price_cache[market_index].price;
        let (base_transfer, quote_transfer) = if liqee_perp_account.base_position > 0 {
            check!(base_transfer_request > 0, MangoErrorCode::Default)?;

            // TODO - verify this calculation is accurate
            let max_transfer: I80F48 = -init_health
                / (price
                    * (ONE_I80F48
                        - perp_market_info.init_asset_weight
                        - perp_market_info.liquidation_fee));
            let max_transfer: i64 = max_transfer.checked_ceil().unwrap().to_num();

            let base_transfer =
                max_transfer.min(base_transfer_request).min(liqee_perp_account.base_position);

            let quote_transfer = I80F48::from_num(-base_transfer * perp_market_info.base_lot_size)
                * price
                * (ONE_I80F48 - perp_market_info.liquidation_fee);

            (base_transfer, quote_transfer)
        } else if liqee_perp_account.base_position < 0 {
            check!(base_transfer_request < 0, MangoErrorCode::Default)?;

            // TODO verify calculations are accurate
            let max_transfer: I80F48 = -init_health
                / (price
                    * (ONE_I80F48 - perp_market_info.init_liab_weight
                        + perp_market_info.liquidation_fee));
            let max_transfer: i64 = max_transfer.checked_floor().unwrap().to_num();

            let base_transfer =
                max_transfer.max(base_transfer_request).max(liqee_perp_account.base_position);
            let quote_transfer = I80F48::from_num(-base_transfer * perp_market_info.base_lot_size)
                * price
                * (ONE_I80F48 + perp_market_info.liquidation_fee);

            (base_transfer, quote_transfer)
        } else {
            return Err(throw!());
        };

        liqee_perp_account.change_base_position(&mut perp_market, -base_transfer);
        liqor_perp_account.change_base_position(&mut perp_market, base_transfer);

        liqee_perp_account.transfer_quote_position(liqor_perp_account, quote_transfer);

        let liqor_health = liqor_ma.get_health(
            &mango_group,
            &mango_cache,
            liqor_open_orders_ais,
            &liqor_active_assets,
            HealthType::Init,
        )?;

        check!(liqor_health >= ZERO_I80F48, MangoErrorCode::InsufficientFunds)?;

        let liqee_health = liqee_ma.get_health(
            &mango_group,
            &mango_cache,
            liqee_open_orders_ais,
            &liqee_active_assets,
            HealthType::Maint,
        )?;

        if liqee_health < ZERO_I80F48 {
            // To start liquidating, make sure all orders that increase position are canceled
            let assets_val = liqee_ma.get_assets_val(
                &mango_group,
                &mango_cache,
                liqee_open_orders_ais,
                &liqee_active_assets,
                HealthType::Maint,
            )?;
            if assets_val < DUST_THRESHOLD {
                // Liquidation must now continue with the resolve_bankruptcy instruction
                // TODO - an account can only go into bankruptcy if all base_positions are 0
                liqee_ma.is_bankrupt = true;
            }
        } else {
        }
        // TODO - if total assets val is less than dust, then insurance fund should pay into this account
        // TODO - if insurance fund empty, ADL
        // TODO - ADL should invalidate the MangoCache until it is updated again, then probably MangoCache should be passed in as writable
        //  - it might be better to put an ADL account on event queue to be processed by Keeper

        Ok(())
    }

    #[inline(never)]
    #[allow(unused)]
    /// Claim insurance fund and then socialize loss
    fn resolve_perp_bankruptcy(
        program_id: &Pubkey,
        accounts: &[AccountInfo],
        liab_index: usize,
        max_liab_transfer: I80F48,
    ) -> MangoResult<()> {
        // First check the account is bankrupt
        // Determine the value of the liab transfer
        // Check if insurance fund has enough (given the fees)
        // If insurance fund does not have enough, start the socialize loss function

        // TODO - since liquidation fee is 0 for USDC, what's the incentive for someone to call this?
        //  just add 1bp fee

        // Do parameter checks
        check!(liab_index < QUOTE_INDEX, MangoErrorCode::Default)?;
        check!(max_liab_transfer.is_positive(), MangoErrorCode::Default)?;

        const NUM_FIXED: usize = 12;
        let accounts = array_ref![accounts, 0, NUM_FIXED + MAX_PAIRS];
        let (fixed_ais, liqor_open_orders_ais) = array_refs![accounts, NUM_FIXED, MAX_PAIRS];

        let [
            mango_group_ai,         // read
            mango_cache_ai,         // write
            liqee_mango_account_ai, // write
            liqor_mango_account_ai, // write
            liqor_ai,               // read, signer
            root_bank_ai,           // read
            node_bank_ai,           // write
            vault_ai,               // write
            dao_vault_ai,           // write
            signer_ai,              // read
            perp_market_ai,         // read
            token_prog_ai,          // read
        ] = fixed_ais;

        let mango_group = MangoGroup::load_checked(mango_group_ai, program_id)?;
        let mut mango_cache =
            MangoCache::load_mut_checked(mango_cache_ai, program_id, &mango_group)?;
        let mut liqee_ma =
            MangoAccount::load_mut_checked(liqee_mango_account_ai, program_id, mango_group_ai.key)?;
        check!(liqee_ma.is_bankrupt, MangoErrorCode::Default)?;

        let mut liqor_ma =
            MangoAccount::load_mut_checked(liqor_mango_account_ai, program_id, mango_group_ai.key)?;
        check_eq!(liqor_ai.key, &liqor_ma.owner, MangoErrorCode::InvalidOwner)?;
        check!(liqor_ai.is_signer, MangoErrorCode::InvalidSignerKey)?;
        check!(!liqor_ma.is_bankrupt, MangoErrorCode::Bankrupt)?;

        let root_bank = RootBank::load_checked(root_bank_ai, program_id)?;
        check!(
            &mango_group.tokens[QUOTE_INDEX].root_bank == root_bank_ai.key,
            MangoErrorCode::InvalidRootBank
        )?;
        let mut node_bank = NodeBank::load_mut_checked(node_bank_ai, program_id)?;
        check!(root_bank.node_banks.contains(node_bank_ai.key), MangoErrorCode::Default)?;
        check!(vault_ai.key == &node_bank.vault, MangoErrorCode::InvalidVault)?;

        let now_ts = Clock::get()?.unix_timestamp as u64;
        let liqee_active_assets = liqee_ma.get_active_assets(&mango_group);
        check!(
            mango_cache.check_caches_valid(&mango_group, &liqee_active_assets, now_ts),
            MangoErrorCode::InvalidCache
        )?;

        let mut liqor_active_assets = liqor_ma.get_active_assets(&mango_group);
        liqor_active_assets[liab_index] = true;
        check!(
            mango_cache.check_caches_valid(&mango_group, &liqor_active_assets, now_ts), // TODO write more efficient
            MangoErrorCode::InvalidCache
        )?;

        check!(dao_vault_ai.key == &mango_group.dao_vault, MangoErrorCode::InvalidVault)?;
        let dao_vault = Account::unpack(&dao_vault_ai.try_borrow_data()?)?;

        let bank_cache = &mango_cache.root_bank_cache[QUOTE_INDEX];
        check!(
            liqee_ma.perp_accounts[liab_index].quote_position.is_negative(),
            MangoErrorCode::Default
        )?;

        let liab_transfer_u64 = max_liab_transfer
            .min(-liqee_ma.perp_accounts[liab_index].quote_position)
            .checked_ceil()
            .unwrap()
            .to_num::<u64>()
            .min(dao_vault.amount);

        if liab_transfer_u64 != 0 {
            check_eq!(token_prog_ai.key, &spl_token::ID, MangoErrorCode::Default)?;
            check!(signer_ai.key == &mango_group.signer_key, MangoErrorCode::InvalidSignerKey)?;
            let signers_seeds = gen_signer_seeds(&mango_group.signer_nonce, mango_group_ai.key);
            invoke_transfer(
                token_prog_ai,
                dao_vault_ai,
                vault_ai,
                signer_ai,
                &[&signers_seeds],
                liab_transfer_u64,
            )?;
            let liab_transfer = I80F48::from_num(liab_transfer_u64);
            liqee_ma.perp_accounts[liab_index]
                .transfer_quote_position(&mut liqor_ma.perp_accounts[liab_index], -liab_transfer);
            checked_add_net(bank_cache, &mut node_bank, &mut liqor_ma, QUOTE_INDEX, liab_transfer)?;

            // Make sure liqor is above init health
            let liqor_health = liqor_ma.get_health(
                &mango_group,
                &mango_cache,
                liqor_open_orders_ais,
                &liqor_active_assets,
                HealthType::Init,
            )?;
            check!(liqor_health >= ZERO_I80F48, MangoErrorCode::InsufficientHealth)?;
        }

        let quote_position = liqee_ma.perp_accounts[liab_index].quote_position;
        if liab_transfer_u64 == dao_vault.amount && quote_position.is_negative() {
            // insurance fund empty so socialize loss
            let mut perp_market =
                PerpMarket::load_mut_checked(perp_market_ai, program_id, mango_group_ai.key)?;
            check!(
                &mango_group.perp_markets[liab_index].perp_market == perp_market_ai.key,
                MangoErrorCode::Default
            )?;

            perp_market.socialize_loss(
                &mut liqee_ma.perp_accounts[liab_index],
                &mut mango_cache.perp_market_cache[liab_index],
            )?;
        }

        // TODO - consider if account above bankruptcy because assets have been boosted due to rounding
        let mut is_bankrupt = liqee_ma.borrows[QUOTE_INDEX].is_positive();
        for i in 0..mango_group.num_oracles {
            if liqee_active_assets[i]
                && (liqee_ma.perp_accounts[i].quote_position.is_negative()
                    || liqee_ma.borrows[i].is_positive())
            {
                is_bankrupt = true;
                break;
            }
        }
        liqee_ma.is_bankrupt = is_bankrupt;

        Ok(())
    }

    #[inline(never)]
    #[allow(unused)]
    /// Claim insurance fund and then socialize loss
    fn resolve_token_bankruptcy(
        program_id: &Pubkey,
        accounts: &[AccountInfo],
        max_liab_transfer: I80F48, // in native token terms
    ) -> MangoResult<()> {
        // First check the account is bankrupt
        // Determine the value of the liab transfer
        // Check if insurance fund has enough (given the fees)
        // If insurance fund does not have enough, start the socialize loss function
        check!(max_liab_transfer.is_positive(), MangoErrorCode::Default)?;

        const NUM_FIXED: usize = 13;
        let accounts = array_ref![accounts, 0, NUM_FIXED + MAX_PAIRS + MAX_NODE_BANKS];
        let (
            fixed_ais,
            liqor_open_orders_ais, // read
            liab_node_bank_ais,    // write
        ) = array_refs![accounts, NUM_FIXED, MAX_PAIRS, MAX_NODE_BANKS];

        let [
            mango_group_ai,         // read
            mango_cache_ai,         // write
            liqee_mango_account_ai, // write
            liqor_mango_account_ai, // write
            liqor_ai,               // read, signer
            quote_root_bank_ai,     // read
            quote_node_bank_ai,     // write
            quote_vault_ai,         // write
            dao_vault_ai,           // write
            signer_ai,              // read
            liab_root_bank_ai,      // write
            liab_node_bank_ai,      // write
            token_prog_ai,          // read
        ] = fixed_ais;
        let mango_group = MangoGroup::load_checked(mango_group_ai, program_id)?;
        let mut mango_cache =
            MangoCache::load_mut_checked(mango_cache_ai, program_id, &mango_group)?;

        // Load the liqee's mango account
        let mut liqee_ma =
            MangoAccount::load_mut_checked(liqee_mango_account_ai, program_id, mango_group_ai.key)?;
        check!(liqee_ma.is_bankrupt, MangoErrorCode::Default)?;

        // Load the liqor's mango account
        let mut liqor_ma =
            MangoAccount::load_mut_checked(liqor_mango_account_ai, program_id, mango_group_ai.key)?;
        check_eq!(liqor_ai.key, &liqor_ma.owner, MangoErrorCode::InvalidOwner)?;
        check!(liqor_ai.is_signer, MangoErrorCode::InvalidSignerKey)?;
        check!(!liqor_ma.is_bankrupt, MangoErrorCode::Bankrupt)?;

        // Load the bank for liab token
        let mut liab_root_bank = RootBank::load_mut_checked(liab_root_bank_ai, program_id)?;
        let liab_index = mango_group.find_root_bank_index(liab_root_bank_ai.key).unwrap();
        let mut liab_node_bank = NodeBank::load_mut_checked(liab_node_bank_ai, program_id)?;
        check!(liab_root_bank.node_banks.contains(liab_node_bank_ai.key), MangoErrorCode::Default)?;

        // Load the bank for quote token
        let quote_root_bank = RootBank::load_checked(quote_root_bank_ai, program_id)?;
        check!(
            &mango_group.tokens[QUOTE_INDEX].root_bank == quote_root_bank_ai.key,
            MangoErrorCode::InvalidRootBank
        )?;
        let mut quote_node_bank = NodeBank::load_mut_checked(quote_node_bank_ai, program_id)?;
        check!(
            quote_root_bank.node_banks.contains(quote_node_bank_ai.key),
            MangoErrorCode::Default
        )?;

        let now_ts = Clock::get()?.unix_timestamp as u64;
        let liqee_active_assets = liqee_ma.get_active_assets(&mango_group);
        check!(
            mango_cache.check_caches_valid(&mango_group, &liqee_active_assets, now_ts),
            MangoErrorCode::InvalidCache
        )?;

        let mut liqor_active_assets = liqor_ma.get_active_assets(&mango_group);
        liqor_active_assets[liab_index] = true;
        check!(
            mango_cache.check_caches_valid(&mango_group, &liqor_active_assets, now_ts), // TODO write more efficient
            MangoErrorCode::InvalidCache
        )?;

        // Load the dao vault (insurance fund)
        check!(dao_vault_ai.key == &mango_group.dao_vault, MangoErrorCode::InvalidVault)?;
        let dao_vault = Account::unpack(&dao_vault_ai.try_borrow_data()?)?;

        if liab_index == QUOTE_INDEX {
            // TODO
        }

        // Make sure there actually exist liabs here
        check!(liqee_ma.borrows[liab_index].is_positive(), MangoErrorCode::Default)?;
        let liab_price = mango_cache.get_price(liab_index);
        let liab_fee = if liab_index == QUOTE_INDEX {
            ONE_I80F48
        } else {
            let liab_info = &mango_group.spot_markets[liab_index];
            ONE_I80F48 - liab_info.liquidation_fee
        };

        let liab_bank_cache = &mango_cache.root_bank_cache[liab_index];
        let native_borrows = liqee_ma.get_native_borrow(liab_bank_cache, liab_index)?;
        let borrows_val = native_borrows * liab_price;

        let insured_liabs = I80F48::from_num(dao_vault.amount) * liab_fee / liab_price;
        let liab_transfer = max_liab_transfer.min(native_borrows).min(insured_liabs);

        let dao_transfer = (liab_transfer * liab_price / liab_fee)
            .checked_ceil()
            .unwrap()
            .to_num::<u64>()
            .min(dao_vault.amount);

        if dao_transfer != 0 {
            check_eq!(token_prog_ai.key, &spl_token::ID, MangoErrorCode::Default)?;
            check!(signer_ai.key == &mango_group.signer_key, MangoErrorCode::InvalidSignerKey)?;
            let signers_seeds = gen_signer_seeds(&mango_group.signer_nonce, mango_group_ai.key);
            invoke_transfer(
                token_prog_ai,
                dao_vault_ai,
                quote_vault_ai,
                signer_ai,
                &[&signers_seeds],
                dao_transfer,
            )?;
            let liab_transfer = I80F48::from_num(dao_transfer) * liab_fee / liab_price;

            checked_add_net(
                &mango_cache.root_bank_cache[QUOTE_INDEX],
                &mut quote_node_bank,
                &mut liqor_ma,
                QUOTE_INDEX,
                I80F48::from_num(dao_transfer),
            )?;

            checked_add_net(
                liab_bank_cache,
                &mut liab_node_bank,
                &mut liqee_ma,
                liab_index,
                liab_transfer,
            )?;
            checked_sub_net(
                liab_bank_cache,
                &mut liab_node_bank,
                &mut liqor_ma,
                liab_index,
                liab_transfer,
            )?;

            // Make sure liqor is above init health
            let liqor_health = liqor_ma.get_health(
                &mango_group,
                &mango_cache,
                liqor_open_orders_ais,
                &liqor_active_assets,
                HealthType::Init,
            )?;
            check!(liqor_health >= ZERO_I80F48, MangoErrorCode::InsufficientHealth)?;
        }

        if dao_transfer == dao_vault.amount && liqee_ma.borrows[liab_index].is_positive() {
            // insurance fund empty so socialize loss
            let native_borrows = liqee_ma.get_native_borrow(liab_bank_cache, liab_index)?;
            // TODO - log this
            liab_root_bank.socialize_loss(
                program_id,
                liab_index,
                &mut mango_cache,
                &mut liqee_ma,
                liab_node_bank_ais,
            )?;
        }

        // TODO - consider if account above bankruptcy because assets have been boosted due to rounding
        let mut is_bankrupt = liqee_ma.borrows[QUOTE_INDEX].is_positive();
        for i in 0..mango_group.num_oracles {
            if liqee_active_assets[i]
                && (liqee_ma.perp_accounts[i].quote_position.is_negative()
                    || liqee_ma.borrows[i].is_positive())
            {
                is_bankrupt = true;
                break;
            }
        }
        liqee_ma.is_bankrupt = is_bankrupt;

        Ok(())
    }

    #[inline(never)]
    /// *** Keeper Related Instructions ***
    /// Update the deposit and borrow index on a passed in RootBank
    fn update_root_bank(program_id: &Pubkey, accounts: &[AccountInfo]) -> MangoResult<()> {
        const NUM_FIXED: usize = 2;
        let (fixed_accounts, node_bank_ais) = array_refs![accounts, NUM_FIXED; ..;];
        let [
            mango_group_ai, // read
            root_bank_ai,   // write
        ] = fixed_accounts;

        let mango_group = MangoGroup::load_checked(mango_group_ai, program_id)?;
        check!(
            mango_group.find_root_bank_index(root_bank_ai.key).is_some(),
            MangoErrorCode::Default
        )?;
        // TODO check root bank belongs to group in load functions
        let mut root_bank = RootBank::load_mut_checked(&root_bank_ai, program_id)?;
        check_eq!(root_bank.num_node_banks, node_bank_ais.len(), MangoErrorCode::Default)?;
        for i in 0..root_bank.num_node_banks - 1 {
            check!(
                node_bank_ais.iter().any(|ai| ai.key == &root_bank.node_banks[i]),
                MangoErrorCode::Default
            )?;
        }

        root_bank.update_index(node_bank_ais, program_id)?;

        Ok(())
    }

    #[inline(never)]
    /// similar to serum dex, but also need to do some extra magic with funding
    fn consume_events(
        program_id: &Pubkey,
        accounts: &[AccountInfo],
        limit: usize,
    ) -> MangoResult<()> {
        const NUM_FIXED: usize = 4;
        let (fixed_ais, mango_account_ais) = array_refs![accounts, NUM_FIXED; ..;];
        let [
            mango_group_ai,     // read
            mango_cache_ai,     // read
            perp_market_ai,     // write
            event_queue_ai,     // write
        ] = fixed_ais;

        let mango_group = MangoGroup::load_checked(mango_group_ai, program_id)?;
        let mango_cache = MangoCache::load_checked(mango_cache_ai, program_id, &mango_group)?;
        let mut perp_market =
            PerpMarket::load_mut_checked(perp_market_ai, program_id, mango_group_ai.key)?;
        let mut event_queue: EventQueue =
            EventQueue::load_mut_checked(event_queue_ai, program_id, &perp_market)?;

        let market_index = mango_group.find_perp_market_index(perp_market_ai.key).unwrap();
        let cache = &mango_cache.perp_market_cache[market_index];
        let info = &mango_group.perp_markets[market_index];

        for _ in 0..limit {
            let event = match event_queue.peek_front() {
                None => break,
                Some(e) => e,
            };

            match EventType::try_from(event.event_type).map_err(|_| throw!())? {
                EventType::Fill => {
                    let fill_event: &FillEvent = cast_ref(event);

                    // msg!(
                    //     "FillEvent: {:?} {} {}",
                    //     fill_event.side,
                    //     fill_event.price,
                    //     fill_event.quantity,
                    // );

                    // handle self trade separately
                    if fill_event.maker == fill_event.taker {
                        let mut mango_account = match mango_account_ais
                            .binary_search_by_key(&fill_event.maker, |ai| *(ai.key))
                        {
                            Ok(i) => MangoAccount::load_mut_checked(
                                &mango_account_ais[i],
                                program_id,
                                mango_group_ai.key,
                            )?,
                            Err(_) => return Ok(()), // If it's not found, stop consuming events
                        };

                        perp_market.execute_self_trade(
                            cache,
                            info,
                            fill_event,
                            &mut mango_account.perp_accounts[market_index],
                        )?;
                    } else {
                        // msg!("taker: {}", fill_event.taker.to_string());
                        // msg!("maker: {}", fill_event.maker.to_string());
                        // let mut maker = match mango_account_ais
                        //     .iter()
                        //     .find(|ai| ai.key == &fill_event.maker)
                        // {
                        //     None => {
                        //         msg!("Unable to find maker account");
                        //         return Ok(());
                        //     }
                        //     Some(ai) => {
                        //         MangoAccount::load_mut_checked(ai, program_id, mango_group_ai.key)?
                        //     }
                        // };
                        // let mut taker = match mango_account_ais
                        //     .iter()
                        //     .find(|ai| ai.key == &fill_event.taker)
                        // {
                        //     None => {
                        //         msg!("Unable to find taker account");
                        //         return Ok(());
                        //     }
                        //     Some(ai) => {
                        //         MangoAccount::load_mut_checked(ai, program_id, mango_group_ai.key)?
                        //     }
                        // };

                        let mut maker = match mango_account_ais
                            .binary_search_by_key(&fill_event.maker, |ai| *(ai.key))
                        {
                            Ok(i) => MangoAccount::load_mut_checked(
                                &mango_account_ais[i],
                                program_id,
                                mango_group_ai.key,
                            )?,
                            Err(_) => {
                                msg!(
                                    "Unable to find maker account {}",
                                    fill_event.maker.to_string()
                                );
                                return Ok(());
                            } // If it's not found, stop consuming events
                        };

                        let mut taker = match mango_account_ais
                            .binary_search_by_key(&fill_event.taker, |ai| *(ai.key))
                        {
                            Ok(i) => MangoAccount::load_mut_checked(
                                &mango_account_ais[i],
                                program_id,
                                mango_group_ai.key,
                            )?,
                            Err(_) => {
                                msg!(
                                    "Unable to find taker account {}",
                                    fill_event.taker.to_string()
                                );
                                return Ok(());
                            } // If it's not found, stop consuming events
                        };

                        perp_market.execute_trade(
                            cache,
                            info,
                            fill_event,
                            &mut maker.perp_accounts[market_index],
                            &mut taker.perp_accounts[market_index],
                        )?;

                        // msg!("taker base {}", taker.perp_accounts[market_index].base_position);
                    }
                }
                EventType::Out => {
                    let out_event: &OutEvent = cast_ref(event);
                    let mut mango_account = match mango_account_ais
                        .binary_search_by_key(&out_event.owner, |ai| *ai.key)
                    {
                        Ok(i) => MangoAccount::load_mut_checked(
                            &mango_account_ais[i],
                            program_id,
                            mango_group_ai.key,
                        )?,
                        Err(_) => return Ok(()), // If it's not found, stop consuming events
                    };
                    let perp_account = &mut mango_account.perp_accounts[market_index];
                    perp_account.open_orders.remove_order(
                        out_event.side,
                        out_event.slot,
                        out_event.quantity,
                    )?;
                }
            }

            // consume this event
            event_queue.pop_front().map_err(|_| throw!())?;
        }
        Ok(())
    }

    #[inline(never)]
    /// Update the `funding_earned` of a `PerpMarket` using the current book price, spot index price
    /// and time since last update
    fn update_funding(program_id: &Pubkey, accounts: &[AccountInfo]) -> MangoResult<()> {
        const NUM_FIXED: usize = 5;
        let accounts = array_ref![accounts, 0, NUM_FIXED];
        let [
            mango_group_ai,     // read
            mango_cache_ai,     // read
            perp_market_ai,     // write
            bids_ai,            // read
            asks_ai,            // read
        ] = accounts;

        let mango_group = MangoGroup::load_checked(mango_group_ai, program_id)?;

        let mango_cache = MangoCache::load_checked(mango_cache_ai, program_id, &mango_group)?;

        let mut perp_market =
            PerpMarket::load_mut_checked(perp_market_ai, program_id, mango_group_ai.key)?;

        let book = Book::load_checked(program_id, bids_ai, asks_ai, &perp_market)?;

        let market_index = mango_group.find_perp_market_index(perp_market_ai.key).unwrap();

        let clock = Clock::get()?;
        let now_ts = clock.unix_timestamp as u64;

        perp_market.update_funding(&mango_group, &book, &mango_cache, market_index, now_ts)?;

        msg!(
            "{{\"long_funding\":{}, \"short_funding\":{}}}",
            perp_market.long_funding.to_num::<f64>(),
            perp_market.short_funding.to_num::<f64>()
        );

        Ok(())
    }

    // ***
    #[inline(never)]
    #[allow(unused)]
    fn deposit_msrm(
        program_id: &Pubkey,
        accounts: &[AccountInfo],
        quantity: u64,
    ) -> MangoResult<()> {
        const NUM_FIXED: usize = 6;
        let accounts = array_ref![accounts, 0, NUM_FIXED];
        let [
            mango_group_ai,     // read
            mango_account_ai,   // write
            owner_ai,           // read, signer
            msrm_account_ai,    // write
            msrm_vault_ai,      // write
            token_prog_ai,      // read
        ] = accounts;
        check!(token_prog_ai.key == &spl_token::ID, MangoErrorCode::InvalidProgramId)?;

        let mango_group = MangoGroup::load_checked(mango_group_ai, program_id)?;
        check!(msrm_vault_ai.key == &mango_group.msrm_vault, MangoErrorCode::InvalidVault)?;

        let mut mango_account =
            MangoAccount::load_mut_checked(mango_account_ai, program_id, mango_group_ai.key)?;
        check!(&mango_account.owner == owner_ai.key, MangoErrorCode::InvalidOwner)?;
        check!(owner_ai.is_signer, MangoErrorCode::SignerNecessary)?;

        invoke_transfer(token_prog_ai, msrm_account_ai, msrm_vault_ai, owner_ai, &[], quantity)?;

        mango_account.msrm_amount += quantity;

        Ok(())
    }
    // ***
    #[inline(never)]
    #[allow(unused)]
    fn withdraw_msrm(
        program_id: &Pubkey,
        accounts: &[AccountInfo],
        quantity: u64,
    ) -> MangoResult<()> {
        const NUM_FIXED: usize = 7;
        let accounts = array_ref![accounts, 0, NUM_FIXED];
        let [
            mango_group_ai,     // read
            mango_account_ai,   // write
            owner_ai,           // read, signer
            msrm_account_ai,    // write
            msrm_vault_ai,      // write
            signer_ai,          // read
            token_prog_ai,      // read
        ] = accounts;
        check!(token_prog_ai.key == &spl_token::ID, MangoErrorCode::InvalidProgramId)?;

        let mango_group = MangoGroup::load_checked(mango_group_ai, program_id)?;
        check!(msrm_vault_ai.key == &mango_group.msrm_vault, MangoErrorCode::InvalidVault)?;

        let mut mango_account =
            MangoAccount::load_mut_checked(mango_account_ai, program_id, mango_group_ai.key)?;
        check!(&mango_account.owner == owner_ai.key, MangoErrorCode::InvalidOwner)?;
        check!(owner_ai.is_signer, MangoErrorCode::SignerNecessary)?;

        check!(mango_account.msrm_amount >= quantity, MangoErrorCode::InsufficientFunds)?;

        let signer_seeds = gen_signer_seeds(&mango_group.signer_nonce, mango_group_ai.key);
        invoke_transfer(
            token_prog_ai,
            msrm_vault_ai,
            msrm_account_ai,
            signer_ai,
            &[&signer_seeds],
            quantity,
        )?;

        mango_account.msrm_amount -= quantity;

        Ok(())
    }

    // ***
    #[inline(never)]
    #[allow(unused)]
    /// Settle the liquidity points in a PerpAccount for MNGO tokens
    fn redeem_liquidity_points(program_id: &Pubkey, accounts: &[AccountInfo]) -> MangoResult<()> {
        // For now there can be a fixed liquidity points to MNGO conversion
        // mngo_vault must be set for this group
        // can only withdraw up to what is avail in mngo vault
        const NUM_FIXED: usize = 11;
        let accounts = array_ref![accounts, 0, NUM_FIXED];
        let [
            mango_group_ai,     // read
            mango_cache_ai,     // read
            mango_account_ai,   // write
            owner_ai,           // read, signer
            perp_market_ai,     // read
            mngo_perp_vault_ai, // write
            mngo_root_bank_ai,  // read
            mngo_node_bank_ai,  // write
            mngo_bank_vault_ai, // write
            signer_ai,          // read
            token_prog_ai,      // read
        ] = accounts;
        check!(token_prog_ai.key == &spl_token::ID, MangoErrorCode::InvalidProgramId)?;

        let mango_group = MangoGroup::load_checked(mango_group_ai, program_id)?;
        let market_index = mango_group
            .find_perp_market_index(perp_market_ai.key)
            .ok_or(throw_err!(MangoErrorCode::InvalidMarket))?;
        let mngo_index = mango_group
            .find_root_bank_index(mngo_root_bank_ai.key)
            .ok_or(throw_err!(MangoErrorCode::InvalidRootBank))?;

        let mango_cache = MangoCache::load_checked(mango_cache_ai, program_id, &mango_group)?;
        let mngo_bank_cache = &mango_cache.root_bank_cache[mngo_index];

        let mut mango_account =
            MangoAccount::load_mut_checked(mango_account_ai, program_id, mango_group_ai.key)?;
        check!(&mango_account.owner == owner_ai.key, MangoErrorCode::InvalidOwner)?;
        check!(!mango_account.is_bankrupt, MangoErrorCode::Bankrupt)?;
        check!(owner_ai.is_signer, MangoErrorCode::SignerNecessary)?;

        let perp_account = &mut mango_account.perp_accounts[market_index];

        // Load the mngo banks
        let root_bank = RootBank::load_checked(mngo_root_bank_ai, program_id)?;
        check!(
            root_bank.node_banks.contains(mngo_node_bank_ai.key),
            MangoErrorCode::InvalidNodeBank
        )?;
        let mut mngo_node_bank = NodeBank::load_mut_checked(mngo_node_bank_ai, program_id)?;
        check_eq!(&mngo_node_bank.vault, mngo_bank_vault_ai.key, MangoErrorCode::InvalidVault)?;

        let perp_market = PerpMarket::load_checked(perp_market_ai, program_id, mango_group_ai.key)?;
        check!(mngo_perp_vault_ai.key == &perp_market.mngo_vault, MangoErrorCode::InvalidVault)?;

        let mngo_perp_vault = Account::unpack(&mngo_perp_vault_ai.try_borrow_data()?)?;
        let max_points = I80F48::from_num(mngo_perp_vault.amount) * perp_market.points_per_mngo;

        let points = min(perp_account.liquidity_points, max_points);
        let transfer_quantity =
            (points / perp_market.points_per_mngo).checked_floor().unwrap().to_num::<u64>();

        perp_account.liquidity_points -= points;

        let signers_seeds = gen_signer_seeds(&mango_group.signer_nonce, mango_group_ai.key);
        invoke_transfer(
            token_prog_ai,
            mngo_perp_vault_ai,
            mngo_bank_vault_ai,
            signer_ai,
            &[&signers_seeds],
            transfer_quantity,
        )?;

        let now_ts = Clock::get()?.unix_timestamp as u64;
        check!(
            now_ts <= mngo_bank_cache.last_update + mango_group.valid_interval,
            MangoErrorCode::InvalidCache
        )?;

        checked_add_net(
            mngo_bank_cache,
            &mut mngo_node_bank,
            &mut mango_account,
            mngo_index,
            I80F48::from_num(transfer_quantity),
        )
    }

    pub fn process(program_id: &Pubkey, accounts: &[AccountInfo], data: &[u8]) -> MangoResult<()> {
        let instruction =
            MangoInstruction::unpack(data).ok_or(ProgramError::InvalidInstructionData)?;
        match instruction {
            MangoInstruction::InitMangoGroup {
                signer_nonce,
                valid_interval,
                quote_optimal_util,
                quote_optimal_rate,
                quote_max_rate,
            } => {
                msg!("Mango: InitMangoGroup");
                Self::init_mango_group(
                    program_id,
                    accounts,
                    signer_nonce,
                    valid_interval,
                    quote_optimal_util,
                    quote_optimal_rate,
                    quote_max_rate,
                )?;
            }
            MangoInstruction::InitMangoAccount => {
                msg!("Mango: InitMangoAccount");
                Self::init_mango_account(program_id, accounts)?;
            }
            MangoInstruction::Deposit { quantity } => {
                msg!("Mango: Deposit");
                Self::deposit(program_id, accounts, quantity)?;
            }
            MangoInstruction::Withdraw { quantity, allow_borrow } => {
                msg!("Mango: Withdraw");
                Self::withdraw(program_id, accounts, quantity, allow_borrow)?;
            }
            MangoInstruction::AddSpotMarket {
                market_index,
                maint_leverage,
                init_leverage,
                optimal_util,
                optimal_rate,
                max_rate,
            } => {
                msg!("Mango: AddSpotMarket");
                Self::add_spot_market(
                    program_id,
                    accounts,
                    market_index,
                    maint_leverage,
                    init_leverage,
                    optimal_util,
                    optimal_rate,
                    max_rate,
                )?;
            }
            MangoInstruction::AddToBasket { .. } => {
                msg!("Mango: AddToBasket Deprecated");
                unimplemented!() // TODO remove
            }
            MangoInstruction::Borrow { .. } => {
                msg!("Mango: Borrow DEPRECATED");
            }
            MangoInstruction::CachePrices => {
                msg!("Mango: CachePrices");
                Self::cache_prices(program_id, accounts)?;
            }
            MangoInstruction::CacheRootBanks => {
                msg!("Mango: CacheRootBanks");
                Self::cache_root_banks(program_id, accounts)?;
            }
            MangoInstruction::PlaceSpotOrder { order } => {
                msg!("Mango: PlaceSpotOrder");
                Self::place_spot_order(program_id, accounts, order)?;
            }
            MangoInstruction::CancelSpotOrder { order } => {
                msg!("Mango: CancelSpotOrder");
                let data = serum_dex::instruction::MarketInstruction::CancelOrderV2(order).pack();
                Self::cancel_spot_order(program_id, accounts, data)?;
            }
            MangoInstruction::AddOracle => {
                msg!("Mango: AddOracle");
                Self::add_oracle(program_id, accounts)?
            }
            MangoInstruction::SettleFunds => {
                msg!("Mango: SettleFunds");
                Self::settle_funds(program_id, accounts)?
            }
            MangoInstruction::UpdateRootBank => {
                msg!("Mango: UpdateRootBank");
                Self::update_root_bank(program_id, accounts)?
            }

            MangoInstruction::AddPerpMarket {
                market_index,
                maint_leverage,
                init_leverage,
                maker_fee,
                taker_fee,
                base_lot_size,
                quote_lot_size,
                max_depth_bps,
                scaler,
            } => {
                msg!("Mango: AddPerpMarket");
                Self::add_perp_market(
                    program_id,
                    accounts,
                    market_index,
                    maint_leverage,
                    init_leverage,
                    maker_fee,
                    taker_fee,
                    base_lot_size,
                    quote_lot_size,
                    max_depth_bps,
                    scaler,
                )?;
            }
            MangoInstruction::PlacePerpOrder {
                side,
                price,
                quantity,
                client_order_id,
                order_type,
            } => {
                msg!("Mango: PlacePerpOrder client_order_id={}", client_order_id);
                Self::place_perp_order(
                    program_id,
                    accounts,
                    side,
                    price,
                    quantity,
                    client_order_id,
                    order_type,
                )?;
            }
            MangoInstruction::CancelPerpOrderByClientId { client_order_id } => {
                msg!("Mango: CancelPerpOrderByClientId client_order_id={}", client_order_id);
                Self::cancel_perp_order_by_client_id(program_id, accounts, client_order_id)?;
            }
            MangoInstruction::CancelPerpOrder { order_id, side } => {
                // TODO this log may cost too much compute
                msg!("Mango: CancelPerpOrder order_id={} side={}", order_id, side as u8);
                Self::cancel_perp_order(program_id, accounts, order_id, side)?;
            }
            MangoInstruction::ConsumeEvents { limit } => {
                msg!("Mango: ConsumeEvents limit={}", limit);
                Self::consume_events(program_id, accounts, limit)?;
            }
            MangoInstruction::CachePerpMarkets => {
                msg!("Mango: CachePerpMarkets");
                Self::cache_perp_markets(program_id, accounts)?;
            }
            MangoInstruction::UpdateFunding => {
                msg!("Mango: UpdateFunding");
                Self::update_funding(program_id, accounts)?;
            }
            MangoInstruction::SetOracle { price } => {
                // msg!("Mango: SetOracle {:?}", price);
                msg!("Mango: SetOracle");
                Self::set_oracle(program_id, accounts, price)?
            }
            MangoInstruction::SettlePnl { market_index } => {
                msg!("Mango: SettlePnl");
                Self::settle_pnl(program_id, accounts, market_index)?;
            }
            MangoInstruction::SettleBorrow { .. } => {
                msg!("Mango: SettleBorrow DEPRECATED");
            }
            MangoInstruction::ForceCancelSpotOrders { limit } => {
                msg!("Mango: ForceCancelSpotOrders");
                Self::force_cancel_spot_orders(program_id, accounts, limit)?;
            }
            MangoInstruction::ForceCancelPerpOrders { limit } => {
                msg!("Mango: ForceCancelPerpOrders");
                Self::force_cancel_perp_orders(program_id, accounts, limit)?;
            }
            MangoInstruction::LiquidateTokenAndToken { max_liab_transfer } => {
                msg!("Mango: LiquidateTokenAndToken");
                Self::liquidate_token_and_token(program_id, accounts, max_liab_transfer)?;
            }
            MangoInstruction::LiquidateTokenAndPerp {
                asset_type,
                asset_index,
                liab_type,
                liab_index,
                max_liab_transfer,
            } => {
                msg!("Mango: LiquidateTokenAndPerp");
                Self::liquidate_token_and_perp(
                    program_id,
                    accounts,
                    asset_type,
                    asset_index,
                    liab_type,
                    liab_index,
                    max_liab_transfer,
                )?;
            }
            MangoInstruction::LiquidatePerpMarket { base_transfer_request } => {
                msg!("Mango: LiquidatePerpMarket");
                Self::liquidate_perp_market(program_id, accounts, base_transfer_request)?;
            }
            MangoInstruction::SettleFees => {
                msg!("Mango: SettleFees");
                Self::settle_fees(program_id, accounts)?
            }
            MangoInstruction::ResolvePerpBankruptcy { liab_index, max_liab_transfer } => {
                msg!("Mango: ResolvePerpBankruptcy");
                Self::resolve_perp_bankruptcy(program_id, accounts, liab_index, max_liab_transfer)?
            }
            MangoInstruction::ResolveTokenBankruptcy { max_liab_transfer } => {
                msg!("Mango: ResolveTokenBankruptcy");
                Self::resolve_token_bankruptcy(program_id, accounts, max_liab_transfer)?
            }
        }

        Ok(())
    }
}

fn init_root_bank(
    program_id: &Pubkey,
    mango_group: &MangoGroup,
    mint_ai: &AccountInfo,
    vault_ai: &AccountInfo,
    root_bank_ai: &AccountInfo,
    node_bank_ai: &AccountInfo,
    rent: &Rent,

    optimal_util: I80F48,
    optimal_rate: I80F48,
    max_rate: I80F48,
) -> MangoResult<RootBank> {
    let vault = Account::unpack(&vault_ai.try_borrow_data()?)?;
    check!(vault.is_initialized(), MangoErrorCode::Default)?;
    check_eq!(vault.owner, mango_group.signer_key, MangoErrorCode::Default)?;
    check_eq!(&vault.mint, mint_ai.key, MangoErrorCode::Default)?;
    check_eq!(vault_ai.owner, &spl_token::id(), MangoErrorCode::Default)?;

    let mut _node_bank = NodeBank::load_and_init(&node_bank_ai, &program_id, &vault_ai, rent)?;
    let root_bank = RootBank::load_and_init(
        &root_bank_ai,
        &program_id,
        node_bank_ai,
        rent,
        optimal_util,
        optimal_rate,
        max_rate,
    )?;

    Ok(*root_bank)
}

fn invoke_settle_funds<'a>(
    dex_prog_ai: &AccountInfo<'a>,
    spot_market_ai: &AccountInfo<'a>,
    open_orders_ai: &AccountInfo<'a>,
    signer_ai: &AccountInfo<'a>,
    dex_base_ai: &AccountInfo<'a>,
    dex_quote_ai: &AccountInfo<'a>,
    base_vault_ai: &AccountInfo<'a>,
    quote_vault_ai: &AccountInfo<'a>,
    dex_signer_ai: &AccountInfo<'a>,
    token_prog_ai: &AccountInfo<'a>,
    signers_seeds: &[&[&[u8]]],
) -> ProgramResult {
    let data = serum_dex::instruction::MarketInstruction::SettleFunds.pack();
    let instruction = Instruction {
        program_id: *dex_prog_ai.key,
        data,
        accounts: vec![
            AccountMeta::new(*spot_market_ai.key, false),
            AccountMeta::new(*open_orders_ai.key, false),
            AccountMeta::new_readonly(*signer_ai.key, true),
            AccountMeta::new(*dex_base_ai.key, false),
            AccountMeta::new(*dex_quote_ai.key, false),
            AccountMeta::new(*base_vault_ai.key, false),
            AccountMeta::new(*quote_vault_ai.key, false),
            AccountMeta::new_readonly(*dex_signer_ai.key, false),
            AccountMeta::new_readonly(*token_prog_ai.key, false),
            AccountMeta::new(*quote_vault_ai.key, false),
        ],
    };

    let account_infos = [
        dex_prog_ai.clone(),
        spot_market_ai.clone(),
        open_orders_ai.clone(),
        signer_ai.clone(),
        dex_base_ai.clone(),
        dex_quote_ai.clone(),
        base_vault_ai.clone(),
        quote_vault_ai.clone(),
        dex_signer_ai.clone(),
        token_prog_ai.clone(),
        quote_vault_ai.clone(),
    ];
    solana_program::program::invoke_signed(&instruction, &account_infos, signers_seeds)
}

fn invoke_cancel_order<'a>(
    dex_prog_ai: &AccountInfo<'a>,
    spot_market_ai: &AccountInfo<'a>,
    bids_ai: &AccountInfo<'a>,
    asks_ai: &AccountInfo<'a>,
    open_orders_ai: &AccountInfo<'a>,
    signer_ai: &AccountInfo<'a>,
    dex_event_queue_ai: &AccountInfo<'a>,
    data: Vec<u8>,
    signers_seeds: &[&[&[u8]]],
) -> ProgramResult {
    let instruction = Instruction {
        program_id: *dex_prog_ai.key,
        data,
        accounts: vec![
            AccountMeta::new(*spot_market_ai.key, false),
            AccountMeta::new(*bids_ai.key, false),
            AccountMeta::new(*asks_ai.key, false),
            AccountMeta::new(*open_orders_ai.key, false),
            AccountMeta::new_readonly(*signer_ai.key, true),
            AccountMeta::new(*dex_event_queue_ai.key, false),
        ],
    };

    let account_infos = [
        dex_prog_ai.clone(),
        spot_market_ai.clone(),
        bids_ai.clone(),
        asks_ai.clone(),
        open_orders_ai.clone(),
        signer_ai.clone(),
        dex_event_queue_ai.clone(),
    ];
    solana_program::program::invoke_signed(&instruction, &account_infos, signers_seeds)
}

fn invoke_transfer<'a>(
    token_prog_ai: &AccountInfo<'a>,
    source_ai: &AccountInfo<'a>,
    dest_ai: &AccountInfo<'a>,
    authority_ai: &AccountInfo<'a>,
    signers_seeds: &[&[&[u8]]],
    quantity: u64,
) -> ProgramResult {
    let transfer_instruction = spl_token::instruction::transfer(
        &spl_token::ID,
        source_ai.key,
        dest_ai.key,
        authority_ai.key,
        &[],
        quantity,
    )?;
    let accs = [
        token_prog_ai.clone(), // TODO check if passing in program_id is necessary
        source_ai.clone(),
        dest_ai.clone(),
        authority_ai.clone(),
    ];

    solana_program::program::invoke_signed(&transfer_instruction, &accs, signers_seeds)
}

#[inline(never)]
fn read_oracle(
    mango_group: &MangoGroup,
    token_index: usize,
    oracle_ai: &AccountInfo,
) -> MangoResult<I80F48> {
    /* TODO abstract different oracle programs
    let aggregator = flux_aggregator::state::Aggregator::load_initialized(oracle_ai)?;
    let answer = flux_aggregator::read_median(oracle_ai)?;
    let median = I80F48::from(answer.median);
    let units = I80F48::from(10u64.pow(aggregator.config.decimals));
    let value = median.checked_div(units);
    */
    let quote_decimals: u8 = mango_group.tokens[QUOTE_INDEX].decimals;
    let price: I80F48;
    let oracle_type = determine_oracle_type(oracle_ai);
    match oracle_type {
        OracleType::Pyth => {
            let price_account = Price::get_price(oracle_ai).unwrap();
            let value = I80F48::from_num(price_account.agg.price);
            let quote_adj =
                I80F48::from_num(10u64.pow(
                    quote_decimals.checked_sub(price_account.expo.abs() as u8).unwrap() as u32,
                ));
            let base_adj =
                I80F48::from_num(10u64.pow(mango_group.tokens[token_index].decimals as u32));
            price = quote_adj.checked_div(base_adj).unwrap().checked_mul(value).unwrap();
        }
        OracleType::Stub => {
            let oracle = StubOracle::load(oracle_ai)?;
            price = I80F48::from_num(oracle.price);
        }
        OracleType::Unknown => {
            panic!("Unknown oracle");
        }
    }
    Ok(price)
}

fn checked_change_net(
    root_bank_cache: &RootBankCache,
    node_bank: &mut NodeBank,
    mango_account: &mut MangoAccount,
    token_index: usize,
    native_quantity: I80F48,
) -> MangoResult<()> {
    if native_quantity.is_negative() {
        checked_sub_net(root_bank_cache, node_bank, mango_account, token_index, -native_quantity)
    } else {
        checked_add_net(root_bank_cache, node_bank, mango_account, token_index, native_quantity)
    }
}

/// If there are borrows, pay down borrows first then increase deposits
/// WARNING: won't work if native_quantity is less than zero
fn checked_add_net(
    root_bank_cache: &RootBankCache,
    node_bank: &mut NodeBank,
    mango_account: &mut MangoAccount,
    token_index: usize,
    mut native_quantity: I80F48,
) -> MangoResult<()> {
    if mango_account.borrows[token_index].is_positive() {
        let native_borrows = mango_account.get_native_borrow(root_bank_cache, token_index)?;

        if native_quantity < native_borrows {
            return checked_sub_borrow(
                node_bank,
                mango_account,
                token_index,
                native_quantity / root_bank_cache.borrow_index,
            );
        } else {
            let borrows = mango_account.borrows[token_index];
            checked_sub_borrow(node_bank, mango_account, token_index, borrows)?;
            native_quantity -= native_borrows;
        }
    }

    checked_add_deposit(
        node_bank,
        mango_account,
        token_index,
        native_quantity / root_bank_cache.deposit_index,
    )
}

/// If there are deposits, draw down deposits first then increase borrows
/// WARNING: won't work if native_quantity is less than zero
fn checked_sub_net(
    root_bank_cache: &RootBankCache,
    node_bank: &mut NodeBank,
    mango_account: &mut MangoAccount,
    token_index: usize,
    mut native_quantity: I80F48,
) -> MangoResult<()> {
    if mango_account.deposits[token_index].is_positive() {
        let native_deposits = mango_account.get_native_deposit(root_bank_cache, token_index)?;

        if native_quantity < native_deposits {
            return checked_sub_deposit(
                node_bank,
                mango_account,
                token_index,
                native_quantity / root_bank_cache.deposit_index,
            );
        } else {
            let deposits = mango_account.deposits[token_index];
            checked_sub_deposit(node_bank, mango_account, token_index, deposits)?;
            native_quantity -= native_deposits;
        }
    }

    checked_add_borrow(
        node_bank,
        mango_account,
        token_index,
        native_quantity / root_bank_cache.borrow_index,
    )?;

    check!(
        node_bank.has_valid_deposits_borrows(root_bank_cache),
        MangoErrorCode::InsufficientLiquidity
    )
}

/// TODO - although these values are I8048, they must never be less than zero
fn checked_add_deposit(
    node_bank: &mut NodeBank,
    mango_account: &mut MangoAccount,
    token_index: usize,
    quantity: I80F48,
) -> MangoResult<()> {
    mango_account.checked_add_deposit(token_index, quantity)?;
    node_bank.checked_add_deposit(quantity)
}

fn checked_sub_deposit(
    node_bank: &mut NodeBank,
    mango_account: &mut MangoAccount,
    token_index: usize,
    quantity: I80F48,
) -> MangoResult<()> {
    mango_account.checked_sub_deposit(token_index, quantity)?;
    node_bank.checked_sub_deposit(quantity)
}

fn checked_add_borrow(
    node_bank: &mut NodeBank,
    mango_account: &mut MangoAccount,
    token_index: usize,
    quantity: I80F48,
) -> MangoResult<()> {
    mango_account.checked_add_borrow(token_index, quantity)?;
    node_bank.checked_add_borrow(quantity)
}

fn checked_sub_borrow(
    node_bank: &mut NodeBank,
    mango_account: &mut MangoAccount,
    token_index: usize,
    quantity: I80F48,
) -> MangoResult<()> {
    mango_account.checked_sub_borrow(token_index, quantity)?;
    node_bank.checked_sub_borrow(quantity)
}

fn invoke_cancel_orders<'a>(
    open_orders_ai: &AccountInfo<'a>,
    dex_prog_ai: &AccountInfo<'a>,
    spot_market_ai: &AccountInfo<'a>,
    bids_ai: &AccountInfo<'a>,
    asks_ai: &AccountInfo<'a>,
    signer_ai: &AccountInfo<'a>,
    dex_event_queue_ai: &AccountInfo<'a>,
    signers_seeds: &[&[&[u8]]],

    mut limit: u8,
) -> MangoResult<()> {
    let mut cancels = vec![];
    {
        let open_orders = load_open_orders(open_orders_ai)?;

        let market = load_market_state(spot_market_ai, dex_prog_ai.key)?;
        let bids = load_bids_mut(&market, bids_ai)?;
        let asks = load_asks_mut(&market, asks_ai)?;

        limit = min(limit, open_orders.free_slot_bits.count_zeros() as u8);
        if limit == 0 {
            return Ok(());
        }
        for j in 0..128 {
            let slot_mask = 1u128 << j;
            if open_orders.free_slot_bits & slot_mask != 0 {
                // means slot is free
                continue;
            }
            let order_id = open_orders.orders[j];

            let side = if open_orders.is_bid_bits & slot_mask != 0 {
                match bids.find_by_key(order_id) {
                    None => continue,
                    Some(_) => serum_dex::matching::Side::Bid,
                }
            } else {
                match asks.find_by_key(order_id) {
                    None => continue,
                    Some(_) => serum_dex::matching::Side::Ask,
                }
            };

            let cancel_instruction =
                serum_dex::instruction::CancelOrderInstructionV2 { side, order_id };

            cancels.push(cancel_instruction);

            limit -= 1;
            if limit == 0 {
                break;
            }
        }
    }

    let mut instruction = Instruction {
        program_id: *dex_prog_ai.key,
        data: vec![],
        accounts: vec![
            AccountMeta::new(*spot_market_ai.key, false),
            AccountMeta::new(*bids_ai.key, false),
            AccountMeta::new(*asks_ai.key, false),
            AccountMeta::new(*open_orders_ai.key, false),
            AccountMeta::new_readonly(*signer_ai.key, true),
            AccountMeta::new(*dex_event_queue_ai.key, false),
        ],
    };

    let account_infos = [
        dex_prog_ai.clone(),
        spot_market_ai.clone(),
        bids_ai.clone(),
        asks_ai.clone(),
        open_orders_ai.clone(),
        signer_ai.clone(),
        dex_event_queue_ai.clone(),
    ];

    for cancel in cancels.iter() {
        let cancel_instruction =
            serum_dex::instruction::MarketInstruction::CancelOrderV2(cancel.clone());
        instruction.data = cancel_instruction.pack();
        solana_program::program::invoke_signed(&instruction, &account_infos, signers_seeds)?;
    }

    Ok(())
}

fn invoke_new_order<'a>(
    dex_prog_ai: &AccountInfo<'a>, // Have to add account of the program id
    spot_market_ai: &AccountInfo<'a>,
    open_orders_ai: &AccountInfo<'a>,
    dex_request_queue_ai: &AccountInfo<'a>,
    dex_event_queue_ai: &AccountInfo<'a>,
    bids_ai: &AccountInfo<'a>,
    asks_ai: &AccountInfo<'a>,
    vault_ai: &AccountInfo<'a>,
    signer_ai: &AccountInfo<'a>,
    dex_base_ai: &AccountInfo<'a>,
    dex_quote_ai: &AccountInfo<'a>,
    token_prog_ai: &AccountInfo<'a>,
    rent_ai: &AccountInfo<'a>,
    msrm_or_srm_vault_ai: &AccountInfo<'a>,
    signers_seeds: &[&[&[u8]]],

    order: NewOrderInstructionV3,
) -> ProgramResult {
    let data = serum_dex::instruction::MarketInstruction::NewOrderV3(order).pack();
    let mut instruction = Instruction {
        program_id: *dex_prog_ai.key,
        data,
        accounts: vec![
            AccountMeta::new(*spot_market_ai.key, false),
            AccountMeta::new(*open_orders_ai.key, false),
            AccountMeta::new(*dex_request_queue_ai.key, false),
            AccountMeta::new(*dex_event_queue_ai.key, false),
            AccountMeta::new(*bids_ai.key, false),
            AccountMeta::new(*asks_ai.key, false),
            AccountMeta::new(*vault_ai.key, false),
            AccountMeta::new_readonly(*signer_ai.key, true),
            AccountMeta::new(*dex_base_ai.key, false),
            AccountMeta::new(*dex_quote_ai.key, false),
            AccountMeta::new_readonly(*token_prog_ai.key, false),
            AccountMeta::new_readonly(*rent_ai.key, false),
        ],
    };

    if msrm_or_srm_vault_ai.key != &Pubkey::default() {
        instruction.accounts.push(AccountMeta::new_readonly(*msrm_or_srm_vault_ai.key, false));
        let account_infos = [
            dex_prog_ai.clone(), // Have to add account of the program id
            spot_market_ai.clone(),
            open_orders_ai.clone(),
            dex_request_queue_ai.clone(),
            dex_event_queue_ai.clone(),
            bids_ai.clone(),
            asks_ai.clone(),
            vault_ai.clone(),
            signer_ai.clone(),
            dex_base_ai.clone(),
            dex_quote_ai.clone(),
            token_prog_ai.clone(),
            rent_ai.clone(),
            msrm_or_srm_vault_ai.clone(),
        ];
        solana_program::program::invoke_signed(&instruction, &account_infos, signers_seeds)
    } else {
        let account_infos = [
            dex_prog_ai.clone(), // Have to add account of the program id
            spot_market_ai.clone(),
            open_orders_ai.clone(),
            dex_request_queue_ai.clone(),
            dex_event_queue_ai.clone(),
            bids_ai.clone(),
            asks_ai.clone(),
            vault_ai.clone(),
            signer_ai.clone(),
            dex_base_ai.clone(),
            dex_quote_ai.clone(),
            token_prog_ai.clone(),
            rent_ai.clone(),
        ];
        solana_program::program::invoke_signed(&instruction, &account_infos, signers_seeds)
    }
}
/*
TODO
check bankruptcy everywhere

TODO test order types
 */<|MERGE_RESOLUTION|>--- conflicted
+++ resolved
@@ -748,16 +748,12 @@
             msrm_or_srm_vault_ai,   // read
         ] = fixed_ais;
 
-<<<<<<< HEAD
-        msg!("== PLACING SPOT ORDER: 1 ==");
-=======
         // TODO OPT - reduce size of this transaction
         // put node bank info into group +64 bytes
         // remove settle_funds +64 bytes
         // ask serum dex to use dynamic sysvars +32 bytes
         // only send in open orders pubkeys we need +22 bytes
         // shrink size of order instruction +10 bytes
->>>>>>> 2f40c8ff
 
         let mango_group = MangoGroup::load_checked(mango_group_ai, program_id)?;
         check_eq!(token_prog_ai.key, &spl_token::ID, MangoErrorCode::InvalidProgramId)?;
