use std::cell::RefMut;
use std::cmp::min;
use std::convert::{identity, TryFrom};
use std::mem::size_of;
use std::vec;

use arrayref::{array_ref, array_refs};
use bytemuck::{cast, cast_mut, cast_ref};
use fixed::types::I80F48;
use serum_dex::instruction::NewOrderInstructionV3;
use serum_dex::state::ToAlignedBytes;
use solana_program::account_info::AccountInfo;
use solana_program::clock::Clock;
use solana_program::entrypoint::ProgramResult;
use solana_program::instruction::{AccountMeta, Instruction};
use solana_program::msg;
use solana_program::program_error::ProgramError;
use solana_program::program_pack::{IsInitialized, Pack};
use solana_program::pubkey::Pubkey;
use solana_program::rent::Rent;
use solana_program::sysvar::Sysvar;
use spl_token::state::{Account, Mint};
use switchboard_program::FastRoundResultAccountData;

use mango_common::Loadable;

use crate::error::{check_assert, MangoError, MangoErrorCode, MangoResult, SourceFileId};
use crate::ids::msrm_token;
use crate::ids::srm_token;
use crate::instruction::MangoInstruction;
use crate::matching::{Book, BookSide, OrderType, Side};
use crate::oracle::{determine_oracle_type, OracleType, Price, StubOracle};
use crate::queue::{EventQueue, EventType, FillEvent, LiquidateEvent, OutEvent};
use crate::state::{
    load_asks_mut, load_bids_mut, load_market_state, load_open_orders, AdvancedOrderType,
    AdvancedOrders, AssetType, DataType, HealthCache, HealthType, MangoAccount, MangoCache,
    MangoGroup, MetaData, NodeBank, PerpMarket, PerpMarketCache, PerpMarketInfo, PerpTriggerOrder,
    PriceCache, RootBank, RootBankCache, SpotMarketInfo, TokenInfo, TriggerCondition,
    UserActiveAssets, ADVANCED_ORDER_FEE, FREE_ORDER_SLOT, INFO_LEN, MAX_ADVANCED_ORDERS,
    MAX_NODE_BANKS, MAX_PAIRS, MAX_PERP_OPEN_ORDERS, MAX_TOKENS, NEG_ONE_I80F48, ONE_I80F48,
    QUOTE_INDEX, ZERO_I80F48,
};
use crate::utils::{gen_signer_key, gen_signer_seeds};
use anchor_lang::prelude::emit;
use mango_logs::{
    mango_emit, CachePerpMarketsLog, CachePricesLog, CacheRootBanksLog, DepositLog,
    LiquidatePerpMarketLog, LiquidateTokenAndPerpLog, LiquidateTokenAndTokenLog, MngoAccrualLog,
    OpenOrdersBalanceLog, PerpBankruptcyLog, RedeemMngoLog, SettleFeesLog, SettlePnlLog,
    TokenBalanceLog, TokenBankruptcyLog, UpdateFundingLog, UpdateRootBankLog, WithdrawLog,
};

declare_check_assert_macros!(SourceFileId::Processor);

pub struct Processor {}

impl Processor {
    #[inline(never)]
    fn init_mango_group(
        program_id: &Pubkey,
        accounts: &[AccountInfo],
        signer_nonce: u64,
        valid_interval: u64,
        quote_optimal_util: I80F48,
        quote_optimal_rate: I80F48,
        quote_max_rate: I80F48,
    ) -> MangoResult<()> {
        const NUM_FIXED: usize = 12;
        let accounts = array_ref![accounts, 0, NUM_FIXED];

        let [
            mango_group_ai,     // write
            signer_ai,          // read
            admin_ai,           // read
            quote_mint_ai,      // read
            quote_vault_ai,     // read
            quote_node_bank_ai, // write
            quote_root_bank_ai, // write
            insurance_vault_ai, // read
            msrm_vault_ai,      // read
            fees_vault_ai,      // read
            mango_cache_ai,     // write
            dex_prog_ai         // read
        ] = accounts;
        check_eq!(mango_group_ai.owner, program_id, MangoErrorCode::InvalidGroupOwner)?;
        let rent = Rent::get()?;
        check!(
            rent.is_exempt(mango_group_ai.lamports(), size_of::<MangoGroup>()),
            MangoErrorCode::GroupNotRentExempt
        )?;
        let mut mango_group: RefMut<MangoGroup> = MangoGroup::load_mut(mango_group_ai)?;
        check!(!mango_group.meta_data.is_initialized, MangoErrorCode::Default)?;

        check!(
            gen_signer_key(signer_nonce, mango_group_ai.key, program_id)? == *signer_ai.key,
            MangoErrorCode::InvalidSignerKey
        )?;
        mango_group.signer_nonce = signer_nonce;
        mango_group.signer_key = *signer_ai.key;
        mango_group.valid_interval = valid_interval;
        mango_group.dex_program_id = *dex_prog_ai.key;

        // TODO OPT make PDA
        let insurance_vault = Account::unpack(&insurance_vault_ai.try_borrow_data()?)?;
        check!(insurance_vault.is_initialized(), MangoErrorCode::InvalidVault)?;
        check!(insurance_vault.delegate.is_none(), MangoErrorCode::InvalidVault)?;
        check!(insurance_vault.close_authority.is_none(), MangoErrorCode::InvalidVault)?;
        check_eq!(insurance_vault.owner, mango_group.signer_key, MangoErrorCode::InvalidVault)?;
        check_eq!(&insurance_vault.mint, quote_mint_ai.key, MangoErrorCode::InvalidVault)?;
        check_eq!(insurance_vault_ai.owner, &spl_token::ID, MangoErrorCode::InvalidVault)?;
        mango_group.insurance_vault = *insurance_vault_ai.key;

        let fees_vault = Account::unpack(&fees_vault_ai.try_borrow_data()?)?;
        check!(fees_vault.is_initialized(), MangoErrorCode::InvalidAccountState)?;
        check!(fees_vault.delegate.is_none(), MangoErrorCode::InvalidVault)?;
        check!(fees_vault.close_authority.is_none(), MangoErrorCode::InvalidVault)?;
        check_eq!(&fees_vault.mint, quote_mint_ai.key, MangoErrorCode::InvalidVault)?;
        check_eq!(fees_vault_ai.owner, &spl_token::ID, MangoErrorCode::InvalidVault)?;
        mango_group.fees_vault = *fees_vault_ai.key;

        // TODO OPT make this a PDA
        if msrm_vault_ai.key != &Pubkey::default() {
            let msrm_vault = Account::unpack(&msrm_vault_ai.try_borrow_data()?)?;
            check!(msrm_vault.is_initialized(), MangoErrorCode::InvalidVault)?;
            check!(msrm_vault.delegate.is_none(), MangoErrorCode::InvalidVault)?;
            check!(msrm_vault.close_authority.is_none(), MangoErrorCode::InvalidVault)?;
            check_eq!(msrm_vault.owner, mango_group.signer_key, MangoErrorCode::InvalidVault)?;
            check_eq!(&msrm_vault.mint, &msrm_token::ID, MangoErrorCode::InvalidVault)?;
            check_eq!(msrm_vault_ai.owner, &spl_token::ID, MangoErrorCode::InvalidVault)?;
            mango_group.msrm_vault = *msrm_vault_ai.key;
        }

        init_root_bank(
            program_id,
            &mango_group,
            quote_mint_ai,
            quote_vault_ai,
            quote_root_bank_ai,
            quote_node_bank_ai,
            &rent,
            quote_optimal_util,
            quote_optimal_rate,
            quote_optimal_util,
            quote_optimal_rate,
            quote_max_rate,
            1,
        )?;
        let mint = Mint::unpack(&quote_mint_ai.try_borrow_data()?)?;
        mango_group.tokens[QUOTE_INDEX] = TokenInfo {
            mint: *quote_mint_ai.key,
            root_bank: *quote_root_bank_ai.key,
            decimals: mint.decimals,
            padding: [0u8; 7],
        };

        check!(admin_ai.is_signer, MangoErrorCode::Default)?;
        mango_group.admin = *admin_ai.key;

        mango_group.meta_data = MetaData::new(DataType::MangoGroup, 0, true);

        // init MangoCache
        check!(
            rent.is_exempt(mango_cache_ai.lamports(), size_of::<MangoCache>()),
            MangoErrorCode::AccountNotRentExempt
        )?;
        let mut mango_cache = MangoCache::load_mut(&mango_cache_ai)?;
        check!(!mango_cache.meta_data.is_initialized, MangoErrorCode::Default)?;
        mango_cache.meta_data = MetaData::new(DataType::MangoCache, 0, true);
        mango_group.mango_cache = *mango_cache_ai.key;

        // check size
        Ok(())
    }

    #[allow(unused)]
    fn remove_spot_market(program_id: &Pubkey, accounts: &[AccountInfo]) -> MangoResult<()> {
        todo!()
    }
    #[inline(never)]
    /// TODO figure out how to do docs for functions with link to instruction.rs instruction documentation
    /// TODO make the mango account a derived address
    fn init_mango_account(program_id: &Pubkey, accounts: &[AccountInfo]) -> MangoResult<()> {
        const NUM_FIXED: usize = 3;
        let accounts = array_ref![accounts, 0, NUM_FIXED];

        let [
            mango_group_ai,     // read
            mango_account_ai,   // write
            owner_ai            // read, signer
        ] = accounts;

        let rent = Rent::get()?;
        check!(
            rent.is_exempt(mango_account_ai.lamports(), size_of::<MangoAccount>()),
            MangoErrorCode::Default
        )?;
        check!(owner_ai.is_signer, MangoErrorCode::SignerNecessary)?;

        let _mango_group = MangoGroup::load_checked(mango_group_ai, program_id)?;

        let mut mango_account: RefMut<MangoAccount> = MangoAccount::load_mut(mango_account_ai)?;
        check_eq!(&mango_account_ai.owner, &program_id, MangoErrorCode::InvalidOwner)?;
        check!(!mango_account.meta_data.is_initialized, MangoErrorCode::Default)?;

        mango_account.mango_group = *mango_group_ai.key;
        mango_account.owner = *owner_ai.key;
        mango_account.order_market = [FREE_ORDER_SLOT; MAX_PERP_OPEN_ORDERS];
        mango_account.meta_data = MetaData::new(DataType::MangoAccount, 0, true);

        Ok(())
    }

    #[inline(never)]
<<<<<<< HEAD
    fn close_mango_account(program_id: &Pubkey, accounts: &[AccountInfo]) -> MangoResult<()> {
        const NUM_FIXED: usize = 3;
        let accounts = array_ref![accounts, 0, NUM_FIXED];

        let [
            mango_group_ai,     // read
            mango_account_ai,   // write
            owner_ai,           // write, signer
        ] = accounts;

        check_eq!(&mango_account_ai.owner, &program_id, MangoErrorCode::InvalidOwner)?;
        let mut mango_account = MangoAccount::load_mut_checked(mango_account_ai, program_id, &mango_group_ai.key)?;
        check_eq!(&mango_account.owner, owner_ai.key, MangoErrorCode::InvalidOwner)?;
        check!(owner_ai.is_signer, MangoErrorCode::InvalidSignerKey)?;

        // Check deposits and borrows are zero
        for i in 0..MAX_TOKENS {
            check_eq!(mango_account.deposits[i], ZERO_I80F48, MangoErrorCode::InvalidAccountState)?;
            check_eq!(mango_account.borrows[i], ZERO_I80F48, MangoErrorCode::InvalidAccountState)?;
        }
        // Check no perp positions or orders
        for perp_account in mango_account.perp_accounts.iter() {
            check_eq!(perp_account.base_position, 0, MangoErrorCode::InvalidAccountState)?;
            check_eq!(
                perp_account.quote_position,
                ZERO_I80F48,
                MangoErrorCode::InvalidAccountState
            )?;

            check!(perp_account.is_liquidatable(), MangoErrorCode::InvalidAccountState)?;
        }
        // Check no msrm
        check_eq!(mango_account.msrm_amount, 0, MangoErrorCode::Default)?;
        // Check not being liquidated/bankrupt
        check!(!mango_account.being_liquidated, MangoErrorCode::BeingLiquidated)?;
        check!(!mango_account.is_bankrupt, MangoErrorCode::Bankrupt)?;

        // Check open orders accounts closed
        for open_orders_key in mango_account.spot_open_orders.iter() {
            check_eq!(open_orders_key, &Pubkey::default(), MangoErrorCode::Default)?;
        }
        // Check advanced orders account closed
        check_eq!(&mango_account.advanced_orders_key, &Pubkey::default(), MangoErrorCode::Default)?;

        // Transfer lamports to owner
        program_transfer_lamports(mango_account_ai, owner_ai, mango_account_ai.lamports())?;

        // Prevent account being loaded by program
        mango_account.meta_data.is_initialized = false;

        Ok(())
    }

    #[inline(never)]
    fn resolve_dust(program_id: &Pubkey, accounts: &[AccountInfo]) -> MangoResult<()> {
        const NUM_FIXED: usize = 7;
        let accounts = array_ref![accounts, 0, NUM_FIXED];

        let [
            mango_group_ai,     // read
            mango_account_ai,   // write
            owner_ai,           // read, signer
            dust_account_ai,    // write
            root_bank_ai,       // read
            node_bank_ai,       // write
            mango_cache_ai      // read
        ] = accounts;

        let mango_group = MangoGroup::load_checked(mango_group_ai, program_id)?;
        check_eq!(&mango_account_ai.owner, &program_id, MangoErrorCode::InvalidOwner)?;
        let mut mango_account = MangoAccount::load_mut_checked(mango_account_ai, program_id, &mango_group_ai.key)?;
        check_eq!(&mango_account.owner, owner_ai.key, MangoErrorCode::InvalidOwner)?;
        check!(owner_ai.is_signer, MangoErrorCode::InvalidSignerKey)?;

        let mut dust_account = MangoAccount::load_mut_checked(dust_account_ai, program_id, &mango_group_ai.key)?;

        // Check dust account
        let (pda_address, _bump_seed) =
            Pubkey::find_program_address(&[&mango_group_ai.key.as_ref(), b"DustAccount"], program_id);
        check!(&pda_address == dust_account_ai.key, MangoErrorCode::InvalidAccount)?;
        check!(&dust_account.owner == mango_group_ai.key, MangoErrorCode::InvalidOwner)?;

        let mango_cache = MangoCache::load_checked(mango_cache_ai, program_id, &mango_group)?;

        let token_index = mango_group
            .find_root_bank_index(root_bank_ai.key)
            .ok_or(throw_err!(MangoErrorCode::InvalidRootBank))?;

        // Find the node_bank pubkey in root_bank, if not found error
        let root_bank = RootBank::load_checked(root_bank_ai, program_id)?;
        check!(root_bank.node_banks.contains(node_bank_ai.key), MangoErrorCode::InvalidNodeBank)?;
        let mut node_bank = NodeBank::load_mut_checked(node_bank_ai, program_id)?;

        // Check validity of root bank cache
        let now_ts = Clock::get()?.unix_timestamp as u64;
        let root_bank_cache = &mango_cache.root_bank_cache[token_index];
        root_bank_cache.check_valid(&mango_group, now_ts)?;

        let borrow_amount = mango_account.get_native_borrow(&mango_cache.root_bank_cache[token_index], token_index)?;
        let deposit_amount = mango_account.get_native_deposit(&mango_cache.root_bank_cache[token_index], token_index)?;

        // Amount must be dust aka < 1 native spl token
        if borrow_amount > ZERO_I80F48 && borrow_amount < ONE_I80F48 {
            checked_change_net(
                root_bank_cache,
                &mut node_bank,
                &mut mango_account,
                mango_account_ai.key,
                token_index,
                borrow_amount,
            )?;
            checked_change_net(
                root_bank_cache,
                &mut node_bank,
                &mut dust_account,
                dust_account_ai.key,
                token_index,
                -borrow_amount,
            )?;
        } else if deposit_amount > ZERO_I80F48 && deposit_amount < ONE_I80F48{
            checked_change_net(
                root_bank_cache,
                &mut node_bank,
                &mut mango_account,
                mango_account_ai.key,
                token_index,
                -deposit_amount,
            )?;
            checked_change_net(
                root_bank_cache,
                &mut node_bank,
                &mut dust_account,
                dust_account_ai.key,
                token_index,
                deposit_amount,
            )?;
        }

        Ok(())
    }

    #[inline(never)]
=======
    /// DEPRECATED - use CreateSpotMarket instead
>>>>>>> 69955ed5
    /// Add asset and spot market to mango group
    /// Initialize a root bank and add it to the mango group
    /// Requires a price oracle for this asset priced in quote currency
    /// Only allow admin to add to MangoGroup
    // TODO - implement remove asset
    fn add_spot_market(
        program_id: &Pubkey,
        accounts: &[AccountInfo],
        maint_leverage: I80F48,
        init_leverage: I80F48,
        liquidation_fee: I80F48,
        optimal_util: I80F48,
        optimal_rate: I80F48,
        max_rate: I80F48,
    ) -> MangoResult {
        check!(
            init_leverage >= ONE_I80F48 && maint_leverage > init_leverage,
            MangoErrorCode::InvalidParam
        )?;

        const NUM_FIXED: usize = 9;
        let accounts = array_ref![accounts, 0, NUM_FIXED];
        let [
            mango_group_ai, // write
            oracle_ai,      // read
            spot_market_ai, // read
            dex_program_ai, // read
            mint_ai,        // read
            node_bank_ai,   // write
            vault_ai,       // read
            root_bank_ai,   // write
            admin_ai        // read, signer
        ] = accounts;

        let mut mango_group = MangoGroup::load_mut_checked(mango_group_ai, program_id)?;
        check!(admin_ai.is_signer, MangoErrorCode::SignerNecessary)?;
        check_eq!(admin_ai.key, &mango_group.admin, MangoErrorCode::InvalidAdminKey)?;

        let market_index = mango_group.find_oracle_index(oracle_ai.key).ok_or(throw!())?;

        // This will catch the issue if oracle_ai.key == Pubkey::Default
        check!(market_index < mango_group.num_oracles, MangoErrorCode::InvalidParam)?;

        // Make sure spot market at this index not already initialized
        check!(
            mango_group.spot_markets[market_index].is_empty(),
            MangoErrorCode::InvalidAccountState
        )?;

        // Make sure token at this index not already initialized
        check!(mango_group.tokens[market_index].is_empty(), MangoErrorCode::InvalidAccountState)?;

        init_root_bank(
            program_id,
            &mango_group,
            mint_ai,
            vault_ai,
            root_bank_ai,
            node_bank_ai,
            &Rent::get()?,
            optimal_util,
            optimal_rate,
            optimal_util,
            optimal_rate,
            max_rate,
            1,
        )?;

        let mint = Mint::unpack(&mint_ai.try_borrow_data()?)?;

        // If PerpMarket was added first, then decimals is defaulted to 6.
        // Make sure the decimals is maintained
        if !mango_group.perp_markets[market_index].is_empty() {
            check!(mint.decimals == 6, MangoErrorCode::InvalidParam)?;
        }
        mango_group.tokens[market_index] = TokenInfo {
            mint: *mint_ai.key,
            root_bank: *root_bank_ai.key,
            decimals: mint.decimals,
            padding: [0u8; 7],
        };

        let (maint_asset_weight, maint_liab_weight) = get_leverage_weights(maint_leverage);
        let (init_asset_weight, init_liab_weight) = get_leverage_weights(init_leverage);

        mango_group.spot_markets[market_index] = SpotMarketInfo {
            spot_market: *spot_market_ai.key,
            maint_asset_weight,
            init_asset_weight,
            maint_liab_weight,
            init_liab_weight,
            liquidation_fee,
        };

        let spot_market = load_market_state(spot_market_ai, dex_program_ai.key)?;

        check_eq!(
            identity(spot_market.coin_mint),
            mint_ai.key.to_aligned_bytes(),
            MangoErrorCode::Default
        )?;
        check_eq!(
            identity(spot_market.pc_mint),
            mango_group.tokens[QUOTE_INDEX].mint.to_aligned_bytes(),
            MangoErrorCode::Default
        )?;

        // TODO - what if quote currency is mngo, srm or msrm
        // if mint is SRM set srm_vault

        if mint_ai.key == &srm_token::ID {
            check!(mango_group.srm_vault == Pubkey::default(), MangoErrorCode::Default)?;
            mango_group.srm_vault = *vault_ai.key;
        }
        Ok(())
    }

    /// Like AddSpotMarket but uses PDAs for vaults and
    #[inline(never)]
    fn create_spot_market(
        program_id: &Pubkey,
        accounts: &[AccountInfo],
        maint_leverage: I80F48,
        init_leverage: I80F48,
        liquidation_fee: I80F48,
        util0: I80F48,
        rate0: I80F48,
        util1: I80F48,
        rate1: I80F48,
        max_rate: I80F48,
    ) -> MangoResult {
        todo!()
    }

    #[inline(never)]
    fn change_spot_market_params(
        program_id: &Pubkey,
        accounts: &[AccountInfo],

        maint_leverage: Option<I80F48>,
        init_leverage: Option<I80F48>,
        liquidation_fee: Option<I80F48>,

        util0: Option<I80F48>,
        rate0: Option<I80F48>,
        util1: Option<I80F48>,
        rate1: Option<I80F48>,
        max_rate: Option<I80F48>,
        version: Option<u8>,
    ) -> MangoResult {
        const NUM_FIXED: usize = 4;
        let accounts = array_ref![accounts, 0, NUM_FIXED];

        let [
            mango_group_ai, // write
            spot_market_ai, // write
            root_bank_ai,   // write
            admin_ai        // read, signer
        ] = accounts;

        let mut mango_group = MangoGroup::load_mut_checked(mango_group_ai, program_id)?;
        check_eq!(admin_ai.key, &mango_group.admin, MangoErrorCode::InvalidAdminKey)?;
        check!(admin_ai.is_signer, MangoErrorCode::SignerNecessary)?;

        let market_index = mango_group
            .find_spot_market_index(spot_market_ai.key)
            .ok_or(throw_err!(MangoErrorCode::InvalidMarket))?;

        // checks rootbank is part of the group
        let _root_bank_index = mango_group
            .find_root_bank_index(root_bank_ai.key)
            .ok_or(throw_err!(MangoErrorCode::InvalidRootBank))?;

        let mut root_bank = RootBank::load_mut_checked(&root_bank_ai, program_id)?;
        let mut info = &mut mango_group.spot_markets[market_index];

        // Unwrap params. Default to current state if Option is None
        let (maint_asset_weight, maint_liab_weight) = if let Some(x) = maint_leverage {
            get_leverage_weights(x)
        } else {
            (info.maint_asset_weight, info.maint_liab_weight)
        };
        let (init_asset_weight, init_liab_weight) = if let Some(x) = init_leverage {
            get_leverage_weights(x)
        } else {
            (info.init_asset_weight, info.init_liab_weight)
        };

        let liquidation_fee = liquidation_fee.unwrap_or(info.liquidation_fee);
        let util0 = util0.unwrap_or(root_bank.util0);
        let rate0 = rate0.unwrap_or(root_bank.rate0);
        let util1 = util1.unwrap_or(root_bank.util0);
        let rate1 = rate1.unwrap_or(root_bank.rate0);
        let max_rate = max_rate.unwrap_or(root_bank.max_rate);
        let version = version.unwrap_or(root_bank.meta_data.version);

        // params check
        check!(init_asset_weight > ZERO_I80F48, MangoErrorCode::InvalidParam)?;
        check!(maint_asset_weight > init_asset_weight, MangoErrorCode::InvalidParam)?;
        // maint leverage may only increase to prevent unforeseen liquidations
        check!(maint_asset_weight >= info.maint_asset_weight, MangoErrorCode::InvalidParam)?;

        // Set the params on the RootBank
        root_bank.set_rate_params(util0, rate0, util1, rate1, max_rate)?;

        // Set the params on MangoGroup SpotMarketInfo
        info.liquidation_fee = liquidation_fee;
        info.maint_asset_weight = maint_asset_weight;
        info.init_asset_weight = init_asset_weight;
        info.maint_liab_weight = maint_liab_weight;
        info.init_liab_weight = init_liab_weight;

        check!(version == 0, MangoErrorCode::InvalidParam)?;

        root_bank.meta_data.version = version;
        Ok(())
    }

    #[inline(never)]
    /// Add an oracle to the MangoGroup
    /// This must be called first before `add_spot_market` or `add_perp_market`
    /// There will never be a gap in the mango_group.oracles array
    fn add_oracle(program_id: &Pubkey, accounts: &[AccountInfo]) -> MangoResult<()> {
        const NUM_FIXED: usize = 3;
        let accounts = array_ref![accounts, 0, NUM_FIXED];
        let [
            mango_group_ai, // write
            oracle_ai,      // write
            admin_ai        // read
        ] = accounts;

        let mut mango_group = MangoGroup::load_mut_checked(mango_group_ai, program_id)?;
        check!(admin_ai.is_signer, MangoErrorCode::SignerNecessary)?;
        check_eq!(admin_ai.key, &mango_group.admin, MangoErrorCode::InvalidAdminKey)?;

        let oracle_type = determine_oracle_type(oracle_ai);
        match oracle_type {
            OracleType::Pyth => {
                msg!("OracleType:Pyth"); // Do nothing really cause all that's needed is storing the pkey
            }
            OracleType::Switchboard => {
                msg!("OracleType::Switchboard");
            }
            OracleType::Stub | OracleType::Unknown => {
                msg!("OracleType: got unknown or stub");
                let rent = Rent::get()?;
                let mut oracle = StubOracle::load_and_init(oracle_ai, program_id, &rent)?;
                oracle.magic = 0x6F676E4D;
            }
        }

        let oracle_index = mango_group.num_oracles;
        mango_group.oracles[oracle_index] = *oracle_ai.key;
        mango_group.num_oracles += 1;

        Ok(())
    }

    #[inline(never)]
    fn set_oracle(program_id: &Pubkey, accounts: &[AccountInfo], price: I80F48) -> MangoResult<()> {
        const NUM_FIXED: usize = 3;
        let accounts = array_ref![accounts, 0, NUM_FIXED];
        let [
            mango_group_ai, // read
            oracle_ai,      // write
            admin_ai        // read
        ] = accounts;

        let mango_group = MangoGroup::load_checked(mango_group_ai, program_id)?;
        check!(admin_ai.is_signer, MangoErrorCode::SignerNecessary)?;
        check_eq!(admin_ai.key, &mango_group.admin, MangoErrorCode::InvalidAdminKey)?;
        check!(mango_group.find_oracle_index(oracle_ai.key).is_some(), MangoErrorCode::Default)?;

        let oracle_type = determine_oracle_type(oracle_ai);
        check_eq!(oracle_type, OracleType::Stub, MangoErrorCode::Default)?;

        let mut oracle = StubOracle::load_mut_checked(oracle_ai, program_id)?;
        oracle.price = price;
        let clock = Clock::get()?;
        oracle.last_update = clock.unix_timestamp as u64;
        Ok(())
    }

    #[inline(never)]
    /// *** DEPRECATED Initialize perp market including orderbooks and queues
    fn add_perp_market(
        program_id: &Pubkey,
        accounts: &[AccountInfo],
        maint_leverage: I80F48,
        init_leverage: I80F48,
        liquidation_fee: I80F48,
        maker_fee: I80F48,
        taker_fee: I80F48,
        base_lot_size: i64,
        quote_lot_size: i64,
        rate: I80F48, // starting rate for liquidity mining
        max_depth_bps: I80F48,
        target_period_length: u64,
        mngo_per_period: u64,
        exp: u8,
    ) -> MangoResult<()> {
        // params check
        check!(init_leverage >= ONE_I80F48, MangoErrorCode::InvalidParam)?;
        check!(maint_leverage > init_leverage, MangoErrorCode::InvalidParam)?;
        check!(maker_fee + taker_fee >= ZERO_I80F48, MangoErrorCode::InvalidParam)?;
        check!(base_lot_size.is_positive(), MangoErrorCode::InvalidParam)?;
        check!(quote_lot_size.is_positive(), MangoErrorCode::InvalidParam)?;
        check!(!max_depth_bps.is_negative(), MangoErrorCode::InvalidParam)?;
        check!(!rate.is_negative(), MangoErrorCode::InvalidParam)?;
        check!(target_period_length > 0, MangoErrorCode::InvalidParam)?;
        check!(exp <= 8 && exp > 0, MangoErrorCode::InvalidParam)?;

        const NUM_FIXED: usize = 8;
        let accounts = array_ref![accounts, 0, NUM_FIXED];

        let [
        mango_group_ai, // write
        oracle_ai,      // read
        perp_market_ai, // write
        event_queue_ai, // write
        bids_ai,        // write
        asks_ai,        // write
        mngo_vault_ai,  // read
        admin_ai        // read, signer
        ] = accounts;

        let rent = Rent::get()?; // dynamically load rent sysvar

        let mut mango_group = MangoGroup::load_mut_checked(mango_group_ai, program_id)?;

        check!(admin_ai.is_signer, MangoErrorCode::SignerNecessary)?;
        check_eq!(admin_ai.key, &mango_group.admin, MangoErrorCode::InvalidAdminKey)?;

        let market_index = mango_group.find_oracle_index(oracle_ai.key).ok_or(throw!())?;

        // This will catch the issue if oracle_ai.key == Pubkey::Default
        check!(market_index < mango_group.num_oracles, MangoErrorCode::InvalidParam)?;

        // Make sure perp market at this index not already initialized
        check!(mango_group.perp_markets[market_index].is_empty(), MangoErrorCode::InvalidParam)?;

        let (maint_asset_weight, maint_liab_weight) = get_leverage_weights(maint_leverage);
        let (init_asset_weight, init_liab_weight) = get_leverage_weights(init_leverage);

        // This means there isn't already a token and spot market in Mango
        // Default the decimals to 6 and only allow AddSpotMarket if it has 6 decimals
        if mango_group.tokens[market_index].is_empty() {
            mango_group.tokens[market_index].decimals = 6;
        }

        mango_group.perp_markets[market_index] = PerpMarketInfo {
            perp_market: *perp_market_ai.key,
            maint_asset_weight,
            init_asset_weight,
            maint_liab_weight,
            init_liab_weight,
            liquidation_fee,
            maker_fee,
            taker_fee,
            base_lot_size,
            quote_lot_size,
        };

        // Initialize the Bids
        let _bids = BookSide::load_and_init(bids_ai, program_id, DataType::Bids, &rent)?;

        // Initialize the Asks
        let _asks = BookSide::load_and_init(asks_ai, program_id, DataType::Asks, &rent)?;

        // Initialize the EventQueue
        // TODO: check that the event queue is reasonably large
        let _event_queue = EventQueue::load_and_init(event_queue_ai, program_id, &rent)?;

        // Now initialize the PerpMarket itself
        let _perp_market = PerpMarket::load_and_init(
            perp_market_ai,
            program_id,
            mango_group_ai,
            bids_ai,
            asks_ai,
            event_queue_ai,
            mngo_vault_ai,
            &mango_group,
            &rent,
            base_lot_size,
            quote_lot_size,
            rate,
            max_depth_bps,
            target_period_length,
            mngo_per_period,
            exp,
            0,
            0,
        )?;

        Ok(())
    }

    /// Create the PerpMarket and associated PDAs and initialize them.
    /// Bids, Asks and EventQueue are not PDAs. They must be created beforehand and owner assigned
    /// to Mango program id
    #[inline(never)]
    fn create_perp_market(
        program_id: &Pubkey,
        accounts: &[AccountInfo],
        maint_leverage: I80F48,
        init_leverage: I80F48,
        liquidation_fee: I80F48,
        maker_fee: I80F48,
        taker_fee: I80F48,
        base_lot_size: i64,
        quote_lot_size: i64,
        rate: I80F48, // starting rate for liquidity mining
        max_depth_bps: I80F48,
        target_period_length: u64,
        mngo_per_period: u64,
        exp: u8,
        version: u8,
        lm_size_shift: u8,
    ) -> MangoResult {
        // params check
        check!(init_leverage >= ONE_I80F48, MangoErrorCode::InvalidParam)?;
        check!(maint_leverage > init_leverage, MangoErrorCode::InvalidParam)?;
        check!(maker_fee + taker_fee >= ZERO_I80F48, MangoErrorCode::InvalidParam)?;
        check!(base_lot_size.is_positive(), MangoErrorCode::InvalidParam)?;
        check!(quote_lot_size.is_positive(), MangoErrorCode::InvalidParam)?;
        check!(!max_depth_bps.is_negative(), MangoErrorCode::InvalidParam)?;
        if version == 1 {
            check!(max_depth_bps.int() == max_depth_bps, MangoErrorCode::InvalidParam)?;
        }
        check!(!rate.is_negative(), MangoErrorCode::InvalidParam)?;
        check!(target_period_length > 0, MangoErrorCode::InvalidParam)?;
        check!(exp <= 8 && exp > 0, MangoErrorCode::InvalidParam)?;

        const NUM_FIXED: usize = 13;
        let accounts = array_ref![accounts, 0, NUM_FIXED];

        let [
            mango_group_ai, // write
            oracle_ai,      // read
            perp_market_ai, // write
            event_queue_ai, // write
            bids_ai,        // write
            asks_ai,        // write
            mngo_mint_ai,   // read 
            mngo_vault_ai,  // write
            admin_ai,       // signer (write if admin has SOL and no data)
            signer_ai,      // write  (if admin has data and is owned by governance)
            system_prog_ai, // read
            token_prog_ai,  // read
            rent_ai         // read
        ] = accounts;
        check!(token_prog_ai.key == &spl_token::ID, MangoErrorCode::InvalidProgramId)?;
        check!(
            system_prog_ai.key == &solana_program::system_program::id(),
            MangoErrorCode::InvalidProgramId
        )?;
        check!(rent_ai.key == &solana_program::sysvar::rent::ID, MangoErrorCode::InvalidAccount)?;

        let rent = Rent::get()?; // dynamically load rent sysvar

        let mut mango_group = MangoGroup::load_mut_checked(mango_group_ai, program_id)?;
        check!(&mango_group.signer_key == signer_ai.key, MangoErrorCode::InvalidSignerKey)?;
        check!(admin_ai.is_signer, MangoErrorCode::SignerNecessary)?;
        check_eq!(admin_ai.key, &mango_group.admin, MangoErrorCode::InvalidAdminKey)?;

        let market_index = mango_group.find_oracle_index(oracle_ai.key).ok_or(throw!())?;

        // This will catch the issue if oracle_ai.key == Pubkey::Default
        check!(market_index < mango_group.num_oracles, MangoErrorCode::InvalidParam)?;

        // Make sure perp market at this index not already initialized
        check!(mango_group.perp_markets[market_index].is_empty(), MangoErrorCode::InvalidParam)?;

        // This means there isn't already a token and spot market in Mango
        // Default the decimals to 6 and only allow AddSpotMarket if it has 6 decimals
        if mango_group.tokens[market_index].is_empty() {
            mango_group.tokens[market_index].decimals = 6;
        }
        // Initialize the Bids
        let _bids = BookSide::load_and_init(bids_ai, program_id, DataType::Bids, &rent)?;

        // Initialize the Asks
        let _asks = BookSide::load_and_init(asks_ai, program_id, DataType::Asks, &rent)?;

        // Initialize the EventQueue
        // TODO: check that the event queue is reasonably large
        let _event_queue = EventQueue::load_and_init(event_queue_ai, program_id, &rent)?;

        let mango_signer_seeds = gen_signer_seeds(&mango_group.signer_nonce, mango_group_ai.key);
        let (funder_ai, funder_seeds): (&AccountInfo, &[&[u8]]) = if admin_ai.data_is_empty() {
            (admin_ai, &[])
        } else {
            (signer_ai, &mango_signer_seeds)
        };

        // Create PDA and Initialize MNGO vault
        let mngo_vault_seeds =
            &[perp_market_ai.key.as_ref(), token_prog_ai.key.as_ref(), mngo_mint_ai.key.as_ref()];
        seed_and_create_pda(
            program_id,
            funder_ai,
            &rent,
            spl_token::state::Account::LEN,
            &spl_token::id(),
            system_prog_ai,
            mngo_vault_ai,
            mngo_vault_seeds,
            funder_seeds,
        )?;

        solana_program::program::invoke_unchecked(
            &spl_token::instruction::initialize_account2(
                token_prog_ai.key,
                mngo_vault_ai.key,
                mngo_mint_ai.key,
                signer_ai.key,
            )?,
            &[
                mngo_vault_ai.clone(),
                mngo_mint_ai.clone(),
                signer_ai.clone(),
                rent_ai.clone(),
                token_prog_ai.clone(),
            ],
        )?;

        // Create PerpMarket PDA and Initialize the PerpMarket
        let perp_market_seeds =
            &[mango_group_ai.key.as_ref(), b"PerpMarket", oracle_ai.key.as_ref()];
        seed_and_create_pda(
            program_id,
            funder_ai,
            &rent,
            size_of::<PerpMarket>(),
            program_id,
            system_prog_ai,
            perp_market_ai,
            perp_market_seeds,
            funder_seeds,
        )?;

        let _perp_market = PerpMarket::load_and_init(
            perp_market_ai,
            program_id,
            mango_group_ai,
            bids_ai,
            asks_ai,
            event_queue_ai,
            mngo_vault_ai,
            &mango_group,
            &rent,
            base_lot_size,
            quote_lot_size,
            rate,
            max_depth_bps,
            target_period_length,
            mngo_per_period,
            exp,
            version,
            lm_size_shift,
        )?;

        let (maint_asset_weight, maint_liab_weight) = get_leverage_weights(maint_leverage);
        let (init_asset_weight, init_liab_weight) = get_leverage_weights(init_leverage);
        mango_group.perp_markets[market_index] = PerpMarketInfo {
            perp_market: *perp_market_ai.key,
            maint_asset_weight,
            init_asset_weight,
            maint_liab_weight,
            init_liab_weight,
            liquidation_fee,
            maker_fee,
            taker_fee,
            base_lot_size,
            quote_lot_size,
        };

        Ok(())
    }

    #[inline(never)]
    /// Deposit instruction
    fn deposit(program_id: &Pubkey, accounts: &[AccountInfo], quantity: u64) -> MangoResult<()> {
        // TODO - consider putting update crank here
        const NUM_FIXED: usize = 9;
        let accounts = array_ref![accounts, 0, NUM_FIXED];
        let [
            mango_group_ai,         // read
            mango_account_ai,       // write
            owner_ai,               // read
            mango_cache_ai,         // read
            root_bank_ai,           // read
            node_bank_ai,           // write
            vault_ai,               // write
            token_prog_ai,          // read
            owner_token_account_ai, // write
        ] = accounts;
        check_eq!(token_prog_ai.key, &spl_token::ID, MangoErrorCode::InvalidProgramId)?;

        let mango_group = MangoGroup::load_checked(mango_group_ai, program_id)?;
        let mut mango_account =
            MangoAccount::load_mut_checked(mango_account_ai, program_id, mango_group_ai.key)?;

        check!(!mango_account.is_bankrupt, MangoErrorCode::Bankrupt)?;

        let mango_cache = MangoCache::load_checked(mango_cache_ai, program_id, &mango_group)?;

        let token_index = mango_group
            .find_root_bank_index(root_bank_ai.key)
            .ok_or(throw_err!(MangoErrorCode::InvalidRootBank))?;

        // Find the node_bank pubkey in root_bank, if not found error
        let root_bank = RootBank::load_checked(root_bank_ai, program_id)?;
        check!(root_bank.node_banks.contains(node_bank_ai.key), MangoErrorCode::InvalidNodeBank)?;
        let mut node_bank = NodeBank::load_mut_checked(node_bank_ai, program_id)?;
        check_eq!(&node_bank.vault, vault_ai.key, MangoErrorCode::InvalidVault)?;

        // deposit into node bank token vault using invoke_transfer
        invoke_transfer(token_prog_ai, owner_token_account_ai, vault_ai, owner_ai, &[], quantity)?;

        // Check validity of root bank cache
        let now_ts = Clock::get()?.unix_timestamp as u64;
        let root_bank_cache = &mango_cache.root_bank_cache[token_index];
        let deposit = I80F48::from_num(quantity);
        root_bank_cache.check_valid(&mango_group, now_ts)?;

        checked_change_net(
            root_bank_cache,
            &mut node_bank,
            &mut mango_account,
            mango_account_ai.key,
            token_index,
            deposit,
        )?;

        mango_emit!(DepositLog {
            mango_group: *mango_group_ai.key,
            mango_account: *mango_account_ai.key,
            owner: *owner_ai.key,
            token_index: token_index as u64,
            quantity,
        });

        Ok(())
    }

    #[inline(never)]
    /// Change leverage, fees and liquidity mining params
    fn change_perp_market_params2(
        program_id: &Pubkey,
        accounts: &[AccountInfo],
        maint_leverage: Option<I80F48>,
        init_leverage: Option<I80F48>,
        liquidation_fee: Option<I80F48>,
        maker_fee: Option<I80F48>,
        taker_fee: Option<I80F48>,
        rate: Option<I80F48>,
        max_depth_bps: Option<I80F48>,
        target_period_length: Option<u64>,
        mngo_per_period: Option<u64>,
        exp: Option<u8>,
        version: Option<u8>,
        lm_size_shift: Option<u8>,
    ) -> MangoResult<()> {
        const NUM_FIXED: usize = 3;
        let accounts = array_ref![accounts, 0, NUM_FIXED];

        let [
            mango_group_ai, // write
            perp_market_ai, // write
            admin_ai        // read, signer
        ] = accounts;

        let mut mango_group = MangoGroup::load_mut_checked(mango_group_ai, program_id)?;
        check_eq!(admin_ai.key, &mango_group.admin, MangoErrorCode::InvalidAdminKey)?;
        check!(admin_ai.is_signer, MangoErrorCode::SignerNecessary)?;

        let market_index = mango_group
            .find_perp_market_index(perp_market_ai.key)
            .ok_or(throw_err!(MangoErrorCode::InvalidMarket))?;

        let mut perp_market =
            PerpMarket::load_mut_checked(perp_market_ai, program_id, mango_group_ai.key)?;
        let mut info = &mut mango_group.perp_markets[market_index];

        // Unwrap params. Default to current state if Option is None
        let (maint_asset_weight, maint_liab_weight) = if let Some(x) = maint_leverage {
            get_leverage_weights(x)
        } else {
            (info.maint_asset_weight, info.maint_liab_weight)
        };
        let (init_asset_weight, init_liab_weight) = if let Some(x) = init_leverage {
            get_leverage_weights(x)
        } else {
            (info.init_asset_weight, info.init_liab_weight)
        };

        let liquidation_fee = liquidation_fee.unwrap_or(info.liquidation_fee);
        let maker_fee = maker_fee.unwrap_or(info.maker_fee);
        let taker_fee = taker_fee.unwrap_or(info.taker_fee);

        // params check
        check!(init_asset_weight > ZERO_I80F48, MangoErrorCode::InvalidParam)?;
        check!(maint_asset_weight > init_asset_weight, MangoErrorCode::InvalidParam)?;
        // maint leverage may only increase to prevent unforeseen liquidations
        check!(maint_asset_weight >= info.maint_asset_weight, MangoErrorCode::InvalidParam)?;

        check!(maker_fee + taker_fee >= ZERO_I80F48, MangoErrorCode::InvalidParam)?;

        // Set the params on MangoGroup PerpMarketInfo
        info.maker_fee = maker_fee;
        info.taker_fee = taker_fee;
        info.liquidation_fee = liquidation_fee;
        info.maint_asset_weight = maint_asset_weight;
        info.init_asset_weight = init_asset_weight;
        info.maint_liab_weight = maint_liab_weight;
        info.init_liab_weight = init_liab_weight;

        let version = version.unwrap_or(perp_market.meta_data.version);
        check!(version == 0 || version == 1, MangoErrorCode::InvalidParam)?;

        // If any of the LM params are changed, reset LM then change.
        if rate.is_some()
            || max_depth_bps.is_some()
            || target_period_length.is_some()
            || mngo_per_period.is_some()
            || exp.is_some()
            || lm_size_shift.is_some()
        {
            if version == 0 {
                let exp = exp.unwrap_or(perp_market.meta_data.extra_info[0]);
                check!(exp > 0 && exp <= 8, MangoErrorCode::InvalidParam)?;
                let lm_size_shift = lm_size_shift.unwrap_or(perp_market.meta_data.extra_info[1]);

                perp_market.meta_data.extra_info[0] = exp;
                perp_market.meta_data.extra_info[1] = lm_size_shift;

                let mut lmi = &mut perp_market.liquidity_mining_info;
                let rate = rate.unwrap_or(lmi.rate);
                let max_depth_bps = max_depth_bps.unwrap_or(lmi.max_depth_bps);
                let target_period_length = target_period_length.unwrap_or(lmi.target_period_length);
                let mngo_per_period = mngo_per_period.unwrap_or(lmi.mngo_per_period);

                // Check params are valid
                check!(!max_depth_bps.is_negative(), MangoErrorCode::InvalidParam)?;
                check!(!rate.is_negative(), MangoErrorCode::InvalidParam)?;
                check!(target_period_length > 0, MangoErrorCode::InvalidParam)?;

                // Reset liquidity incentives
                lmi.mngo_left = mngo_per_period;
                lmi.period_start = Clock::get()?.unix_timestamp as u64;

                // Set new params
                lmi.rate = rate;
                lmi.max_depth_bps = max_depth_bps;
                lmi.target_period_length = target_period_length;
                lmi.mngo_per_period = mngo_per_period;
            } else {
                let exp = exp.unwrap_or(perp_market.meta_data.extra_info[0]);
                let lm_size_shift = lm_size_shift.unwrap_or(perp_market.meta_data.extra_info[1]);
                check!(exp > 0 && exp <= 4, MangoErrorCode::InvalidParam)?;
                perp_market.meta_data.extra_info[0] = exp;
                perp_market.meta_data.extra_info[1] = lm_size_shift;
                let mut lmi = &mut perp_market.liquidity_mining_info;
                let rate = rate.unwrap_or(lmi.rate);
                let max_depth_bps = max_depth_bps.unwrap_or(lmi.max_depth_bps);
                let target_period_length = target_period_length.unwrap_or(lmi.target_period_length);
                let mngo_per_period = mngo_per_period.unwrap_or(lmi.mngo_per_period);

                // Check params are valid
                check!(!max_depth_bps.is_negative(), MangoErrorCode::InvalidParam)?;
                check!(max_depth_bps.int() == max_depth_bps, MangoErrorCode::InvalidParam)?;
                check!(!rate.is_negative(), MangoErrorCode::InvalidParam)?;
                check!(target_period_length > 0, MangoErrorCode::InvalidParam)?;

                // Reset liquidity incentives
                lmi.mngo_left = mngo_per_period;
                lmi.period_start = Clock::get()?.unix_timestamp as u64;

                // Set new params
                lmi.rate = rate;
                lmi.max_depth_bps = max_depth_bps;
                lmi.target_period_length = target_period_length;
                lmi.mngo_per_period = mngo_per_period;
            }
        } else {
            // If version was changed and LM params stay same, that's an error probably
            check!(version == perp_market.meta_data.version, MangoErrorCode::InvalidParam)?;
        }

        perp_market.meta_data.version = version;
        Ok(())
    }

    #[inline(never)]
    /// Write oracle prices onto MangoAccount before calling a value-dep instruction (e.g. Withdraw)
    fn cache_prices(program_id: &Pubkey, accounts: &[AccountInfo]) -> MangoResult<()> {
        const NUM_FIXED: usize = 2;
        let (fixed_ais, oracle_ais) = array_refs![accounts, NUM_FIXED; ..;];
        let [
            mango_group_ai,     // read
            mango_cache_ai,     // write
        ] = fixed_ais;
        let mango_group = MangoGroup::load_checked(mango_group_ai, program_id)?;
        let mut mango_cache =
            MangoCache::load_mut_checked(mango_cache_ai, program_id, &mango_group)?;
        let clock = Clock::get()?;
        let now_ts = clock.unix_timestamp as u64;

        let mut oracle_indexes = Vec::new();
        let mut oracle_prices = Vec::new();
        for oracle_ai in oracle_ais.iter() {
            let oracle_index = mango_group.find_oracle_index(oracle_ai.key).ok_or(throw!())?;
            let oracle_price = read_oracle(&mango_group, oracle_index, oracle_ai)?;

            mango_cache.price_cache[oracle_index] =
                PriceCache { price: oracle_price, last_update: now_ts };

            oracle_indexes.push(oracle_index as u64);
            oracle_prices.push(oracle_price.to_bits());
        }

        mango_emit!(CachePricesLog {
            mango_group: *mango_group_ai.key,
            oracle_indexes,
            oracle_prices
        });

        Ok(())
    }

    #[inline(never)]
    fn cache_root_banks(program_id: &Pubkey, accounts: &[AccountInfo]) -> MangoResult<()> {
        const NUM_FIXED: usize = 2;
        let (fixed_ais, root_bank_ais) = array_refs![accounts, NUM_FIXED; ..;];
        let [
            mango_group_ai,     // read
            mango_cache_ai,     // write
        ] = fixed_ais;

        let mango_group = MangoGroup::load_checked(mango_group_ai, program_id)?;
        let mut mango_cache =
            MangoCache::load_mut_checked(mango_cache_ai, program_id, &mango_group)?;
        let clock = Clock::get()?;
        let now_ts = clock.unix_timestamp as u64;

        let mut token_indexes = Vec::new();
        let mut deposit_indexes = Vec::new();
        let mut borrow_indexes = Vec::new();

        for root_bank_ai in root_bank_ais.iter() {
            let index = mango_group.find_root_bank_index(root_bank_ai.key).unwrap();
            let root_bank = RootBank::load_checked(root_bank_ai, program_id)?;
            mango_cache.root_bank_cache[index] = RootBankCache {
                deposit_index: root_bank.deposit_index,
                borrow_index: root_bank.borrow_index,
                last_update: now_ts,
            };

            token_indexes.push(index as u64);
            deposit_indexes.push(root_bank.deposit_index.to_bits());
            borrow_indexes.push(root_bank.borrow_index.to_bits())
        }
        mango_emit!(CacheRootBanksLog {
            mango_group: *mango_group_ai.key,
            token_indexes,
            deposit_indexes,
            borrow_indexes
        });

        Ok(())
    }

    #[inline(never)]
    fn cache_perp_markets(program_id: &Pubkey, accounts: &[AccountInfo]) -> MangoResult<()> {
        const NUM_FIXED: usize = 2;
        let (fixed_ais, perp_market_ais) = array_refs![accounts, NUM_FIXED; ..;];
        let [
            mango_group_ai,     // read
            mango_cache_ai,     // write
        ] = fixed_ais;

        let mango_group = MangoGroup::load_checked(mango_group_ai, program_id)?;
        let mut mango_cache =
            MangoCache::load_mut_checked(mango_cache_ai, program_id, &mango_group)?;
        let clock = Clock::get()?;
        let now_ts = clock.unix_timestamp as u64;

        let mut market_indexes = Vec::new();
        let mut long_fundings = Vec::new();
        let mut short_fundings = Vec::new();

        for perp_market_ai in perp_market_ais.iter() {
            let index = mango_group.find_perp_market_index(perp_market_ai.key).unwrap();
            let perp_market =
                PerpMarket::load_checked(perp_market_ai, program_id, mango_group_ai.key)?;
            mango_cache.perp_market_cache[index] = PerpMarketCache {
                long_funding: perp_market.long_funding,
                short_funding: perp_market.short_funding,
                last_update: now_ts,
            };

            market_indexes.push(index as u64);
            long_fundings.push(perp_market.long_funding.to_bits());
            short_fundings.push(perp_market.short_funding.to_bits());
        }
        mango_emit!(CachePerpMarketsLog {
            mango_group: *mango_group_ai.key,
            market_indexes,
            long_fundings,
            short_fundings
        });

        Ok(())
    }

    #[inline(never)]
    /// Withdraw a token from the bank if collateral ratio permits
    fn withdraw(
        program_id: &Pubkey,
        accounts: &[AccountInfo],
        quantity: u64,
        allow_borrow: bool,
    ) -> MangoResult<()> {
        const NUM_FIXED: usize = 10;
        let accounts = array_ref![accounts, 0, NUM_FIXED + MAX_PAIRS];
        let (fixed_ais, open_orders_ais) = array_refs![accounts, NUM_FIXED, MAX_PAIRS];
        let [
            mango_group_ai,     // read
            mango_account_ai,   // write
            owner_ai,           // read
            mango_cache_ai,     // read
            root_bank_ai,       // read
            node_bank_ai,       // write
            vault_ai,           // write
            token_account_ai,   // write
            signer_ai,          // read
            token_prog_ai,      // read
        ] = fixed_ais;
        check_eq!(&spl_token::ID, token_prog_ai.key, MangoErrorCode::InvalidProgramId)?;

        let mango_group = MangoGroup::load_checked(mango_group_ai, program_id)?;

        let mut mango_account =
            MangoAccount::load_mut_checked(mango_account_ai, program_id, mango_group_ai.key)?;
        check!(&mango_account.owner == owner_ai.key, MangoErrorCode::InvalidOwner)?;
        check!(!mango_account.is_bankrupt, MangoErrorCode::Bankrupt)?;
        check!(owner_ai.is_signer, MangoErrorCode::InvalidSignerKey)?;
        mango_account.check_open_orders(&mango_group, open_orders_ais)?;

        let root_bank = RootBank::load_checked(root_bank_ai, program_id)?;
        let token_index = mango_group
            .find_root_bank_index(root_bank_ai.key)
            .ok_or(throw_err!(MangoErrorCode::InvalidToken))?;

        let mut node_bank = NodeBank::load_mut_checked(node_bank_ai, program_id)?;
        check!(root_bank.node_banks.contains(node_bank_ai.key), MangoErrorCode::InvalidNodeBank)?;
        let clock = Clock::get()?;
        let now_ts = clock.unix_timestamp as u64;

        // Safety checks
        check_eq!(&node_bank.vault, vault_ai.key, MangoErrorCode::InvalidVault)?;

        let active_assets = UserActiveAssets::new(
            &mango_group,
            &mango_account,
            vec![(AssetType::Token, token_index)],
        );
        let mango_cache = MangoCache::load_checked(mango_cache_ai, program_id, &mango_group)?;
        mango_cache.check_valid(&mango_group, &active_assets, now_ts)?;

        let root_bank_cache = &mango_cache.root_bank_cache[token_index];

        let native_deposit = mango_account.get_native_deposit(root_bank_cache, token_index)?;
        // if quantity is u64 max, interpret as a request to get all
        let (withdraw, quantity) = if quantity == u64::MAX && !allow_borrow {
            let floored = native_deposit.checked_floor().unwrap();
            (floored, floored.to_num::<u64>())
        } else {
            (I80F48::from_num(quantity), quantity)
        };

        // Borrow if withdrawing more than deposits
        check!(native_deposit >= withdraw || allow_borrow, MangoErrorCode::InsufficientFunds)?;
        checked_change_net(
            root_bank_cache,
            &mut node_bank,
            &mut mango_account,
            mango_account_ai.key,
            token_index,
            -withdraw,
        )?;

        let signers_seeds = gen_signer_seeds(&mango_group.signer_nonce, mango_group_ai.key);
        invoke_transfer(
            token_prog_ai,
            vault_ai,
            token_account_ai,
            signer_ai,
            &[&signers_seeds],
            quantity,
        )?;

        let mut health_cache = HealthCache::new(active_assets);
        health_cache.init_vals(&mango_group, &mango_cache, &mango_account, open_orders_ais)?;
        let health = health_cache.get_health(&mango_group, HealthType::Init);

        check!(health >= ZERO_I80F48, MangoErrorCode::InsufficientFunds)?;

        // If health is above Init then being liquidated should be false anyway
        mango_account.being_liquidated = false;

        mango_emit!(WithdrawLog {
            mango_group: *mango_group_ai.key,
            mango_account: *mango_account_ai.key,
            owner: *owner_ai.key,
            token_index: token_index as u64,
            quantity,
        });

        Ok(())
    }

    #[inline(never)]
    /// Call the init_open_orders instruction in serum dex and add this OpenOrders account to margin account
    fn init_spot_open_orders(program_id: &Pubkey, accounts: &[AccountInfo]) -> MangoResult<()> {
        const NUM_FIXED: usize = 8;
        let accounts = array_ref![accounts, 0, NUM_FIXED];
        let [
            mango_group_ai,         // read
            mango_account_ai,       // write
            owner_ai,               // read
            dex_prog_ai,            // read
            open_orders_ai,         // write
            spot_market_ai,         // read
            signer_ai,              // read
            rent_ai,                // read
        ] = accounts;

        let mango_group = MangoGroup::load_checked(mango_group_ai, program_id)?;
        check_eq!(dex_prog_ai.key, &mango_group.dex_program_id, MangoErrorCode::InvalidProgramId)?;

        let market_index = mango_group
            .find_spot_market_index(spot_market_ai.key)
            .ok_or(throw_err!(MangoErrorCode::InvalidMarket))?;

        let mut mango_account =
            MangoAccount::load_mut_checked(mango_account_ai, program_id, mango_group_ai.key)?;
        check!(&mango_account.owner == owner_ai.key, MangoErrorCode::InvalidOwner)?;
        check!(owner_ai.is_signer, MangoErrorCode::InvalidSignerKey)?;
        check!(!mango_account.is_bankrupt, MangoErrorCode::Bankrupt)?;

        {
            // TODO OPT - Unnecessary check because serum dex also checks account flags 0
            let open_orders = load_open_orders(open_orders_ai)?;

            // Make sure this open orders account has not been initialized already
            check_eq!(open_orders.account_flags, 0, MangoErrorCode::Default)?;
        }

        // Make sure there isn't already an open orders account for this market
        check!(
            mango_account.spot_open_orders[market_index] == Pubkey::default(),
            MangoErrorCode::Default
        )?;

        let signers_seeds = gen_signer_seeds(&mango_group.signer_nonce, mango_group_ai.key);
        invoke_init_open_orders(
            dex_prog_ai,
            open_orders_ai,
            signer_ai,
            spot_market_ai,
            rent_ai,
            &[&signers_seeds],
        )?;

        mango_account.spot_open_orders[market_index] = *open_orders_ai.key;

        Ok(())
    }

    #[inline(never)]
    fn close_spot_open_orders(program_id: &Pubkey, accounts: &[AccountInfo]) -> MangoResult<()> {
        const NUM_FIXED: usize = 7;
        let accounts = array_ref![accounts, 0, NUM_FIXED];

        let [
            mango_group_ai,     // read
            mango_account_ai,   // write
            owner_ai,           // write, signer
            dex_prog_ai,        // read
            open_orders_ai,     // write
            spot_market_ai,     // read
            signer_ai,          // read
        ] = accounts;

        check_eq!(&mango_account_ai.owner, &program_id, MangoErrorCode::InvalidOwner)?;
        check!(owner_ai.is_signer, MangoErrorCode::InvalidSignerKey)?;
        let mango_group = MangoGroup::load_checked(mango_group_ai, program_id)?;

        check_eq!(dex_prog_ai.key, &mango_group.dex_program_id, MangoErrorCode::InvalidProgramId)?;

        let market_index = mango_group
            .find_spot_market_index(spot_market_ai.key)
            .ok_or(throw_err!(MangoErrorCode::InvalidMarket))?;

        let mut mango_account = MangoAccount::load_mut_checked(mango_account_ai, program_id, &mango_group_ai.key)?;
        check_eq!(&mango_account.owner, owner_ai.key, MangoErrorCode::InvalidOwner)?;
        check!(!mango_account.being_liquidated, MangoErrorCode::BeingLiquidated)?;
        check!(!mango_account.is_bankrupt, MangoErrorCode::Bankrupt)?;

        let signers_seeds = gen_signer_seeds(&mango_group.signer_nonce, mango_group_ai.key);
        invoke_close_open_orders(
            dex_prog_ai,
            open_orders_ai,
            signer_ai,
            owner_ai,
            spot_market_ai,
            &[&signers_seeds],
        )?;

        mango_account.spot_open_orders[market_index] = Pubkey::default();

        Ok(())
    }

    #[inline(never)]
    /// DEPRECATED
    fn place_spot_order(
        program_id: &Pubkey,
        accounts: &[AccountInfo],
        order: serum_dex::instruction::NewOrderInstructionV3,
    ) -> MangoResult<()> {
        const NUM_FIXED: usize = 23;
        let accounts = array_ref![accounts, 0, NUM_FIXED + MAX_PAIRS];
        let (fixed_ais, open_orders_ais) = array_refs![accounts, NUM_FIXED, MAX_PAIRS];

        let [
            mango_group_ai,         // read
            mango_account_ai,       // write
            owner_ai,               // read & signer
            mango_cache_ai,         // read
            dex_prog_ai,            // read
            spot_market_ai,         // write
            bids_ai,                // write
            asks_ai,                // write
            dex_request_queue_ai,   // write
            dex_event_queue_ai,     // write
            dex_base_ai,            // write
            dex_quote_ai,           // write
            base_root_bank_ai,      // read
            base_node_bank_ai,      // write
            base_vault_ai,          // write
            quote_root_bank_ai,     // read
            quote_node_bank_ai,     // write
            quote_vault_ai,         // write
            token_prog_ai,          // read
            signer_ai,              // read
            _rent_ai,               // read
            dex_signer_ai,          // read
            msrm_or_srm_vault_ai,   // read
        ] = fixed_ais;

        // TODO OPT - reduce size of this transaction
        // put bank info into group +64 bytes (can't do this now)
        // remove settle_funds +64 bytes (can't do this for UX reasons)
        // ask serum dex to use dynamic sysvars +32 bytes
        // only send in open orders pubkeys we need +38 bytes
        // shrink size of order instruction +10 bytes

        let mango_group = MangoGroup::load_checked(mango_group_ai, program_id)?;
        check_eq!(token_prog_ai.key, &spl_token::ID, MangoErrorCode::InvalidProgramId)?;
        check_eq!(dex_prog_ai.key, &mango_group.dex_program_id, MangoErrorCode::InvalidProgramId)?;

        let mut mango_account =
            MangoAccount::load_mut_checked(mango_account_ai, program_id, mango_group_ai.key)?;
        check!(&mango_account.owner == owner_ai.key, MangoErrorCode::InvalidOwner)?;
        check!(owner_ai.is_signer, MangoErrorCode::InvalidSignerKey)?;
        check!(!mango_account.is_bankrupt, MangoErrorCode::Bankrupt)?;

        let clock = Clock::get()?;
        let now_ts = clock.unix_timestamp as u64;

        let market_index = mango_group
            .find_spot_market_index(spot_market_ai.key)
            .ok_or(throw_err!(MangoErrorCode::InvalidMarket))?;

        check!(
            &mango_group.tokens[market_index].root_bank == base_root_bank_ai.key,
            MangoErrorCode::InvalidRootBank
        )?;
        let base_root_bank = RootBank::load_checked(base_root_bank_ai, program_id)?;

        check!(
            base_root_bank.node_banks.contains(base_node_bank_ai.key),
            MangoErrorCode::InvalidNodeBank
        )?;
        let mut base_node_bank = NodeBank::load_mut_checked(base_node_bank_ai, program_id)?;

        check_eq!(&base_node_bank.vault, base_vault_ai.key, MangoErrorCode::InvalidVault)?;

        check!(
            &mango_group.tokens[QUOTE_INDEX].root_bank == quote_root_bank_ai.key,
            MangoErrorCode::InvalidRootBank
        )?;
        let quote_root_bank = RootBank::load_checked(quote_root_bank_ai, program_id)?;

        check!(
            quote_root_bank.node_banks.contains(quote_node_bank_ai.key),
            MangoErrorCode::InvalidNodeBank
        )?;
        let mut quote_node_bank = NodeBank::load_mut_checked(quote_node_bank_ai, program_id)?;
        check_eq!(&quote_node_bank.vault, quote_vault_ai.key, MangoErrorCode::InvalidVault)?;

        // Adjust margin basket; this also makes this market an active asset
        mango_account.add_to_basket(market_index)?;
        mango_account.check_open_orders(&mango_group, open_orders_ais)?;

        let active_assets = UserActiveAssets::new(&mango_group, &mango_account, vec![]);
        let mango_cache = MangoCache::load_checked(mango_cache_ai, program_id, &mango_group)?;
        mango_cache.check_valid(&mango_group, &active_assets, now_ts)?;

        let mut health_cache = HealthCache::new(active_assets);
        health_cache.init_vals(&mango_group, &mango_cache, &mango_account, open_orders_ais)?;
        let pre_health = health_cache.get_health(&mango_group, HealthType::Init);

        // update the being_liquidated flag
        if mango_account.being_liquidated {
            if pre_health >= ZERO_I80F48 {
                mango_account.being_liquidated = false;
            } else {
                return Err(throw_err!(MangoErrorCode::BeingLiquidated));
            }
        }

        // This means health must only go up
        let reduce_only = pre_health < ZERO_I80F48;

        // TODO maybe check that root bank was updated recently
        // TODO maybe check oracle was updated recently

        // TODO OPT - write a zero copy way to deserialize Account to reduce compute
        // this is to keep track of the amount of funds transferred
        let (pre_base, pre_quote) = {
            (
                Account::unpack(&base_vault_ai.try_borrow_data()?)?.amount,
                Account::unpack(&quote_vault_ai.try_borrow_data()?)?.amount,
            )
        };
        let vault_ai = match order.side {
            serum_dex::matching::Side::Bid => quote_vault_ai,
            serum_dex::matching::Side::Ask => base_vault_ai,
        };

        // Send order to serum dex
        let signers_seeds = gen_signer_seeds(&mango_group.signer_nonce, mango_group_ai.key);
        invoke_new_order(
            dex_prog_ai,
            spot_market_ai,
            &open_orders_ais[market_index],
            dex_request_queue_ai,
            dex_event_queue_ai,
            bids_ai,
            asks_ai,
            vault_ai,
            signer_ai,
            dex_base_ai,
            dex_quote_ai,
            token_prog_ai,
            msrm_or_srm_vault_ai,
            &[&signers_seeds],
            order,
        )?;

        // Settle funds for this market
        invoke_settle_funds(
            dex_prog_ai,
            spot_market_ai,
            &open_orders_ais[market_index],
            signer_ai,
            dex_base_ai,
            dex_quote_ai,
            base_vault_ai,
            quote_vault_ai,
            dex_signer_ai,
            token_prog_ai,
            &[&signers_seeds],
        )?;

        // See if we can remove this market from margin
        let open_orders = load_open_orders(&open_orders_ais[market_index])?;
        mango_account.update_basket(market_index, &open_orders)?;

        let (post_base, post_quote) = {
            (
                Account::unpack(&base_vault_ai.try_borrow_data()?)?.amount,
                Account::unpack(&quote_vault_ai.try_borrow_data()?)?.amount,
            )
        };

        let quote_change = I80F48::from_num(post_quote) - I80F48::from_num(pre_quote);
        let base_change = I80F48::from_num(post_base) - I80F48::from_num(pre_base);

        checked_change_net(
            &mango_cache.root_bank_cache[QUOTE_INDEX],
            &mut quote_node_bank,
            &mut mango_account,
            mango_account_ai.key,
            QUOTE_INDEX,
            quote_change,
        )?;

        checked_change_net(
            &mango_cache.root_bank_cache[market_index],
            &mut base_node_bank,
            &mut mango_account,
            mango_account_ai.key,
            market_index,
            base_change,
        )?;

        // Update health for tokens that may have changed
        health_cache.update_quote(&mango_cache, &mango_account);
        health_cache.update_spot_val(
            &mango_group,
            &mango_cache,
            &mango_account,
            &open_orders_ais[market_index],
            market_index,
        )?;
        let post_health = health_cache.get_health(&mango_group, HealthType::Init);

        // If an account is in reduce_only mode, health must only go up
        check!(
            post_health >= ZERO_I80F48 || (reduce_only && post_health >= pre_health),
            MangoErrorCode::InsufficientFunds
        )?;

        mango_emit!(OpenOrdersBalanceLog {
            mango_group: *mango_group_ai.key,
            mango_account: *mango_account_ai.key,
            market_index: market_index as u64,
            base_total: open_orders.native_coin_total,
            base_free: open_orders.native_coin_free,
            quote_total: open_orders.native_pc_total,
            quote_free: open_orders.native_pc_free,
            referrer_rebates_accrued: open_orders.referrer_rebates_accrued
        });

        Ok(())
    }

    #[inline(never)]
    fn place_spot_order2(
        program_id: &Pubkey,
        accounts: &[AccountInfo],
        order: serum_dex::instruction::NewOrderInstructionV3,
    ) -> MangoResult<()> {
        const NUM_FIXED: usize = 22;
        let (fixed_ais, open_orders_ais) = array_refs![accounts, NUM_FIXED; ..;];

        let [
            mango_group_ai,         // read
            mango_account_ai,       // write
            owner_ai,               // read & signer
            mango_cache_ai,         // read
            dex_prog_ai,            // read
            spot_market_ai,         // write
            bids_ai,                // write
            asks_ai,                // write
            dex_request_queue_ai,   // write
            dex_event_queue_ai,     // write
            dex_base_ai,            // write
            dex_quote_ai,           // write
            base_root_bank_ai,      // read
            base_node_bank_ai,      // write
            base_vault_ai,          // write
            quote_root_bank_ai,     // read
            quote_node_bank_ai,     // write
            quote_vault_ai,         // write
            token_prog_ai,          // read
            signer_ai,              // read
            dex_signer_ai,          // read
            msrm_or_srm_vault_ai,   // read
        ] = fixed_ais;

        // put bank info into group +64 bytes (can't do this now)
        // remove settle_funds +64 bytes (can't do this for UX reasons)
        // ask serum dex to use dynamic sysvars +31 bytes (done)
        // only send in open orders pubkeys we need +38 bytes (done)
        // shrink size of order instruction +10 bytes

        let mango_group = MangoGroup::load_checked(mango_group_ai, program_id)?;
        check_eq!(token_prog_ai.key, &spl_token::ID, MangoErrorCode::InvalidProgramId)?;
        check_eq!(dex_prog_ai.key, &mango_group.dex_program_id, MangoErrorCode::InvalidProgramId)?;

        let mut mango_account =
            MangoAccount::load_mut_checked(mango_account_ai, program_id, mango_group_ai.key)?;
        check!(&mango_account.owner == owner_ai.key, MangoErrorCode::InvalidOwner)?;
        check!(owner_ai.is_signer, MangoErrorCode::InvalidSignerKey)?;
        check!(!mango_account.is_bankrupt, MangoErrorCode::Bankrupt)?;

        let clock = Clock::get()?;
        let now_ts = clock.unix_timestamp as u64;

        let market_index = mango_group
            .find_spot_market_index(spot_market_ai.key)
            .ok_or(throw_err!(MangoErrorCode::InvalidMarket))?;

        check!(
            &mango_group.tokens[market_index].root_bank == base_root_bank_ai.key,
            MangoErrorCode::InvalidRootBank
        )?;
        let base_root_bank = RootBank::load_checked(base_root_bank_ai, program_id)?;

        check!(
            base_root_bank.node_banks.contains(base_node_bank_ai.key),
            MangoErrorCode::InvalidNodeBank
        )?;
        let mut base_node_bank = NodeBank::load_mut_checked(base_node_bank_ai, program_id)?;

        check_eq!(&base_node_bank.vault, base_vault_ai.key, MangoErrorCode::InvalidVault)?;

        check!(
            &mango_group.tokens[QUOTE_INDEX].root_bank == quote_root_bank_ai.key,
            MangoErrorCode::InvalidRootBank
        )?;
        let quote_root_bank = RootBank::load_checked(quote_root_bank_ai, program_id)?;

        check!(
            quote_root_bank.node_banks.contains(quote_node_bank_ai.key),
            MangoErrorCode::InvalidNodeBank
        )?;
        let mut quote_node_bank = NodeBank::load_mut_checked(quote_node_bank_ai, program_id)?;
        check_eq!(&quote_node_bank.vault, quote_vault_ai.key, MangoErrorCode::InvalidVault)?;

        // Adjust margin basket; this also makes this market an active asset
        mango_account.add_to_basket(market_index)?;

        let open_orders_ais =
            mango_account.checked_unpack_open_orders(&mango_group, open_orders_ais)?;

        let active_assets = UserActiveAssets::new(&mango_group, &mango_account, vec![]);
        let mango_cache = MangoCache::load_checked(mango_cache_ai, program_id, &mango_group)?;
        mango_cache.check_valid(&mango_group, &active_assets, now_ts)?;

        let mut health_cache = HealthCache::new(active_assets);
        health_cache.init_vals_with_orders_vec(
            &mango_group,
            &mango_cache,
            &mango_account,
            &open_orders_ais,
        )?;
        let pre_health = health_cache.get_health(&mango_group, HealthType::Init);

        // update the being_liquidated flag
        if mango_account.being_liquidated {
            if pre_health >= ZERO_I80F48 {
                mango_account.being_liquidated = false;
            } else {
                return Err(throw_err!(MangoErrorCode::BeingLiquidated));
            }
        }

        // This means health must only go up
        let reduce_only = pre_health < ZERO_I80F48;

        // TODO maybe check that root bank was updated recently
        // TODO maybe check oracle was updated recently

        // TODO OPT - write a zero copy way to deserialize Account to reduce compute
        // this is to keep track of the amount of funds transferred
        let (pre_base, pre_quote) = {
            (
                Account::unpack(&base_vault_ai.try_borrow_data()?)?.amount,
                Account::unpack(&quote_vault_ai.try_borrow_data()?)?.amount,
            )
        };
        let vault_ai = match order.side {
            serum_dex::matching::Side::Bid => quote_vault_ai,
            serum_dex::matching::Side::Ask => base_vault_ai,
        };

        // Send order to serum dex
        let market_open_orders_ai = open_orders_ais[market_index].unwrap();
        let signers_seeds = gen_signer_seeds(&mango_group.signer_nonce, mango_group_ai.key);
        invoke_new_order(
            dex_prog_ai,
            spot_market_ai,
            market_open_orders_ai,
            dex_request_queue_ai,
            dex_event_queue_ai,
            bids_ai,
            asks_ai,
            vault_ai,
            signer_ai,
            dex_base_ai,
            dex_quote_ai,
            token_prog_ai,
            msrm_or_srm_vault_ai,
            &[&signers_seeds],
            order,
        )?;

        // Settle funds for this market
        invoke_settle_funds(
            dex_prog_ai,
            spot_market_ai,
            market_open_orders_ai,
            signer_ai,
            dex_base_ai,
            dex_quote_ai,
            base_vault_ai,
            quote_vault_ai,
            dex_signer_ai,
            token_prog_ai,
            &[&signers_seeds],
        )?;

        // See if we can remove this market from margin
        let open_orders = load_open_orders(open_orders_ais[market_index].unwrap())?;
        mango_account.update_basket(market_index, &open_orders)?;

        let (post_base, post_quote) = {
            (
                Account::unpack(&base_vault_ai.try_borrow_data()?)?.amount,
                Account::unpack(&quote_vault_ai.try_borrow_data()?)?.amount,
            )
        };

        let quote_change = I80F48::from_num(post_quote) - I80F48::from_num(pre_quote);
        let base_change = I80F48::from_num(post_base) - I80F48::from_num(pre_base);

        checked_change_net(
            &mango_cache.root_bank_cache[QUOTE_INDEX],
            &mut quote_node_bank,
            &mut mango_account,
            mango_account_ai.key,
            QUOTE_INDEX,
            quote_change,
        )?;

        checked_change_net(
            &mango_cache.root_bank_cache[market_index],
            &mut base_node_bank,
            &mut mango_account,
            mango_account_ai.key,
            market_index,
            base_change,
        )?;

        // Update health for tokens that may have changed
        health_cache.update_quote(&mango_cache, &mango_account);
        health_cache.update_spot_val(
            &mango_group,
            &mango_cache,
            &mango_account,
            market_open_orders_ai,
            market_index,
        )?;
        let post_health = health_cache.get_health(&mango_group, HealthType::Init);

        // If an account is in reduce_only mode, health must only go up
        check!(
            post_health >= ZERO_I80F48 || (reduce_only && post_health >= pre_health),
            MangoErrorCode::InsufficientFunds
        )?;

        mango_emit!(OpenOrdersBalanceLog {
            mango_group: *mango_group_ai.key,
            mango_account: *mango_account_ai.key,
            market_index: market_index as u64,
            base_total: open_orders.native_coin_total,
            base_free: open_orders.native_coin_free,
            quote_total: open_orders.native_pc_total,
            quote_free: open_orders.native_pc_free,
            referrer_rebates_accrued: open_orders.referrer_rebates_accrued
        });

        Ok(())
    }

    #[inline(never)]
    fn cancel_spot_order(
        program_id: &Pubkey,
        accounts: &[AccountInfo],
        data: Vec<u8>,
    ) -> MangoResult<()> {
        // TODO add param `ok_invalid_id` to return Ok() instead of Err if order id or client id invalid

        const NUM_FIXED: usize = 10;
        let accounts = array_ref![accounts, 0, NUM_FIXED];

        let [
            mango_group_ai,     // read
            owner_ai,           // signer
            mango_account_ai,   // read
            dex_prog_ai,        // read
            spot_market_ai,     // write
            bids_ai,            // write
            asks_ai,            // write
            open_orders_ai,     // write
            signer_ai,          // read
            dex_event_queue_ai, // write
        ] = accounts;

        let mango_group = MangoGroup::load_checked(mango_group_ai, program_id)?;
        check_eq!(dex_prog_ai.key, &mango_group.dex_program_id, MangoErrorCode::InvalidProgramId)?;

        let mango_account =
            MangoAccount::load_checked(mango_account_ai, program_id, mango_group_ai.key)?;
        check!(&mango_account.owner == owner_ai.key, MangoErrorCode::InvalidOwner)?;
        check!(owner_ai.is_signer, MangoErrorCode::InvalidSignerKey)?;
        check!(!mango_account.is_bankrupt, MangoErrorCode::Bankrupt)?;

        let market_index = mango_group.find_spot_market_index(spot_market_ai.key).unwrap();
        check_eq!(
            &mango_account.spot_open_orders[market_index],
            open_orders_ai.key,
            MangoErrorCode::InvalidOpenOrdersAccount
        )?;

        let signer_seeds = gen_signer_seeds(&mango_group.signer_nonce, mango_group_ai.key);
        invoke_cancel_order(
            dex_prog_ai,
            spot_market_ai,
            bids_ai,
            asks_ai,
            open_orders_ai,
            signer_ai,
            dex_event_queue_ai,
            data,
            &[&signer_seeds],
        )?;

        let open_orders = load_open_orders(open_orders_ai)?;
        mango_emit!(OpenOrdersBalanceLog {
            mango_group: *mango_group_ai.key,
            mango_account: *mango_account_ai.key,
            market_index: market_index as u64,
            base_total: open_orders.native_coin_total,
            base_free: open_orders.native_coin_free,
            quote_total: open_orders.native_pc_total,
            quote_free: open_orders.native_pc_free,
            referrer_rebates_accrued: open_orders.referrer_rebates_accrued
        });

        Ok(())
    }

    #[inline(never)]
    fn settle_funds(program_id: &Pubkey, accounts: &[AccountInfo]) -> MangoResult<()> {
        const NUM_FIXED: usize = 18;
        let accounts = array_ref![accounts, 0, NUM_FIXED];
        let [
            mango_group_ai,         // read
            mango_cache_ai,         // read
            owner_ai,               // signer
            mango_account_ai,       // write
            dex_prog_ai,            // read
            spot_market_ai,         // write
            open_orders_ai,         // write
            signer_ai,              // read
            dex_base_ai,            // write
            dex_quote_ai,           // write
            base_root_bank_ai,      // read
            base_node_bank_ai,      // write
            quote_root_bank_ai,     // read
            quote_node_bank_ai,     // write
            base_vault_ai,          // write
            quote_vault_ai,         // write
            dex_signer_ai,          // read
            token_prog_ai,          // read
        ] = accounts;

        let mango_group = MangoGroup::load_checked(mango_group_ai, program_id)?;
        check_eq!(token_prog_ai.key, &spl_token::id(), MangoErrorCode::InvalidProgramId)?;
        check_eq!(dex_prog_ai.key, &mango_group.dex_program_id, MangoErrorCode::InvalidProgramId)?;

        let mut mango_account =
            MangoAccount::load_mut_checked(mango_account_ai, program_id, mango_group_ai.key)?;
        check!(owner_ai.key == &mango_account.owner, MangoErrorCode::InvalidOwner)?;
        check!(owner_ai.is_signer, MangoErrorCode::SignerNecessary)?;
        check!(!mango_account.is_bankrupt, MangoErrorCode::Bankrupt)?;

        // Make sure the spot market is valid
        let market_index = mango_group
            .find_spot_market_index(spot_market_ai.key)
            .ok_or(throw_err!(MangoErrorCode::InvalidMarket))?;

        let base_root_bank = RootBank::load_checked(base_root_bank_ai, program_id)?;
        check!(
            base_root_bank_ai.key == &mango_group.tokens[market_index].root_bank,
            MangoErrorCode::InvalidRootBank
        )?;

        let mut base_node_bank = NodeBank::load_mut_checked(base_node_bank_ai, program_id)?;
        check!(
            base_root_bank.node_banks.contains(base_node_bank_ai.key),
            MangoErrorCode::InvalidNodeBank
        )?;
        check_eq!(&base_node_bank.vault, base_vault_ai.key, MangoErrorCode::InvalidVault)?;

        let quote_root_bank = RootBank::load_checked(quote_root_bank_ai, program_id)?;
        check!(
            quote_root_bank_ai.key == &mango_group.tokens[QUOTE_INDEX].root_bank,
            MangoErrorCode::InvalidRootBank
        )?;
        let mut quote_node_bank = NodeBank::load_mut_checked(quote_node_bank_ai, program_id)?;
        check!(
            quote_root_bank.node_banks.contains(quote_node_bank_ai.key),
            MangoErrorCode::InvalidNodeBank
        )?;
        check_eq!(&quote_node_bank.vault, quote_vault_ai.key, MangoErrorCode::InvalidVault)?;

        check_eq!(
            &mango_account.spot_open_orders[market_index],
            open_orders_ai.key,
            MangoErrorCode::Default
        )?;

        if *open_orders_ai.key == Pubkey::default() {
            return Ok(());
        }

        let (pre_base, pre_quote) = {
            let open_orders = load_open_orders(open_orders_ai)?;
            (
                open_orders.native_coin_free,
                open_orders.native_pc_free + open_orders.referrer_rebates_accrued,
            )
        };

        let signer_seeds = gen_signer_seeds(&mango_group.signer_nonce, mango_group_ai.key);
        invoke_settle_funds(
            dex_prog_ai,
            spot_market_ai,
            open_orders_ai,
            signer_ai,
            dex_base_ai,
            dex_quote_ai,
            base_vault_ai,
            quote_vault_ai,
            dex_signer_ai,
            token_prog_ai,
            &[&signer_seeds],
        )?;

        let (post_base, post_quote) = {
            let open_orders = load_open_orders(open_orders_ai)?;
            // remove from margin basket if it's empty
            mango_account.update_basket(market_index, &open_orders)?;
            mango_emit!(OpenOrdersBalanceLog {
                mango_group: *mango_group_ai.key,
                mango_account: *mango_account_ai.key,
                market_index: market_index as u64,
                base_total: open_orders.native_coin_total,
                base_free: open_orders.native_coin_free,
                quote_total: open_orders.native_pc_total,
                quote_free: open_orders.native_pc_free,
                referrer_rebates_accrued: open_orders.referrer_rebates_accrued
            });

            (
                open_orders.native_coin_free,
                open_orders.native_pc_free + open_orders.referrer_rebates_accrued,
            )
        };

        // TODO OPT - remove sanity check if confident
        check!(post_base <= pre_base, MangoErrorCode::MathError)?;
        check!(post_quote <= pre_quote, MangoErrorCode::MathError)?;

        let mango_cache = MangoCache::load_checked(mango_cache_ai, program_id, &mango_group)?;

        let now_ts = Clock::get()?.unix_timestamp as u64;
        let base_root_bank_cache = &mango_cache.root_bank_cache[market_index];
        let quote_root_bank_cache = &mango_cache.root_bank_cache[QUOTE_INDEX];

        base_root_bank_cache.check_valid(&mango_group, now_ts)?;
        quote_root_bank_cache.check_valid(&mango_group, now_ts)?;

        checked_change_net(
            base_root_bank_cache,
            &mut base_node_bank,
            &mut mango_account,
            mango_account_ai.key,
            market_index,
            I80F48::from_num(pre_base - post_base),
        )?;
        checked_change_net(
            quote_root_bank_cache,
            &mut quote_node_bank,
            &mut mango_account,
            mango_account_ai.key,
            QUOTE_INDEX,
            I80F48::from_num(pre_quote - post_quote),
        )
    }

    #[inline(never)]
    fn place_perp_order(
        program_id: &Pubkey,
        accounts: &[AccountInfo],
        side: Side,
        price: i64,
        quantity: i64,
        client_order_id: u64,
        order_type: OrderType,
        reduce_only: bool,
    ) -> MangoResult<()> {
        check!(price > 0, MangoErrorCode::InvalidParam)?;
        check!(quantity > 0, MangoErrorCode::InvalidParam)?;

        const NUM_FIXED: usize = 8;
        let accounts = array_ref![accounts, 0, NUM_FIXED + MAX_PAIRS];
        let (fixed_ais, open_orders_ais) = array_refs![accounts, NUM_FIXED, MAX_PAIRS];
        let [
            mango_group_ai,     // read
            mango_account_ai,   // write
            owner_ai,           // read, signer
            mango_cache_ai,     // read
            perp_market_ai,     // write
            bids_ai,            // write
            asks_ai,            // write
            event_queue_ai,     // write
        ] = fixed_ais;
        let mango_group = MangoGroup::load_checked(mango_group_ai, program_id)?;

        let mut mango_account =
            MangoAccount::load_mut_checked(mango_account_ai, program_id, mango_group_ai.key)?;
        check!(!mango_account.is_bankrupt, MangoErrorCode::Bankrupt)?;
        check!(owner_ai.is_signer, MangoErrorCode::SignerNecessary)?;
        check_eq!(&mango_account.owner, owner_ai.key, MangoErrorCode::InvalidOwner)?;
        mango_account.check_open_orders(&mango_group, open_orders_ais)?;

        let clock = Clock::get()?;
        let now_ts = clock.unix_timestamp as u64;

        let mut perp_market =
            PerpMarket::load_mut_checked(perp_market_ai, program_id, mango_group_ai.key)?;
        let market_index = mango_group
            .find_perp_market_index(perp_market_ai.key)
            .ok_or(throw_err!(MangoErrorCode::InvalidMarket))?;

        let active_assets = UserActiveAssets::new(
            &mango_group,
            &mango_account,
            vec![(AssetType::Perp, market_index)],
        );

        let mango_cache = MangoCache::load_checked(mango_cache_ai, program_id, &mango_group)?;
        mango_cache.check_valid(&mango_group, &active_assets, now_ts)?;

        let mut health_cache = HealthCache::new(active_assets);
        health_cache.init_vals(&mango_group, &mango_cache, &mango_account, open_orders_ais)?;
        let pre_health = health_cache.get_health(&mango_group, HealthType::Init);

        // update the being_liquidated flag
        if mango_account.being_liquidated {
            if pre_health >= ZERO_I80F48 {
                mango_account.being_liquidated = false;
            } else {
                return Err(throw_err!(MangoErrorCode::BeingLiquidated));
            }
        }

        // This means health must only go up
        let health_up_only = pre_health < ZERO_I80F48;

        let mut book = Book::load_checked(program_id, bids_ai, asks_ai, &perp_market)?;
        let mut event_queue =
            EventQueue::load_mut_checked(event_queue_ai, program_id, &perp_market)?;

        // If reduce_only, position must only go down
        let quantity = if reduce_only {
            let base_pos = mango_account.perp_accounts[market_index].base_position;
            if (side == Side::Bid && base_pos > 0) || (side == Side::Ask && base_pos < 0) {
                0
            } else {
                base_pos.abs().min(quantity)
            }
        } else {
            quantity
        };

        if quantity == 0 {
            return Ok(());
        }

        book.new_order(
            &mut event_queue,
            &mut perp_market,
            &mango_group.perp_markets[market_index],
            &mut mango_account,
            mango_account_ai.key,
            market_index,
            side,
            price,
            quantity,
            order_type,
            client_order_id,
            now_ts,
        )?;

        health_cache.update_perp_val(&mango_group, &mango_cache, &mango_account, market_index)?;
        let post_health = health_cache.get_health(&mango_group, HealthType::Init);
        check!(
            post_health >= ZERO_I80F48 || (health_up_only && post_health >= pre_health),
            MangoErrorCode::InsufficientFunds
        )
    }

    #[inline(never)]
    fn cancel_perp_order_by_client_id(
        program_id: &Pubkey,
        accounts: &[AccountInfo],
        client_order_id: u64,
    ) -> MangoResult<()> {
        const NUM_FIXED: usize = 6;
        let accounts = array_ref![accounts, 0, NUM_FIXED];
        let [
            mango_group_ai,     // read
            mango_account_ai,   // write
            owner_ai,           // read, signer
            perp_market_ai,     // write
            bids_ai,            // write
            asks_ai,            // write
        ] = accounts;

        let mango_group = MangoGroup::load_checked(mango_group_ai, program_id)?;

        let mut mango_account =
            MangoAccount::load_mut_checked(mango_account_ai, program_id, mango_group_ai.key)?;
        check!(!mango_account.is_bankrupt, MangoErrorCode::Bankrupt)?;
        check!(owner_ai.is_signer, MangoErrorCode::SignerNecessary)?;
        check_eq!(&mango_account.owner, owner_ai.key, MangoErrorCode::InvalidOwner)?;

        let mut perp_market =
            PerpMarket::load_mut_checked(perp_market_ai, program_id, mango_group_ai.key)?;

        let market_index = mango_group.find_perp_market_index(perp_market_ai.key).unwrap();

        let (order_id, side) = mango_account
            .find_order_with_client_id(market_index, client_order_id)
            .ok_or(throw_err!(MangoErrorCode::ClientIdNotFound))?;

        let mut book = Book::load_checked(program_id, bids_ai, asks_ai, &perp_market)?;
        let best_final = if perp_market.meta_data.version == 0 {
            match side {
                Side::Bid => book.get_best_bid_price().unwrap(),
                Side::Ask => book.get_best_ask_price().unwrap(),
            }
        } else {
            let max_depth: i64 = perp_market.liquidity_mining_info.max_depth_bps.to_num();
            match side {
                Side::Bid => book.get_bids_size_above_order(order_id, max_depth),
                Side::Ask => book.get_asks_size_below_order(order_id, max_depth),
            }
        };

        let order = book.cancel_order(order_id, side)?;
        check_eq!(&order.owner, mango_account_ai.key, MangoErrorCode::InvalidOrderId)?;
        mango_account.remove_order(order.owner_slot as usize, order.quantity)?;

        // If order version doesn't match the perp market version, no incentives
        if order.version != perp_market.meta_data.version {
            return Ok(());
        }

        let mngo_start = mango_account.perp_accounts[market_index].mngo_accrued;
        if perp_market.meta_data.version == 0 {
            mango_account.perp_accounts[market_index].apply_price_incentives(
                &mut perp_market,
                side,
                order.price(),
                order.best_initial,
                best_final,
                order.timestamp,
                Clock::get()?.unix_timestamp as u64,
                order.quantity,
            )?;
        } else {
            mango_account.perp_accounts[market_index].apply_size_incentives(
                &mut perp_market,
                order.best_initial,
                best_final,
                order.timestamp,
                Clock::get()?.unix_timestamp as u64,
                order.quantity,
            )?;
        }

        mango_emit!(MngoAccrualLog {
            mango_group: *mango_group_ai.key,
            mango_account: *mango_account_ai.key,
            market_index: market_index as u64,
            mngo_accrual: mango_account.perp_accounts[market_index].mngo_accrued - mngo_start
        });

        Ok(())
    }

    #[inline(never)]
    fn cancel_perp_order(
        program_id: &Pubkey,
        accounts: &[AccountInfo],
        order_id: i128,
    ) -> MangoResult<()> {
        const NUM_FIXED: usize = 6;
        let accounts = array_ref![accounts, 0, NUM_FIXED];
        let [
            mango_group_ai,     // read
            mango_account_ai,   // write
            owner_ai,           // read, signer
            perp_market_ai,     // write
            bids_ai,            // write
            asks_ai,            // write
        ] = accounts;

        // TODO OPT put the liquidity incentive stuff in the bids and asks accounts so perp market
        //  doesn't have to be passed in as write

        let mango_group = MangoGroup::load_checked(mango_group_ai, program_id)?;

        let mut mango_account =
            MangoAccount::load_mut_checked(mango_account_ai, program_id, mango_group_ai.key)?;
        check!(!mango_account.is_bankrupt, MangoErrorCode::Bankrupt)?;
        check!(owner_ai.is_signer, MangoErrorCode::SignerNecessary)?;
        check_eq!(&mango_account.owner, owner_ai.key, MangoErrorCode::InvalidOwner)?;

        let mut perp_market =
            PerpMarket::load_mut_checked(perp_market_ai, program_id, mango_group_ai.key)?;

        let market_index = mango_group.find_perp_market_index(perp_market_ai.key).unwrap();
        let side = mango_account
            .find_order_side(market_index, order_id)
            .ok_or(throw_err!(MangoErrorCode::InvalidOrderId))?;
        let mut book = Book::load_checked(program_id, bids_ai, asks_ai, &perp_market)?;

        let best_final = if perp_market.meta_data.version == 0 {
            match side {
                Side::Bid => book.get_best_bid_price().unwrap(),
                Side::Ask => book.get_best_ask_price().unwrap(),
            }
        } else {
            let max_depth: i64 = perp_market.liquidity_mining_info.max_depth_bps.to_num();
            match side {
                Side::Bid => book.get_bids_size_above_order(order_id, max_depth),
                Side::Ask => book.get_asks_size_below_order(order_id, max_depth),
            }
        };

        let order = book.cancel_order(order_id, side)?;
        check_eq!(&order.owner, mango_account_ai.key, MangoErrorCode::InvalidOrderId)?;
        mango_account.remove_order(order.owner_slot as usize, order.quantity)?;

        // If order version doesn't match the perp market version, no incentives
        if order.version != perp_market.meta_data.version {
            return Ok(());
        }

        let mngo_start = mango_account.perp_accounts[market_index].mngo_accrued;
        if perp_market.meta_data.version == 0 {
            mango_account.perp_accounts[market_index].apply_price_incentives(
                &mut perp_market,
                side,
                order.price(),
                order.best_initial,
                best_final,
                order.timestamp,
                Clock::get()?.unix_timestamp as u64,
                order.quantity,
            )?;
        } else {
            mango_account.perp_accounts[market_index].apply_size_incentives(
                &mut perp_market,
                order.best_initial,
                best_final,
                order.timestamp,
                Clock::get()?.unix_timestamp as u64,
                order.quantity,
            )?;
        }

        mango_emit!(MngoAccrualLog {
            mango_group: *mango_group_ai.key,
            mango_account: *mango_account_ai.key,
            market_index: market_index as u64,
            mngo_accrual: mango_account.perp_accounts[market_index].mngo_accrued - mngo_start
        });

        Ok(())
    }

    #[inline(never)]
    fn cancel_all_perp_orders(
        program_id: &Pubkey,
        accounts: &[AccountInfo],
        limit: u8,
    ) -> MangoResult {
        const NUM_FIXED: usize = 6;
        let accounts = array_ref![accounts, 0, NUM_FIXED];
        let [
            mango_group_ai,     // read
            mango_account_ai,   // write
            owner_ai,           // read, signer
            perp_market_ai,     // write
            bids_ai,            // write
            asks_ai,            // write
        ] = accounts;

        let mango_group = MangoGroup::load_checked(mango_group_ai, program_id)?;

        let mut mango_account =
            MangoAccount::load_mut_checked(mango_account_ai, program_id, mango_group_ai.key)?;
        check!(!mango_account.is_bankrupt, MangoErrorCode::Bankrupt)?;
        check!(owner_ai.is_signer, MangoErrorCode::Default)?;
        check_eq!(&mango_account.owner, owner_ai.key, MangoErrorCode::InvalidOwner)?;

        let mut perp_market =
            PerpMarket::load_mut_checked(perp_market_ai, program_id, mango_group_ai.key)?;

        let market_index = mango_group.find_perp_market_index(perp_market_ai.key).unwrap();

        let mut book = Book::load_checked(program_id, bids_ai, asks_ai, &perp_market)?;
        let mngo_start = mango_account.perp_accounts[market_index].mngo_accrued;

        if perp_market.meta_data.version == 0 {
            book.cancel_all_with_price_incentives(
                &mut mango_account,
                &mut perp_market,
                market_index,
                limit,
            )?;
        } else {
            book.cancel_all_with_size_incentives(
                &mut mango_account,
                &mut perp_market,
                market_index,
                limit,
            )?;
        }

        mango_emit!(MngoAccrualLog {
            mango_group: *mango_group_ai.key,
            mango_account: *mango_account_ai.key,
            market_index: market_index as u64,
            mngo_accrual: mango_account.perp_accounts[market_index].mngo_accrued - mngo_start
        });
        Ok(())
    }

    #[inline(never)]
    /// Take two MangoAccount and settle quote currency pnl between them
    fn settle_pnl(
        program_id: &Pubkey,
        accounts: &[AccountInfo],
        market_index: usize,
    ) -> MangoResult<()> {
        // TODO - what if someone has no collateral except other perps contracts
        //  maybe you don't allow people to withdraw if they don't have enough
        //  when liquidating, make sure you settle their pnl first?
        // TODO consider doing this in batches of 32 accounts that are close to zero sum
        // TODO write unit tests for this function

        const NUM_FIXED: usize = 6;
        let accounts = array_ref![accounts, 0, NUM_FIXED];
        let [
            mango_group_ai,     // read
            mango_account_a_ai, // write
            mango_account_b_ai, // write
            mango_cache_ai,     // read
            root_bank_ai,       // read
            node_bank_ai,       // write
        ] = accounts;
        let mango_group = MangoGroup::load_checked(mango_group_ai, program_id)?;

        let mut mango_account_a =
            MangoAccount::load_mut_checked(mango_account_a_ai, program_id, mango_group_ai.key)?;
        check!(!mango_account_a.is_bankrupt, MangoErrorCode::Bankrupt)?;

        let mut mango_account_b =
            MangoAccount::load_mut_checked(mango_account_b_ai, program_id, mango_group_ai.key)?;
        check!(!mango_account_b.is_bankrupt, MangoErrorCode::Bankrupt)?;

        match mango_group.find_root_bank_index(root_bank_ai.key) {
            None => return Err(throw_err!(MangoErrorCode::Default)),
            Some(i) => check!(i == QUOTE_INDEX, MangoErrorCode::Default)?,
        }
        let root_bank = RootBank::load_checked(root_bank_ai, program_id)?;
        let mut node_bank = NodeBank::load_mut_checked(node_bank_ai, program_id)?;
        check!(root_bank.node_banks.contains(node_bank_ai.key), MangoErrorCode::Default)?;

        let mango_cache = MangoCache::load_checked(mango_cache_ai, program_id, &mango_group)?;
        let now_ts = Clock::get()?.unix_timestamp as u64;

        let root_bank_cache = &mango_cache.root_bank_cache[QUOTE_INDEX];
        let price_cache = &mango_cache.price_cache[market_index];
        let perp_market_cache = &mango_cache.perp_market_cache[market_index];

        root_bank_cache.check_valid(&mango_group, now_ts)?;
        price_cache.check_valid(&mango_group, now_ts)?;
        perp_market_cache.check_valid(&mango_group, now_ts)?;

        let price = price_cache.price;

        let a = &mut mango_account_a.perp_accounts[market_index];
        let b = &mut mango_account_b.perp_accounts[market_index];

        // Account for unrealized funding payments before settling
        a.settle_funding(perp_market_cache);
        b.settle_funding(perp_market_cache);

        let contract_size = mango_group.perp_markets[market_index].base_lot_size;
        let new_quote_pos_a = I80F48::from_num(-a.base_position * contract_size) * price;
        let new_quote_pos_b = I80F48::from_num(-b.base_position * contract_size) * price;
        let a_pnl: I80F48 = a.quote_position - new_quote_pos_a;
        let b_pnl: I80F48 = b.quote_position - new_quote_pos_b;

        // pnl must be opposite signs for there to be a settlement
        if a_pnl * b_pnl > 0 {
            return Ok(());
        }

        let settlement = a_pnl.abs().min(b_pnl.abs());
        let a_settle = if a_pnl > 0 { settlement } else { -settlement };
        a.transfer_quote_position(b, a_settle);

        transfer_token_internal(
            &root_bank_cache,
            &mut node_bank,
            &mut mango_account_b,
            &mut mango_account_a,
            mango_account_b_ai.key,
            mango_account_a_ai.key,
            QUOTE_INDEX,
            a_settle,
        )?;

        mango_emit!(SettlePnlLog {
            mango_group: *mango_group_ai.key,
            mango_account_a: *mango_account_a_ai.key,
            mango_account_b: *mango_account_b_ai.key,
            market_index: market_index as u64,
            settlement: a_settle.to_bits(), // Will be positive if a has positive pnl and settling with b
        });

        Ok(())
    }

    #[inline(never)]
    /// Take an account that has losses in the selected perp market to account for fees_accrued
    fn settle_fees(program_id: &Pubkey, accounts: &[AccountInfo]) -> MangoResult<()> {
        const NUM_FIXED: usize = 10;
        let accounts = array_ref![accounts, 0, NUM_FIXED];
        let [
            mango_group_ai,     // read
            mango_cache_ai,     // read
            perp_market_ai,     // write
            mango_account_ai,   // write
            root_bank_ai,       // read
            node_bank_ai,       // write
            bank_vault_ai,      // write
            fees_vault_ai,      // write
            signer_ai,          // read
            token_prog_ai,      // read
        ] = accounts;
        check_eq!(token_prog_ai.key, &spl_token::ID, MangoErrorCode::InvalidProgramId)?;

        let mango_group = MangoGroup::load_checked(mango_group_ai, program_id)?;
        check!(fees_vault_ai.key == &mango_group.fees_vault, MangoErrorCode::InvalidVault)?;

        let mut perp_market =
            PerpMarket::load_mut_checked(perp_market_ai, program_id, mango_group_ai.key)?;
        let market_index = mango_group.find_perp_market_index(perp_market_ai.key).unwrap();

        let mut mango_account =
            MangoAccount::load_mut_checked(mango_account_ai, program_id, mango_group_ai.key)?;
        check!(!mango_account.is_bankrupt, MangoErrorCode::Bankrupt)?;

        check!(
            &mango_group.tokens[QUOTE_INDEX].root_bank == root_bank_ai.key,
            MangoErrorCode::InvalidRootBank
        )?;
        let root_bank = RootBank::load_checked(root_bank_ai, program_id)?;
        let mut node_bank = NodeBank::load_mut_checked(node_bank_ai, program_id)?;
        check!(root_bank.node_banks.contains(node_bank_ai.key), MangoErrorCode::InvalidNodeBank)?;
        check!(bank_vault_ai.key == &node_bank.vault, MangoErrorCode::InvalidVault)?;

        let mango_cache = MangoCache::load_checked(mango_cache_ai, program_id, &mango_group)?;
        let now_ts = Clock::get()?.unix_timestamp as u64;

        let root_bank_cache = &mango_cache.root_bank_cache[QUOTE_INDEX];
        let price_cache = &mango_cache.price_cache[market_index];
        let perp_market_cache = &mango_cache.perp_market_cache[market_index];

        root_bank_cache.check_valid(&mango_group, now_ts)?;
        price_cache.check_valid(&mango_group, now_ts)?;
        perp_market_cache.check_valid(&mango_group, now_ts)?;

        let price = price_cache.price;

        let pa = &mut mango_account.perp_accounts[market_index];
        pa.settle_funding(&perp_market_cache);
        let contract_size = mango_group.perp_markets[market_index].base_lot_size;
        let new_quote_pos = I80F48::from_num(-pa.base_position * contract_size) * price;
        let pnl: I80F48 = pa.quote_position - new_quote_pos;
        check!(pnl.is_negative(), MangoErrorCode::Default)?;
        check!(perp_market.fees_accrued.is_positive(), MangoErrorCode::Default)?;

        let settlement = pnl.abs().min(perp_market.fees_accrued).checked_floor().unwrap();

        perp_market.fees_accrued -= settlement;
        pa.quote_position += settlement;

        // Transfer quote token from bank vault to fees vault owned by Mango DAO
        let signers_seeds = gen_signer_seeds(&mango_group.signer_nonce, mango_group_ai.key);
        invoke_transfer(
            token_prog_ai,
            bank_vault_ai,
            fees_vault_ai,
            signer_ai,
            &[&signers_seeds],
            settlement.to_num(),
        )?;

        // Decrement deposits on mango account
        checked_change_net(
            root_bank_cache,
            &mut node_bank,
            &mut mango_account,
            mango_account_ai.key,
            QUOTE_INDEX,
            -settlement,
        )?;

        mango_emit!(SettleFeesLog {
            mango_group: *mango_group_ai.key,
            mango_account: *mango_account_ai.key,
            market_index: market_index as u64,
            settlement: settlement.to_bits()
        });

        Ok(())
    }

    #[inline(never)]
    fn force_cancel_spot_orders(
        program_id: &Pubkey,
        accounts: &[AccountInfo],
        limit: u8,
    ) -> MangoResult<()> {
        const NUM_FIXED: usize = 19;
        let accounts = array_ref![accounts, 0, NUM_FIXED + MAX_PAIRS];
        let (fixed_ais, liqee_open_orders_ais) = array_refs![accounts, NUM_FIXED, MAX_PAIRS];

        let [
            mango_group_ai,         // read
            mango_cache_ai,         // read
            liqee_mango_account_ai, // write
            base_root_bank_ai,      // read
            base_node_bank_ai,      // write
            base_vault_ai,          // write
            quote_root_bank_ai,     // read
            quote_node_bank_ai,     // write
            quote_vault_ai,         // write

            spot_market_ai,         // write
            bids_ai,                // write
            asks_ai,                // write
            signer_ai,              // read
            dex_event_queue_ai,     // write
            dex_base_ai,            // write
            dex_quote_ai,           // write
            dex_signer_ai,          // read
            dex_prog_ai,            // read
            token_prog_ai,          // read
        ] = fixed_ais;

        // Check token program id
        check_eq!(token_prog_ai.key, &spl_token::ID, MangoErrorCode::InvalidProgramId)?;

        let mango_group = MangoGroup::load_checked(mango_group_ai, program_id)?;
        check_eq!(dex_prog_ai.key, &mango_group.dex_program_id, MangoErrorCode::InvalidProgramId)?;

        let mango_cache = MangoCache::load_checked(mango_cache_ai, program_id, &mango_group)?;
        let mut liqee_ma =
            MangoAccount::load_mut_checked(liqee_mango_account_ai, program_id, mango_group_ai.key)?;
        check!(!liqee_ma.is_bankrupt, MangoErrorCode::Bankrupt)?;
        liqee_ma.check_open_orders(&mango_group, liqee_open_orders_ais)?;

        let market_index = mango_group.find_spot_market_index(spot_market_ai.key).unwrap();
        check!(liqee_ma.in_margin_basket[market_index], MangoErrorCode::Default)?;

        check_eq!(
            &mango_group.tokens[market_index].root_bank,
            base_root_bank_ai.key,
            MangoErrorCode::InvalidRootBank
        )?;
        let base_root_bank = RootBank::load_checked(base_root_bank_ai, program_id)?;

        check!(
            base_root_bank.node_banks.contains(base_node_bank_ai.key),
            MangoErrorCode::InvalidNodeBank
        )?;
        let mut base_node_bank = NodeBank::load_mut_checked(base_node_bank_ai, program_id)?;
        check_eq!(&base_node_bank.vault, base_vault_ai.key, MangoErrorCode::InvalidVault)?;

        check_eq!(
            &mango_group.tokens[QUOTE_INDEX].root_bank,
            quote_root_bank_ai.key,
            MangoErrorCode::InvalidRootBank
        )?;
        let quote_root_bank = RootBank::load_checked(quote_root_bank_ai, program_id)?;

        check!(
            quote_root_bank.node_banks.contains(quote_node_bank_ai.key),
            MangoErrorCode::InvalidNodeBank
        )?;
        let mut quote_node_bank = NodeBank::load_mut_checked(quote_node_bank_ai, program_id)?;
        check_eq!(&quote_node_bank.vault, quote_vault_ai.key, MangoErrorCode::InvalidVault)?;

        let now_ts = Clock::get()?.unix_timestamp as u64;

        let liqee_active_assets = UserActiveAssets::new(&mango_group, &liqee_ma, vec![]);

        mango_cache.check_valid(&mango_group, &liqee_active_assets, now_ts)?;

        let mut health_cache = HealthCache::new(liqee_active_assets);
        health_cache.init_vals(&mango_group, &mango_cache, &liqee_ma, liqee_open_orders_ais)?;
        let init_health = health_cache.get_health(&mango_group, HealthType::Init);
        let maint_health = health_cache.get_health(&mango_group, HealthType::Maint);

        // Can only force cancel on an account already being liquidated
        if liqee_ma.being_liquidated {
            if init_health > ZERO_I80F48 {
                liqee_ma.being_liquidated = false;
                msg!("Account init_health above zero.");
                return Ok(());
            }
        } else if maint_health >= ZERO_I80F48 {
            return Err(throw_err!(MangoErrorCode::NotLiquidatable));
        } else {
            liqee_ma.being_liquidated = true;
        }

        // Cancel orders up to the limit
        let open_orders_ai = &liqee_open_orders_ais[market_index];
        let signers_seeds = gen_signer_seeds(&mango_group.signer_nonce, mango_group_ai.key);
        invoke_cancel_orders(
            open_orders_ai,
            dex_prog_ai,
            spot_market_ai,
            bids_ai,
            asks_ai,
            signer_ai,
            dex_event_queue_ai,
            &[&signers_seeds],
            limit,
        )?;

        let (pre_base, pre_quote) = {
            let open_orders = load_open_orders(open_orders_ai)?;
            (
                open_orders.native_coin_free,
                open_orders.native_pc_free + open_orders.referrer_rebates_accrued,
            )
        };

        if pre_base == 0 && pre_quote == 0 {
            return Ok(());
        }

        // Settle funds released by canceling open orders
        // TODO OPT add a new ForceSettleFunds to save compute in this instruction
        invoke_settle_funds(
            dex_prog_ai,
            spot_market_ai,
            open_orders_ai,
            signer_ai,
            dex_base_ai,
            dex_quote_ai,
            base_vault_ai,
            quote_vault_ai,
            dex_signer_ai,
            token_prog_ai,
            &[&signers_seeds],
        )?;

        let (post_base, post_quote) = {
            let open_orders = load_open_orders(open_orders_ai)?;
            liqee_ma.update_basket(market_index, &open_orders)?;
            mango_emit!(OpenOrdersBalanceLog {
                mango_group: *mango_group_ai.key,
                mango_account: *liqee_mango_account_ai.key,
                market_index: market_index as u64,
                base_total: open_orders.native_coin_total,
                base_free: open_orders.native_coin_free,
                quote_total: open_orders.native_pc_total,
                quote_free: open_orders.native_pc_free,
                referrer_rebates_accrued: open_orders.referrer_rebates_accrued
            });

            (
                open_orders.native_coin_free,
                open_orders.native_pc_free + open_orders.referrer_rebates_accrued,
            )
        };

        check!(post_base <= pre_base, MangoErrorCode::Default)?;
        check!(post_quote <= pre_quote, MangoErrorCode::Default)?;

        // Update balances from settling funds
        let base_change = I80F48::from_num(pre_base - post_base);
        let quote_change = I80F48::from_num(pre_quote - post_quote);

        checked_change_net(
            &mango_cache.root_bank_cache[market_index],
            &mut base_node_bank,
            &mut liqee_ma,
            liqee_mango_account_ai.key,
            market_index,
            base_change,
        )?;
        checked_change_net(
            &mango_cache.root_bank_cache[QUOTE_INDEX],
            &mut quote_node_bank,
            &mut liqee_ma,
            liqee_mango_account_ai.key,
            QUOTE_INDEX,
            quote_change,
        )
    }

    #[inline(never)]
    fn force_cancel_perp_orders(
        program_id: &Pubkey,
        accounts: &[AccountInfo],
        limit: u8,
    ) -> MangoResult<()> {
        const NUM_FIXED: usize = 6;
        let accounts = array_ref![accounts, 0, NUM_FIXED + MAX_PAIRS];
        let (fixed_ais, liqee_open_orders_ais) = array_refs![accounts, NUM_FIXED, MAX_PAIRS];

        let [
            mango_group_ai,         // read
            mango_cache_ai,         // read
            perp_market_ai,         // read
            bids_ai,                // write
            asks_ai,                // write
            liqee_mango_account_ai, // write
        ] = fixed_ais;

        let mango_group = MangoGroup::load_checked(mango_group_ai, program_id)?;
        let mango_cache = MangoCache::load_checked(mango_cache_ai, program_id, &mango_group)?;

        let mut liqee_ma =
            MangoAccount::load_mut_checked(liqee_mango_account_ai, program_id, mango_group_ai.key)?;
        check!(!liqee_ma.is_bankrupt, MangoErrorCode::Bankrupt)?;
        liqee_ma.check_open_orders(&mango_group, liqee_open_orders_ais)?;

        let perp_market = PerpMarket::load_checked(perp_market_ai, program_id, mango_group_ai.key)?;
        let market_index = mango_group.find_perp_market_index(perp_market_ai.key).unwrap();
        let perp_market_info = &mango_group.perp_markets[market_index];
        check!(!perp_market_info.is_empty(), MangoErrorCode::InvalidMarket)?;

        let now_ts = Clock::get()?.unix_timestamp as u64;

        let liqee_active_assets = UserActiveAssets::new(&mango_group, &liqee_ma, vec![]);

        mango_cache.check_valid(&mango_group, &liqee_active_assets, now_ts)?;

        let mut health_cache = HealthCache::new(liqee_active_assets);
        health_cache.init_vals(&mango_group, &mango_cache, &liqee_ma, liqee_open_orders_ais)?;
        let init_health = health_cache.get_health(&mango_group, HealthType::Init);
        let maint_health = health_cache.get_health(&mango_group, HealthType::Maint);

        if liqee_ma.being_liquidated {
            if init_health > ZERO_I80F48 {
                liqee_ma.being_liquidated = false;
                msg!("Account init_health above zero.");
                return Ok(());
            }
        } else if maint_health >= ZERO_I80F48 {
            msg!(
                "maint health {} init health {}",
                maint_health.to_num::<f64>(),
                init_health.to_num::<f64>()
            );
            return Err(throw_err!(MangoErrorCode::NotLiquidatable));
        } else {
            liqee_ma.being_liquidated = true;
        }

        let mut book = Book::load_checked(program_id, bids_ai, asks_ai, &perp_market)?;
        book.cancel_all(&mut liqee_ma, market_index, limit)
    }

    #[inline(never)]
    /// Liquidator takes some of borrows at token at `liab_index` and receives some deposits from
    /// the token at `asset_index`
    /// Requires: `liab_index != asset_index`
    fn liquidate_token_and_token(
        program_id: &Pubkey,
        accounts: &[AccountInfo],
        max_liab_transfer: I80F48,
    ) -> MangoResult<()> {
        // parameter checks
        check!(max_liab_transfer.is_positive(), MangoErrorCode::InvalidParam)?;

        const NUM_FIXED: usize = 9;
        let accounts = array_ref![accounts, 0, NUM_FIXED + 2 * MAX_PAIRS];
        let (fixed_ais, liqee_open_orders_ais, liqor_open_orders_ais) =
            array_refs![accounts, NUM_FIXED, MAX_PAIRS, MAX_PAIRS];

        let [
            mango_group_ai,         // read
            mango_cache_ai,         // read
            liqee_mango_account_ai, // write
            liqor_mango_account_ai, // write
            liqor_ai,               // read, signer
            asset_root_bank_ai,     // read
            asset_node_bank_ai,     // write
            liab_root_bank_ai,      // read
            liab_node_bank_ai,      // write
        ] = fixed_ais;

        let mango_group = MangoGroup::load_checked(mango_group_ai, program_id)?;
        let mango_cache = MangoCache::load_checked(mango_cache_ai, program_id, &mango_group)?;
        let mut liqee_ma =
            MangoAccount::load_mut_checked(liqee_mango_account_ai, program_id, mango_group_ai.key)?;
        check!(!liqee_ma.is_bankrupt, MangoErrorCode::Bankrupt)?;
        liqee_ma.check_open_orders(&mango_group, liqee_open_orders_ais)?;

        let mut liqor_ma =
            MangoAccount::load_mut_checked(liqor_mango_account_ai, program_id, mango_group_ai.key)?;
        check_eq!(liqor_ai.key, &liqor_ma.owner, MangoErrorCode::InvalidOwner)?;
        check!(liqor_ai.is_signer, MangoErrorCode::InvalidSignerKey)?;
        check!(!liqor_ma.is_bankrupt, MangoErrorCode::Bankrupt)?;
        liqor_ma.check_open_orders(&mango_group, liqor_open_orders_ais)?;

        let asset_root_bank = RootBank::load_checked(asset_root_bank_ai, program_id)?;
        let asset_index = mango_group.find_root_bank_index(asset_root_bank_ai.key).unwrap();
        let mut asset_node_bank = NodeBank::load_mut_checked(asset_node_bank_ai, program_id)?;
        check!(
            asset_root_bank.node_banks.contains(asset_node_bank_ai.key),
            MangoErrorCode::InvalidNodeBank
        )?;

        let liab_root_bank = RootBank::load_checked(liab_root_bank_ai, program_id)?;
        let liab_index = mango_group.find_root_bank_index(liab_root_bank_ai.key).unwrap();
        let mut liab_node_bank = NodeBank::load_mut_checked(liab_node_bank_ai, program_id)?;
        check!(liab_root_bank.node_banks.contains(liab_node_bank_ai.key), MangoErrorCode::Default)?;
        check!(asset_index != liab_index, MangoErrorCode::InvalidParam)?;

        let now_ts = Clock::get()?.unix_timestamp as u64;
        let liqee_active_assets = UserActiveAssets::new(&mango_group, &liqee_ma, vec![]);
        let liqor_active_assets = UserActiveAssets::new(
            &mango_group,
            &liqor_ma,
            vec![(AssetType::Token, asset_index), (AssetType::Token, liab_index)],
        );

        mango_cache.check_valid(
            &mango_group,
            &UserActiveAssets::merge(&liqee_active_assets, &liqor_active_assets),
            now_ts,
        )?;

        // Make sure orders are cancelled for perps and check orders
        for i in 0..mango_group.num_oracles {
            if liqee_active_assets.perps[i] {
                check!(liqee_ma.perp_accounts[i].is_liquidatable(), MangoErrorCode::Default)?;
            }
        }

        let mut health_cache = HealthCache::new(liqee_active_assets);
        health_cache.init_vals(&mango_group, &mango_cache, &liqee_ma, liqee_open_orders_ais)?;
        let init_health = health_cache.get_health(&mango_group, HealthType::Init);
        let maint_health = health_cache.get_health(&mango_group, HealthType::Maint);

        if liqee_ma.being_liquidated {
            if init_health > ZERO_I80F48 {
                liqee_ma.being_liquidated = false;
                msg!("Account init_health above zero.");
                return Ok(());
            }
        } else if maint_health >= ZERO_I80F48 {
            return Err(throw_err!(MangoErrorCode::NotLiquidatable));
        } else {
            liqee_ma.being_liquidated = true;
        }

        check!(liqee_ma.deposits[asset_index].is_positive(), MangoErrorCode::Default)?;
        check!(liqee_ma.borrows[liab_index].is_positive(), MangoErrorCode::Default)?;

        let asset_bank = &mango_cache.root_bank_cache[asset_index];
        let liab_bank = &mango_cache.root_bank_cache[liab_index];

        let asset_price = mango_cache.get_price(asset_index);
        let liab_price = mango_cache.get_price(liab_index);

        let (asset_fee, init_asset_weight) = if asset_index == QUOTE_INDEX {
            (ONE_I80F48, ONE_I80F48)
        } else {
            let asset_info = &mango_group.spot_markets[asset_index];
            check!(!asset_info.is_empty(), MangoErrorCode::InvalidMarket)?;
            (ONE_I80F48 + asset_info.liquidation_fee, asset_info.init_asset_weight)
        };

        let (liab_fee, init_liab_weight) = if liab_index == QUOTE_INDEX {
            (ONE_I80F48, ONE_I80F48)
        } else {
            let liab_info = &mango_group.spot_markets[liab_index];
            check!(!liab_info.is_empty(), MangoErrorCode::InvalidMarket)?;
            (ONE_I80F48 - liab_info.liquidation_fee, liab_info.init_liab_weight)
        };

        // Max liab transferred to reach init_health == 0
        let deficit_max_liab: I80F48 = -init_health
            / (liab_price * (init_liab_weight - init_asset_weight * asset_fee / liab_fee));

        let native_deposits = liqee_ma.get_native_deposit(asset_bank, asset_index)?;
        let native_borrows = liqee_ma.get_native_borrow(liab_bank, liab_index)?;

        // Max liab transferred to reach asset_i == 0
        let asset_implied_liab_transfer =
            native_deposits * asset_price * liab_fee / (liab_price * asset_fee);
        let actual_liab_transfer = min(
            min(min(deficit_max_liab, native_borrows), max_liab_transfer),
            asset_implied_liab_transfer,
        );

        // Transfer into liqee to reduce liabilities
        checked_change_net(
            &liab_bank,
            &mut liab_node_bank,
            &mut liqee_ma,
            liqee_mango_account_ai.key,
            liab_index,
            actual_liab_transfer,
        )?; // TODO make sure deposits for this index is == 0

        // Transfer from liqor
        checked_change_net(
            &liab_bank,
            &mut liab_node_bank,
            &mut liqor_ma,
            liqor_mango_account_ai.key,
            liab_index,
            -actual_liab_transfer,
        )?;

        let asset_transfer =
            actual_liab_transfer * liab_price * asset_fee / (liab_fee * asset_price);

        // Transfer collater into liqor
        checked_change_net(
            &asset_bank,
            &mut asset_node_bank,
            &mut liqor_ma,
            liqor_mango_account_ai.key,
            asset_index,
            asset_transfer,
        )?;

        // Transfer collateral out of liqee
        checked_change_net(
            &asset_bank,
            &mut asset_node_bank,
            &mut liqee_ma,
            liqee_mango_account_ai.key,
            asset_index,
            -asset_transfer,
        )?;

        let mut liqor_health_cache = HealthCache::new(liqor_active_assets);
        liqor_health_cache.init_vals(
            &mango_group,
            &mango_cache,
            &liqor_ma,
            liqor_open_orders_ais,
        )?;
        let liqor_health = liqor_health_cache.get_health(&mango_group, HealthType::Init);
        check!(liqor_health >= ZERO_I80F48, MangoErrorCode::InsufficientFunds)?;

        // Update liqee's health where it may have changed
        for &i in &[asset_index, liab_index] {
            health_cache.update_token_val(
                &mango_group,
                &mango_cache,
                &liqee_ma,
                liqee_open_orders_ais,
                i,
            )?;
        }
        let liqee_maint_health = health_cache.get_health(&mango_group, HealthType::Maint);
        if liqee_maint_health < ZERO_I80F48 {
            liqee_ma.is_bankrupt =
                liqee_ma.check_enter_bankruptcy(&mango_group, liqee_open_orders_ais);
        } else {
            let liqee_init_health = health_cache.get_health(&mango_group, HealthType::Init);

            // this is equivalent to one native USDC or 1e-6 USDC
            // This is used as threshold to flip flag instead of 0 because of dust issues
            liqee_ma.being_liquidated = liqee_init_health < NEG_ONE_I80F48;
        }

        mango_emit!(LiquidateTokenAndTokenLog {
            mango_group: *mango_group_ai.key,
            liqee: *liqee_mango_account_ai.key,
            liqor: *liqor_mango_account_ai.key,
            asset_index: asset_index as u64,
            liab_index: liab_index as u64,
            asset_transfer: asset_transfer.to_bits(),
            liab_transfer: actual_liab_transfer.to_bits(),
            asset_price: asset_price.to_bits(),
            liab_price: liab_price.to_bits(),
            bankruptcy: liqee_ma.is_bankrupt
        });

        Ok(())
    }

    #[inline(never)]
    /// swap tokens for perp quote position only and only if the base position in that market is 0
    fn liquidate_token_and_perp(
        program_id: &Pubkey,
        accounts: &[AccountInfo],
        asset_type: AssetType,
        asset_index: usize,
        liab_type: AssetType,
        liab_index: usize,
        max_liab_transfer: I80F48,
    ) -> MangoResult<()> {
        check!(max_liab_transfer.is_positive(), MangoErrorCode::InvalidParam)?;
        check!(asset_type != liab_type, MangoErrorCode::InvalidParam)?;

        const NUM_FIXED: usize = 7;
        let accounts = array_ref![accounts, 0, NUM_FIXED + 2 * MAX_PAIRS];
        let (fixed_ais, liqee_open_orders_ais, liqor_open_orders_ais) =
            array_refs![accounts, NUM_FIXED, MAX_PAIRS, MAX_PAIRS];

        let [
            mango_group_ai,         // read
            mango_cache_ai,         // read
            liqee_mango_account_ai, // write
            liqor_mango_account_ai, // write
            liqor_ai,               // read, signer
            root_bank_ai,           // read
            node_bank_ai,           // write
        ] = fixed_ais;
        let mango_group = MangoGroup::load_checked(mango_group_ai, program_id)?;
        let mango_cache = MangoCache::load_checked(mango_cache_ai, program_id, &mango_group)?;
        let mut liqee_ma =
            MangoAccount::load_mut_checked(liqee_mango_account_ai, program_id, mango_group_ai.key)?;
        check!(!liqee_ma.is_bankrupt, MangoErrorCode::Bankrupt)?;
        liqee_ma.check_open_orders(&mango_group, liqee_open_orders_ais)?;

        let mut liqor_ma =
            MangoAccount::load_mut_checked(liqor_mango_account_ai, program_id, mango_group_ai.key)?;
        check_eq!(liqor_ai.key, &liqor_ma.owner, MangoErrorCode::InvalidOwner)?;
        check!(liqor_ai.is_signer, MangoErrorCode::InvalidSignerKey)?;
        check!(!liqor_ma.is_bankrupt, MangoErrorCode::Bankrupt)?;
        liqor_ma.check_open_orders(&mango_group, liqor_open_orders_ais)?;

        let root_bank = RootBank::load_checked(root_bank_ai, program_id)?;
        let mut node_bank = NodeBank::load_mut_checked(node_bank_ai, program_id)?;
        check!(root_bank.node_banks.contains(node_bank_ai.key), MangoErrorCode::InvalidNodeBank)?;

        let now_ts = Clock::get()?.unix_timestamp as u64;
        let liqee_active_assets = UserActiveAssets::new(&mango_group, &liqee_ma, vec![]);
        let liqor_active_assets = UserActiveAssets::new(
            &mango_group,
            &liqor_ma,
            vec![(asset_type, asset_index), (liab_type, liab_index)],
        );

        mango_cache.check_valid(
            &mango_group,
            &UserActiveAssets::merge(&liqee_active_assets, &liqor_active_assets),
            now_ts,
        )?;

        // Make sure orders are cancelled for perps and check orders
        for i in 0..mango_group.num_oracles {
            if liqee_active_assets.perps[i] {
                check!(liqee_ma.perp_accounts[i].is_liquidatable(), MangoErrorCode::Default)?;
            }
        }

        let mut health_cache = HealthCache::new(liqee_active_assets);
        health_cache.init_vals(&mango_group, &mango_cache, &liqee_ma, liqee_open_orders_ais)?;
        let init_health = health_cache.get_health(&mango_group, HealthType::Init);
        let maint_health = health_cache.get_health(&mango_group, HealthType::Maint);

        if liqee_ma.being_liquidated {
            if init_health > ZERO_I80F48 {
                liqee_ma.being_liquidated = false;
                msg!("Account init_health above zero.");
                return Ok(());
            }
        } else if maint_health >= ZERO_I80F48 {
            return Err(throw_err!(MangoErrorCode::NotLiquidatable));
        } else {
            liqee_ma.being_liquidated = true;
        }

        let asset_price: I80F48;
        let liab_price: I80F48;
        let asset_transfer: I80F48;
        let actual_liab_transfer: I80F48;
        if asset_type == AssetType::Token {
            // we know asset_type != liab_type
            asset_price = mango_cache.get_price(asset_index);
            liab_price = ONE_I80F48;
            let bank_cache = &mango_cache.root_bank_cache[asset_index];
            check!(liqee_ma.deposits[asset_index].is_positive(), MangoErrorCode::Default)?;
            check!(liab_index != QUOTE_INDEX, MangoErrorCode::Default)?;
            check!(
                mango_group.find_root_bank_index(root_bank_ai.key).unwrap() == asset_index,
                MangoErrorCode::InvalidRootBank
            )?;
            let native_borrows = -liqee_ma.perp_accounts[liab_index].quote_position;
            check!(liqee_ma.perp_accounts[liab_index].base_position == 0, MangoErrorCode::Default)?;
            check!(native_borrows.is_positive(), MangoErrorCode::Default)?;

            let (asset_fee, init_asset_weight) = if asset_index == QUOTE_INDEX {
                (ONE_I80F48, ONE_I80F48)
            } else {
                let asset_info = &mango_group.spot_markets[asset_index];
                check!(!asset_info.is_empty(), MangoErrorCode::InvalidMarket)?;
                (ONE_I80F48 + asset_info.liquidation_fee, asset_info.init_asset_weight)
            };

            let liab_info = &mango_group.perp_markets[liab_index];
            check!(!liab_info.is_empty(), MangoErrorCode::InvalidMarket)?;

            let (liab_fee, init_liab_weight) = (ONE_I80F48, ONE_I80F48);

            let native_deposits = liqee_ma.get_native_deposit(bank_cache, asset_index)?;

            // Max liab transferred to reach init_health == 0
            let deficit_max_liab = if asset_index == QUOTE_INDEX {
                native_deposits
            } else {
                -init_health
                    / (liab_price * (init_liab_weight - init_asset_weight * asset_fee / liab_fee))
            };

            // Max liab transferred to reach asset_i == 0
            let asset_implied_liab_transfer =
                native_deposits * asset_price * liab_fee / (liab_price * asset_fee);
            actual_liab_transfer = deficit_max_liab
                .min(native_borrows)
                .min(max_liab_transfer)
                .min(asset_implied_liab_transfer);

            // Transfer the negative quote position from liqee to liqor
            liqee_ma.perp_accounts[liab_index].transfer_quote_position(
                &mut liqor_ma.perp_accounts[liab_index],
                -actual_liab_transfer,
            );

            asset_transfer =
                actual_liab_transfer * liab_price * asset_fee / (liab_fee * asset_price);

            // Transfer collateral from liqee to liqor
            transfer_token_internal(
                bank_cache,
                &mut node_bank,
                &mut liqee_ma,
                &mut liqor_ma,
                liqee_mango_account_ai.key,
                liqor_mango_account_ai.key,
                asset_index,
                asset_transfer,
            )?;

            health_cache.update_token_val(
                &mango_group,
                &mango_cache,
                &liqee_ma,
                liqee_open_orders_ais,
                asset_index,
            )?;

            health_cache.update_perp_val(&mango_group, &mango_cache, &liqee_ma, liab_index)?;
        } else {
            asset_price = ONE_I80F48;
            liab_price = mango_cache.get_price(liab_index);
            check!(
                mango_group.find_root_bank_index(root_bank_ai.key).unwrap() == liab_index,
                MangoErrorCode::InvalidRootBank
            )?;

            check!(liqee_ma.borrows[liab_index].is_positive(), MangoErrorCode::Default)?;
            check!(asset_index != QUOTE_INDEX, MangoErrorCode::Default)?;

            check!(
                liqee_ma.perp_accounts[asset_index].base_position == 0,
                MangoErrorCode::Default
            )?;
            let native_deposits = liqee_ma.perp_accounts[asset_index].quote_position;
            check!(native_deposits.is_positive(), MangoErrorCode::Default)?;

            let bank_cache = &mango_cache.root_bank_cache[liab_index];
            let (asset_fee, init_asset_weight) = (ONE_I80F48, ONE_I80F48);
            let (liab_fee, init_liab_weight) = if liab_index == QUOTE_INDEX {
                (ONE_I80F48, ONE_I80F48)
            } else {
                let liab_info = &mango_group.spot_markets[liab_index];
                check!(!liab_info.is_empty(), MangoErrorCode::InvalidMarket)?;
                (ONE_I80F48 - liab_info.liquidation_fee, liab_info.init_liab_weight)
            };

            let native_borrows = liqee_ma.get_native_borrow(bank_cache, liab_index)?;
            let deficit_max_liab = if liab_index == QUOTE_INDEX {
                native_borrows
            } else {
                -init_health
                    / (liab_price * (init_liab_weight - init_asset_weight * asset_fee / liab_fee))
            };

            // Max liab transferred to reach asset_i == 0
            let asset_implied_liab_transfer =
                native_deposits * asset_price * liab_fee / (liab_price * asset_fee);
            actual_liab_transfer = deficit_max_liab
                .min(native_borrows)
                .min(max_liab_transfer)
                .min(asset_implied_liab_transfer);

            asset_transfer =
                actual_liab_transfer * liab_price * asset_fee / (liab_fee * asset_price);

            // Transfer liabilities from liqee to liqor (i.e. increase liqee and decrease liqor)
            transfer_token_internal(
                bank_cache,
                &mut node_bank,
                &mut liqor_ma,
                &mut liqee_ma,
                liqor_mango_account_ai.key,
                liqee_mango_account_ai.key,
                liab_index,
                actual_liab_transfer,
            )?;

            // Transfer positive quote position from liqee to liqor
            liqee_ma.perp_accounts[asset_index]
                .transfer_quote_position(&mut liqor_ma.perp_accounts[asset_index], asset_transfer);

            health_cache.update_token_val(
                &mango_group,
                &mango_cache,
                &liqee_ma,
                liqee_open_orders_ais,
                liab_index,
            )?;

            health_cache.update_perp_val(&mango_group, &mango_cache, &liqee_ma, asset_index)?;
        }

        let mut liqor_health_cache = HealthCache::new(liqor_active_assets);
        liqor_health_cache.init_vals(
            &mango_group,
            &mango_cache,
            &liqor_ma,
            liqor_open_orders_ais,
        )?;
        let liqor_health = liqor_health_cache.get_health(&mango_group, HealthType::Init);
        check!(liqor_health >= ZERO_I80F48, MangoErrorCode::InsufficientFunds)?;

        let liqee_maint_health = health_cache.get_health(&mango_group, HealthType::Maint);
        if liqee_maint_health < ZERO_I80F48 {
            liqee_ma.is_bankrupt =
                liqee_ma.check_enter_bankruptcy(&mango_group, liqee_open_orders_ais);
        } else {
            let liqee_init_health = health_cache.get_health(&mango_group, HealthType::Init);
            // this is equivalent to one native USDC or 1e-6 USDC
            // This is used as threshold to flip flag instead of 0 because of dust issues
            liqee_ma.being_liquidated = liqee_init_health < NEG_ONE_I80F48;
        }

        mango_emit!(LiquidateTokenAndPerpLog {
            mango_group: *mango_group_ai.key,
            liqee: *liqee_mango_account_ai.key,
            liqor: *liqor_mango_account_ai.key,
            asset_index: asset_index as u64,
            liab_index: liab_index as u64,
            asset_type: asset_type as u8,
            liab_type: liab_type as u8,
            asset_transfer: asset_transfer.to_bits(),
            liab_transfer: actual_liab_transfer.to_bits(),
            asset_price: asset_price.to_bits(),
            liab_price: liab_price.to_bits(),
            bankruptcy: liqee_ma.is_bankrupt,
        });

        Ok(())
    }

    #[inline(never)]
    /// Reduce some of the base position in exchange for quote position in this market
    /// Transfer will not exceed abs(base_position)
    /// Example:
    ///     BTC/USD price 9.4k
    ///     liquidation_fee = 0.025
    ///     liqee initial
    ///         USDC deposit 10k
    ///         BTC-PERP base_position = 10
    ///         BTC-PERP quote_position = -100k
    ///         maint_health = -700
    ///         init_health = -5400
    ///     liqee after liquidate_perp_market
    ///         USDC deposit 10k
    ///         BTC-PERP base_position = 2.3404
    ///         BTC-PERP quote_position = -29799.766
    ///         init_health = 0.018
    ///     liqor after liquidate_perp_market
    ///         BTC-PERP base_position = 7.6596
    ///         BTC-PERP quote_position = -70200.234
    fn liquidate_perp_market(
        program_id: &Pubkey,
        accounts: &[AccountInfo],
        base_transfer_request: i64,
    ) -> MangoResult<()> {
        // TODO OPT find a way to send in open orders accounts without zero keys
        // liqor passes in his own account and the liqee mango account
        // position is transfered to the liqor at favorable rate
        check!(base_transfer_request != 0, MangoErrorCode::InvalidParam)?;
        const NUM_FIXED: usize = 7;
        let accounts = array_ref![accounts, 0, NUM_FIXED + 2 * MAX_PAIRS];
        let (fixed_ais, liqee_open_orders_ais, liqor_open_orders_ais) =
            array_refs![accounts, NUM_FIXED, MAX_PAIRS, MAX_PAIRS];

        let [
            mango_group_ai,         // read
            mango_cache_ai,         // read
            perp_market_ai,         // write
            event_queue_ai,         // write
            liqee_mango_account_ai, // write
            liqor_mango_account_ai, // write
            liqor_ai,               // read, signer
        ] = fixed_ais;

        let mango_group = MangoGroup::load_checked(mango_group_ai, program_id)?;
        let mango_cache = MangoCache::load_checked(mango_cache_ai, program_id, &mango_group)?;

        let mut liqee_ma =
            MangoAccount::load_mut_checked(liqee_mango_account_ai, program_id, mango_group_ai.key)?;
        check!(!liqee_ma.is_bankrupt, MangoErrorCode::Bankrupt)?;
        liqee_ma.check_open_orders(&mango_group, liqee_open_orders_ais)?;

        let mut liqor_ma =
            MangoAccount::load_mut_checked(liqor_mango_account_ai, program_id, mango_group_ai.key)?;
        check!(!liqor_ma.is_bankrupt, MangoErrorCode::Bankrupt)?;
        check_eq!(liqor_ai.key, &liqor_ma.owner, MangoErrorCode::InvalidOwner)?;
        check!(liqor_ai.is_signer, MangoErrorCode::InvalidSignerKey)?;
        liqor_ma.check_open_orders(&mango_group, liqor_open_orders_ais)?;

        let mut perp_market =
            PerpMarket::load_mut_checked(perp_market_ai, program_id, mango_group_ai.key)?;
        let market_index = mango_group.find_perp_market_index(perp_market_ai.key).unwrap();
        let pmi = &mango_group.perp_markets[market_index];
        check!(!pmi.is_empty(), MangoErrorCode::InvalidMarket)?;
        let mut event_queue: EventQueue =
            EventQueue::load_mut_checked(event_queue_ai, program_id, &perp_market)?;

        // Move funding into quote position. Not necessary to adjust funding settled after funding is moved
        let cache = &mango_cache.perp_market_cache[market_index];

        let now_ts = Clock::get()?.unix_timestamp as u64;
        let liqee_active_assets = UserActiveAssets::new(&mango_group, &liqee_ma, vec![]);
        let liqor_active_assets =
            UserActiveAssets::new(&mango_group, &liqor_ma, vec![(AssetType::Perp, market_index)]);

        mango_cache.check_valid(
            &mango_group,
            &UserActiveAssets::merge(&liqee_active_assets, &liqor_active_assets),
            now_ts,
        )?;
        liqee_ma.perp_accounts[market_index].settle_funding(cache);
        liqor_ma.perp_accounts[market_index].settle_funding(cache);

        // Make sure orders are cancelled for perps before liquidation
        for i in 0..mango_group.num_oracles {
            if liqee_active_assets.perps[i] {
                check!(liqee_ma.perp_accounts[i].is_liquidatable(), MangoErrorCode::Default)?;
            }
        }

        let mut health_cache = HealthCache::new(liqee_active_assets);
        health_cache.init_vals(&mango_group, &mango_cache, &liqee_ma, liqee_open_orders_ais)?;
        let init_health = health_cache.get_health(&mango_group, HealthType::Init);
        let maint_health = health_cache.get_health(&mango_group, HealthType::Maint);

        if liqee_ma.being_liquidated {
            if init_health > ZERO_I80F48 {
                liqee_ma.being_liquidated = false;
                msg!("Account init_health above zero.");
                return Ok(());
            }
        } else if maint_health >= ZERO_I80F48 {
            return Err(throw_err!(MangoErrorCode::NotLiquidatable));
        } else {
            liqee_ma.being_liquidated = true;
        }

        // TODO - what happens if base position and quote position have same sign?
        // TODO - what if base position is 0 but quote is negative. Perhaps settle that pnl first?

        let liqee_perp_account = &mut liqee_ma.perp_accounts[market_index];
        let liqor_perp_account = &mut liqor_ma.perp_accounts[market_index];

        let price = mango_cache.price_cache[market_index].price;
        let lot_price = price * I80F48::from_num(pmi.base_lot_size);
        let (base_transfer, quote_transfer) = if liqee_perp_account.base_position > 0 {
            check!(base_transfer_request > 0, MangoErrorCode::InvalidParam)?;

            let health_per_lot =
                lot_price * (ONE_I80F48 - pmi.init_asset_weight - pmi.liquidation_fee);
            let max_transfer = -init_health / health_per_lot;
            let max_transfer: i64 = max_transfer.checked_ceil().unwrap().to_num();

            let base_transfer =
                max_transfer.min(base_transfer_request).min(liqee_perp_account.base_position);

            let quote_transfer = I80F48::from_num(-base_transfer * pmi.base_lot_size)
                * price
                * (ONE_I80F48 - pmi.liquidation_fee);

            (base_transfer, quote_transfer)
        } else {
            // We know it liqee_perp_account.base_position < 0
            check!(base_transfer_request < 0, MangoErrorCode::InvalidParam)?;

            let health_per_lot =
                lot_price * (ONE_I80F48 - pmi.init_liab_weight + pmi.liquidation_fee);
            let max_transfer = -init_health / health_per_lot;
            let max_transfer: i64 = max_transfer.checked_floor().unwrap().to_num();

            let base_transfer =
                max_transfer.max(base_transfer_request).max(liqee_perp_account.base_position);
            let quote_transfer = I80F48::from_num(-base_transfer * pmi.base_lot_size)
                * price
                * (ONE_I80F48 + pmi.liquidation_fee);

            (base_transfer, quote_transfer)
        };

        liqee_perp_account.change_base_position(&mut perp_market, -base_transfer);
        liqor_perp_account.change_base_position(&mut perp_market, base_transfer);

        liqee_perp_account.transfer_quote_position(liqor_perp_account, quote_transfer);

        // Log this to EventQueue
        let liquidate_event = LiquidateEvent::new(
            now_ts,
            event_queue.header.seq_num,
            *liqee_mango_account_ai.key,
            *liqor_mango_account_ai.key,
            price,
            base_transfer,
            pmi.liquidation_fee,
        );
        event_queue.push_back(cast(liquidate_event)).unwrap();

        // Calculate the health of liqor and see if liqor is still valid
        let mut liqor_health_cache = HealthCache::new(liqor_active_assets);
        liqor_health_cache.init_vals(
            &mango_group,
            &mango_cache,
            &liqor_ma,
            liqor_open_orders_ais,
        )?;
        let liqor_health = liqor_health_cache.get_health(&mango_group, HealthType::Init);
        check!(liqor_health >= ZERO_I80F48, MangoErrorCode::InsufficientFunds)?;

        health_cache.update_perp_val(&mango_group, &mango_cache, &liqee_ma, market_index)?;
        let liqee_maint_health = health_cache.get_health(&mango_group, HealthType::Maint);
        if liqee_maint_health < ZERO_I80F48 {
            liqee_ma.is_bankrupt =
                liqee_ma.check_enter_bankruptcy(&mango_group, liqee_open_orders_ais);
        } else {
            let liqee_init_health = health_cache.get_health(&mango_group, HealthType::Init);
            // this is equivalent to one native USDC or 1e-6 USDC
            // This is used as threshold to flip flag instead of 0 because of dust issues
            liqee_ma.being_liquidated = liqee_init_health < NEG_ONE_I80F48;
        }

        mango_emit!(LiquidatePerpMarketLog {
            mango_group: *mango_group_ai.key,
            liqee: *liqee_mango_account_ai.key,
            liqor: *liqor_mango_account_ai.key,
            market_index: market_index as u64,
            price: price.to_bits(),
            base_transfer,
            quote_transfer: quote_transfer.to_bits(),
            bankruptcy: liqee_ma.is_bankrupt
        });

        Ok(())
    }

    #[inline(never)]
    /// Claim insurance fund and then socialize loss
    fn resolve_perp_bankruptcy(
        program_id: &Pubkey,
        accounts: &[AccountInfo],
        liab_index: usize,
        max_liab_transfer: I80F48,
    ) -> MangoResult<()> {
        // First check the account is bankrupt
        // Determine the value of the liab transfer
        // Check if insurance fund has enough (given the fees)
        // If insurance fund does not have enough, start the socialize loss function

        // TODO - since liquidation fee is 0 for USDC, what's the incentive for someone to call this?
        //  just add 1bp fee

        // Do parameter checks
        check!(liab_index < QUOTE_INDEX, MangoErrorCode::InvalidParam)?;
        check!(max_liab_transfer.is_positive(), MangoErrorCode::InvalidParam)?;

        const NUM_FIXED: usize = 12;
        let accounts = array_ref![accounts, 0, NUM_FIXED + MAX_PAIRS];
        let (fixed_ais, liqor_open_orders_ais) = array_refs![accounts, NUM_FIXED, MAX_PAIRS];

        let [
            mango_group_ai,         // read
            mango_cache_ai,         // write
            liqee_mango_account_ai, // write
            liqor_mango_account_ai, // write
            liqor_ai,               // read, signer
            root_bank_ai,           // read
            node_bank_ai,           // write
            vault_ai,               // write
            insurance_vault_ai,     // write
            signer_ai,              // read
            perp_market_ai,         // write
            token_prog_ai,          // read
        ] = fixed_ais;
        check_eq!(token_prog_ai.key, &spl_token::ID, MangoErrorCode::InvalidProgramId)?;

        let mango_group = MangoGroup::load_checked(mango_group_ai, program_id)?;
        let mut mango_cache =
            MangoCache::load_mut_checked(mango_cache_ai, program_id, &mango_group)?;
        let mut liqee_ma =
            MangoAccount::load_mut_checked(liqee_mango_account_ai, program_id, mango_group_ai.key)?;
        check!(liqee_ma.is_bankrupt, MangoErrorCode::Default)?;

        let mut liqor_ma =
            MangoAccount::load_mut_checked(liqor_mango_account_ai, program_id, mango_group_ai.key)?;
        check_eq!(liqor_ai.key, &liqor_ma.owner, MangoErrorCode::InvalidOwner)?;
        check!(liqor_ai.is_signer, MangoErrorCode::InvalidSignerKey)?;
        check!(!liqor_ma.is_bankrupt, MangoErrorCode::Bankrupt)?;
        liqor_ma.check_open_orders(&mango_group, liqor_open_orders_ais)?;

        let root_bank = RootBank::load_checked(root_bank_ai, program_id)?;
        check!(
            &mango_group.tokens[QUOTE_INDEX].root_bank == root_bank_ai.key,
            MangoErrorCode::InvalidRootBank
        )?;

        check!(root_bank.node_banks.contains(node_bank_ai.key), MangoErrorCode::InvalidNodeBank)?;
        let mut node_bank = NodeBank::load_mut_checked(node_bank_ai, program_id)?;
        check!(vault_ai.key == &node_bank.vault, MangoErrorCode::InvalidVault)?;

        let now_ts = Clock::get()?.unix_timestamp as u64;
        let liqor_active_assets =
            UserActiveAssets::new(&mango_group, &liqor_ma, vec![(AssetType::Perp, liab_index)]);

        mango_cache.check_valid(&mango_group, &liqor_active_assets, now_ts)?;

        check!(
            insurance_vault_ai.key == &mango_group.insurance_vault,
            MangoErrorCode::InvalidVault
        )?;
        let insurance_vault = Account::unpack(&insurance_vault_ai.try_borrow_data()?)?;

        let bank_cache = &mango_cache.root_bank_cache[QUOTE_INDEX];
        let quote_pos = liqee_ma.perp_accounts[liab_index].quote_position;
        check!(quote_pos.is_negative(), MangoErrorCode::Default)?;

        let liab_transfer_u64 = max_liab_transfer
            .min(-quote_pos) // minimum of what liqor wants and what liqee has
            .checked_ceil() // round up and convert to native quote token
            .unwrap()
            .to_num::<u64>()
            .min(insurance_vault.amount); // take min of what ins. fund has

        if liab_transfer_u64 != 0 {
            let signers_seeds = gen_signer_seeds(&mango_group.signer_nonce, mango_group_ai.key);
            invoke_transfer(
                token_prog_ai,
                insurance_vault_ai,
                vault_ai,
                signer_ai,
                &[&signers_seeds],
                liab_transfer_u64,
            )?;
            let liab_transfer = I80F48::from_num(liab_transfer_u64);
            liqee_ma.perp_accounts[liab_index]
                .transfer_quote_position(&mut liqor_ma.perp_accounts[liab_index], -liab_transfer);

            checked_change_net(
                bank_cache,
                &mut node_bank,
                &mut liqor_ma,
                liqor_mango_account_ai.key,
                QUOTE_INDEX,
                liab_transfer,
            )?;

            // Make sure liqor is above init cond.
            let mut liqor_health_cache = HealthCache::new(liqor_active_assets);
            liqor_health_cache.init_vals(
                &mango_group,
                &mango_cache,
                &liqor_ma,
                liqor_open_orders_ais,
            )?;

            let liqor_health = liqor_health_cache.get_health(&mango_group, HealthType::Init);
            check!(liqor_health >= ZERO_I80F48, MangoErrorCode::InsufficientFunds)?;
        }

        let quote_position = liqee_ma.perp_accounts[liab_index].quote_position;
        // If we transferred everything out of insurance_vault, insurance vault is empty
        // and if quote position is still negative
        let socialized_loss =
            if liab_transfer_u64 == insurance_vault.amount && quote_position.is_negative() {
                // insurance fund empty so socialize loss
                check!(
                    &mango_group.perp_markets[liab_index].perp_market == perp_market_ai.key,
                    MangoErrorCode::InvalidMarket
                )?;
                let mut perp_market =
                    PerpMarket::load_mut_checked(perp_market_ai, program_id, mango_group_ai.key)?;

                perp_market.socialize_loss(
                    &mut liqee_ma.perp_accounts[liab_index],
                    &mut mango_cache.perp_market_cache[liab_index],
                )?
            } else {
                ZERO_I80F48
            };

        liqee_ma.is_bankrupt = !liqee_ma.check_exit_bankruptcy(&mango_group);

        mango_emit!(PerpBankruptcyLog {
            mango_group: *mango_group_ai.key,
            liqee: *liqee_mango_account_ai.key,
            liqor: *liqor_mango_account_ai.key,
            liab_index: liab_index as u64,
            insurance_transfer: liab_transfer_u64,
            socialized_loss: socialized_loss.to_bits(),
            cache_long_funding: mango_cache.perp_market_cache[liab_index].long_funding.to_bits(),
            cache_short_funding: mango_cache.perp_market_cache[liab_index].short_funding.to_bits()
        });

        Ok(())
    }

    #[inline(never)]
    /// Claim insurance fund and then socialize loss
    fn resolve_token_bankruptcy(
        program_id: &Pubkey,
        accounts: &[AccountInfo],
        max_liab_transfer: I80F48, // in native token terms
    ) -> MangoResult<()> {
        // First check the account is bankrupt
        // Determine the value of the liab transfer
        // Check if insurance fund has enough (given the fees)
        // If insurance fund does not have enough, start the socialize loss function
        check!(max_liab_transfer.is_positive(), MangoErrorCode::InvalidParam)?;

        const NUM_FIXED: usize = 13;
        let accounts = array_ref![accounts, 0, NUM_FIXED + MAX_PAIRS + MAX_NODE_BANKS];
        let (
            fixed_ais,
            liqor_open_orders_ais, // read
            liab_node_bank_ais,    // write
        ) = array_refs![accounts, NUM_FIXED, MAX_PAIRS, MAX_NODE_BANKS];

        let [
            mango_group_ai,         // read
            mango_cache_ai,         // write
            liqee_mango_account_ai, // write
            liqor_mango_account_ai, // write
            liqor_ai,               // read, signer
            quote_root_bank_ai,     // read
            quote_node_bank_ai,     // write
            quote_vault_ai,         // write
            insurance_vault_ai,     // write
            signer_ai,              // read
            liab_root_bank_ai,      // write
            liab_node_bank_ai,      // write
            token_prog_ai,          // read
        ] = fixed_ais;
        check_eq!(token_prog_ai.key, &spl_token::ID, MangoErrorCode::InvalidProgramId)?;

        let mango_group = MangoGroup::load_checked(mango_group_ai, program_id)?;
        let mut mango_cache =
            MangoCache::load_mut_checked(mango_cache_ai, program_id, &mango_group)?;

        // Load the liqee's mango account
        let mut liqee_ma =
            MangoAccount::load_mut_checked(liqee_mango_account_ai, program_id, mango_group_ai.key)?;
        check!(liqee_ma.is_bankrupt, MangoErrorCode::Default)?;

        // Load the liqor's mango account
        let mut liqor_ma =
            MangoAccount::load_mut_checked(liqor_mango_account_ai, program_id, mango_group_ai.key)?;
        check_eq!(liqor_ai.key, &liqor_ma.owner, MangoErrorCode::InvalidOwner)?;
        check!(liqor_ai.is_signer, MangoErrorCode::InvalidSignerKey)?;
        check!(!liqor_ma.is_bankrupt, MangoErrorCode::Bankrupt)?;
        liqor_ma.check_open_orders(&mango_group, liqor_open_orders_ais)?;

        // Load the bank for liab token
        let liab_index = mango_group
            .find_root_bank_index(liab_root_bank_ai.key)
            .ok_or(throw_err!(MangoErrorCode::InvalidRootBank))?;
        let mut liab_root_bank = RootBank::load_mut_checked(liab_root_bank_ai, program_id)?;

        let now_ts = Clock::get()?.unix_timestamp as u64;
        let liqor_active_assets =
            UserActiveAssets::new(&mango_group, &liqor_ma, vec![(AssetType::Token, liab_index)]);

        mango_cache.check_valid(&mango_group, &liqor_active_assets, now_ts)?;

        // Load the insurance vault (insurance fund)
        check!(
            insurance_vault_ai.key == &mango_group.insurance_vault,
            MangoErrorCode::InvalidVault
        )?;
        let insurance_vault = Account::unpack(&insurance_vault_ai.try_borrow_data()?)?;

        // Make sure there actually exist liabs here
        check!(liqee_ma.borrows[liab_index].is_positive(), MangoErrorCode::Default)?;
        let liab_price = mango_cache.get_price(liab_index);
        let liab_fee = if liab_index == QUOTE_INDEX {
            ONE_I80F48
        } else {
            let liab_info = &mango_group.spot_markets[liab_index];
            ONE_I80F48 - liab_info.liquidation_fee
        };

        let liab_bank_cache = &mango_cache.root_bank_cache[liab_index];
        let native_borrows = liqee_ma.get_native_borrow(liab_bank_cache, liab_index)?;

        let insured_liabs = I80F48::from_num(insurance_vault.amount) * liab_fee / liab_price;
        let liab_transfer = max_liab_transfer.min(native_borrows).min(insured_liabs);

        let insurance_transfer = (liab_transfer * liab_price / liab_fee)
            .checked_ceil()
            .unwrap()
            .to_num::<u64>()
            .min(insurance_vault.amount);

        if insurance_transfer != 0 {
            check!(signer_ai.key == &mango_group.signer_key, MangoErrorCode::InvalidSignerKey)?;
            let signers_seeds = gen_signer_seeds(&mango_group.signer_nonce, mango_group_ai.key);
            invoke_transfer(
                token_prog_ai,
                insurance_vault_ai,
                quote_vault_ai,
                signer_ai,
                &[&signers_seeds],
                insurance_transfer,
            )?;
            let liab_transfer = I80F48::from_num(insurance_transfer) * liab_fee / liab_price;

            check!(
                liab_root_bank.node_banks.contains(liab_node_bank_ai.key),
                MangoErrorCode::InvalidNodeBank
            )?;
            let mut liab_node_bank = NodeBank::load_mut_checked(liab_node_bank_ai, program_id)?;

            if liab_index == QUOTE_INDEX {
                checked_change_net(
                    &mango_cache.root_bank_cache[QUOTE_INDEX],
                    &mut liab_node_bank,
                    &mut liqor_ma,
                    liqor_mango_account_ai.key,
                    QUOTE_INDEX,
                    I80F48::from_num(insurance_transfer),
                )?;
            } else {
                // Load the bank for quote token
                let quote_root_bank = RootBank::load_checked(quote_root_bank_ai, program_id)?;
                check!(
                    &mango_group.tokens[QUOTE_INDEX].root_bank == quote_root_bank_ai.key,
                    MangoErrorCode::InvalidRootBank
                )?;
                let mut quote_node_bank =
                    NodeBank::load_mut_checked(quote_node_bank_ai, program_id)?;
                check!(
                    quote_root_bank.node_banks.contains(quote_node_bank_ai.key),
                    MangoErrorCode::InvalidNodeBank
                )?;

                checked_change_net(
                    &mango_cache.root_bank_cache[QUOTE_INDEX],
                    &mut quote_node_bank,
                    &mut liqor_ma,
                    liqor_mango_account_ai.key,
                    QUOTE_INDEX,
                    I80F48::from_num(insurance_transfer),
                )?;
            }

            // Liqor transfers to cancel out liability on liqee
            transfer_token_internal(
                liab_bank_cache,
                &mut liab_node_bank,
                &mut liqor_ma,
                &mut liqee_ma,
                liqor_mango_account_ai.key,
                liqee_mango_account_ai.key,
                liab_index,
                liab_transfer,
            )?;

            // Make sure liqor is above init health
            let mut liqor_health_cache = HealthCache::new(liqor_active_assets);
            liqor_health_cache.init_vals(
                &mango_group,
                &mango_cache,
                &liqor_ma,
                liqor_open_orders_ais,
            )?;
            let liqor_health = liqor_health_cache.get_health(&mango_group, HealthType::Init);
            check!(liqor_health >= ZERO_I80F48, MangoErrorCode::InsufficientFunds)?;
        }

        let (socialized_loss, percentage_loss) = if insurance_transfer == insurance_vault.amount
            && liqee_ma.borrows[liab_index].is_positive()
        {
            // insurance fund empty so socialize loss
            liab_root_bank.socialize_loss(
                program_id,
                liab_index,
                &mut mango_cache,
                &mut liqee_ma,
                liab_node_bank_ais,
            )?
        } else {
            (ZERO_I80F48, ZERO_I80F48)
        };

        liqee_ma.is_bankrupt = !liqee_ma.check_exit_bankruptcy(&mango_group);

        mango_emit!(TokenBankruptcyLog {
            mango_group: *mango_group_ai.key,
            liqee: *liqee_mango_account_ai.key,
            liqor: *liqor_mango_account_ai.key,
            liab_index: liab_index as u64,
            insurance_transfer,
            socialized_loss: socialized_loss.to_bits(),
            percentage_loss: percentage_loss.to_bits(),
            cache_deposit_index: mango_cache.root_bank_cache[liab_index].deposit_index.to_bits()
        });

        Ok(())
    }

    #[inline(never)]
    /// *** Keeper Related Instructions ***
    /// Update the deposit and borrow index on a passed in RootBank
    fn update_root_bank(program_id: &Pubkey, accounts: &[AccountInfo]) -> MangoResult<()> {
        const NUM_FIXED: usize = 3;
        let (fixed_accounts, node_bank_ais) = array_refs![accounts, NUM_FIXED; ..;];
        let [
            mango_group_ai, // read
            mango_cache_ai, // write
            root_bank_ai,   // write
        ] = fixed_accounts;

        let mango_group = MangoGroup::load_checked(mango_group_ai, program_id)?;
        let mut mango_cache =
            MangoCache::load_mut_checked(mango_cache_ai, program_id, &mango_group)?;

        let index = mango_group
            .find_root_bank_index(root_bank_ai.key)
            .ok_or(throw_err!(MangoErrorCode::InvalidRootBank))?;

        // TODO check root bank belongs to group in load functions
        let mut root_bank = RootBank::load_mut_checked(&root_bank_ai, program_id)?;
        check_eq!(root_bank.num_node_banks, node_bank_ais.len(), MangoErrorCode::Default)?;
        for i in 0..root_bank.num_node_banks {
            check!(
                node_bank_ais.iter().any(|ai| ai.key == &root_bank.node_banks[i]),
                MangoErrorCode::InvalidNodeBank
            )?;
        }
        let clock = Clock::get()?;
        let now_ts = clock.unix_timestamp as u64;
        root_bank.update_index(node_bank_ais, program_id, now_ts)?;

        mango_cache.root_bank_cache[index] = RootBankCache {
            deposit_index: root_bank.deposit_index,
            borrow_index: root_bank.borrow_index,
            last_update: now_ts,
        };

        mango_emit!(UpdateRootBankLog {
            mango_group: *mango_group_ai.key,
            token_index: index as u64,
            deposit_index: mango_cache.root_bank_cache[index].deposit_index.to_bits(),
            borrow_index: mango_cache.root_bank_cache[index].borrow_index.to_bits()
        });

        Ok(())
    }

    #[inline(never)]
    /// similar to serum dex, but also need to do some extra magic with funding
    fn consume_events(
        program_id: &Pubkey,
        accounts: &[AccountInfo],
        limit: usize,
    ) -> MangoResult<()> {
        // Limit may be max 10 because of compute limits from logging. Increase if compute goes up
        let limit = min(limit, 10);

        const NUM_FIXED: usize = 4;
        let (fixed_ais, mango_account_ais) = array_refs![accounts, NUM_FIXED; ..;];
        let [
            mango_group_ai,     // read
            mango_cache_ai,     // read
            perp_market_ai,     // write
            event_queue_ai,     // write
        ] = fixed_ais;

        let mango_group = MangoGroup::load_checked(mango_group_ai, program_id)?;
        let mango_cache = MangoCache::load_checked(mango_cache_ai, program_id, &mango_group)?;
        let mut perp_market =
            PerpMarket::load_mut_checked(perp_market_ai, program_id, mango_group_ai.key)?;
        let mut event_queue: EventQueue =
            EventQueue::load_mut_checked(event_queue_ai, program_id, &perp_market)?;

        let now_ts = Clock::get()?.unix_timestamp as u64;
        let market_index = mango_group.find_perp_market_index(perp_market_ai.key).unwrap();
        let perp_market_cache = &mango_cache.perp_market_cache[market_index];

        perp_market_cache.check_valid(&mango_group, now_ts)?;

        let info = &mango_group.perp_markets[market_index];

        for _ in 0..limit {
            let event = match event_queue.peek_front() {
                None => break,
                Some(e) => e,
            };

            match EventType::try_from(event.event_type).map_err(|_| throw!())? {
                EventType::Fill => {
                    let fill: &FillEvent = cast_ref(event);

                    // handle self trade separately because of rust borrow checker
                    if fill.maker == fill.taker {
                        let mut ma = match mango_account_ais.iter().find(|ai| ai.key == &fill.maker)
                        {
                            None => {
                                msg!("Unable to find account {}", fill.maker.to_string());
                                return Ok(());
                            }
                            Some(account_info) => MangoAccount::load_mut_checked(
                                account_info,
                                program_id,
                                mango_group_ai.key,
                            )?,
                        };
                        let pre_mngo = ma.perp_accounts[market_index].mngo_accrued;
                        ma.execute_maker(
                            market_index,
                            &mut perp_market,
                            info,
                            perp_market_cache,
                            fill,
                        )?;
                        ma.execute_taker(
                            market_index,
                            &mut perp_market,
                            info,
                            perp_market_cache,
                            fill,
                        )?;
                        mango_emit!(MngoAccrualLog {
                            mango_group: *mango_group_ai.key,
                            mango_account: fill.maker,
                            market_index: market_index as u64,
                            mngo_accrual: ma.perp_accounts[market_index].mngo_accrued - pre_mngo
                        });
                    } else {
                        let mut maker =
                            match mango_account_ais.iter().find(|ai| ai.key == &fill.maker) {
                                None => {
                                    msg!("Unable to find maker account {}", fill.maker.to_string());
                                    return Ok(());
                                }
                                Some(account_info) => MangoAccount::load_mut_checked(
                                    account_info,
                                    program_id,
                                    mango_group_ai.key,
                                )?,
                            };
                        let mut taker =
                            match mango_account_ais.iter().find(|ai| ai.key == &fill.taker) {
                                None => {
                                    msg!("Unable to find taker account {}", fill.taker.to_string());
                                    return Ok(());
                                }
                                Some(account_info) => MangoAccount::load_mut_checked(
                                    account_info,
                                    program_id,
                                    mango_group_ai.key,
                                )?,
                            };
                        let pre_mngo = maker.perp_accounts[market_index].mngo_accrued;

                        maker.execute_maker(
                            market_index,
                            &mut perp_market,
                            info,
                            perp_market_cache,
                            fill,
                        )?;
                        taker.execute_taker(
                            market_index,
                            &mut perp_market,
                            info,
                            perp_market_cache,
                            fill,
                        )?;
                        mango_emit!(MngoAccrualLog {
                            mango_group: *mango_group_ai.key,
                            mango_account: fill.maker,
                            market_index: market_index as u64,
                            mngo_accrual: maker.perp_accounts[market_index].mngo_accrued - pre_mngo
                        });
                    }
                    mango_emit!(fill.to_fill_log(*mango_group_ai.key, market_index));
                }
                EventType::Out => {
                    let out: &OutEvent = cast_ref(event);

                    let mut ma = match mango_account_ais.iter().find(|ai| ai.key == &out.owner) {
                        None => {
                            msg!("Unable to find account {}", out.owner.to_string());
                            return Ok(());
                        }
                        Some(account_info) => MangoAccount::load_mut_checked(
                            account_info,
                            program_id,
                            mango_group_ai.key,
                        )?,
                    };

                    ma.remove_order(out.slot as usize, out.quantity)?;
                }
                EventType::Liquidate => {
                    // This is purely for record keeping. Can be removed if program logs are superior
                }
            }

            // consume this event
            event_queue.pop_front().map_err(|_| throw!())?;
        }
        Ok(())
    }

    #[inline(never)]
    /// Update the `funding_earned` of a `PerpMarket` using the current book price, spot index price
    /// and time since last update
    fn update_funding(program_id: &Pubkey, accounts: &[AccountInfo]) -> MangoResult<()> {
        const NUM_FIXED: usize = 5;
        let accounts = array_ref![accounts, 0, NUM_FIXED];
        let [
            mango_group_ai,     // read
            mango_cache_ai,     // write
            perp_market_ai,     // write
            bids_ai,            // read
            asks_ai,            // read
        ] = accounts;

        let mango_group = MangoGroup::load_checked(mango_group_ai, program_id)?;

        let mut mango_cache =
            MangoCache::load_mut_checked(mango_cache_ai, program_id, &mango_group)?;

        let mut perp_market =
            PerpMarket::load_mut_checked(perp_market_ai, program_id, mango_group_ai.key)?;

        let book = Book::load_checked(program_id, bids_ai, asks_ai, &perp_market)?;

        let market_index = mango_group.find_perp_market_index(perp_market_ai.key).unwrap();

        let clock = Clock::get()?;
        let now_ts = clock.unix_timestamp as u64;

        perp_market.update_funding(&mango_group, &book, &mango_cache, market_index, now_ts)?;
        mango_cache.perp_market_cache[market_index] = PerpMarketCache {
            long_funding: perp_market.long_funding,
            short_funding: perp_market.short_funding,
            last_update: now_ts,
        };

        // only need to use UpdateFundingLog; don't worry about CachePerpMarket log
        mango_emit!(UpdateFundingLog {
            mango_group: *mango_group_ai.key,
            market_index: market_index as u64,
            long_funding: perp_market.long_funding.to_bits(),
            short_funding: perp_market.short_funding.to_bits(),
        });

        Ok(())
    }

    #[inline(never)]
    /// Settle the mngo_accrued in a PerpAccount for MNGO tokens
    fn redeem_mngo(program_id: &Pubkey, accounts: &[AccountInfo]) -> MangoResult<()> {
        const NUM_FIXED: usize = 11;
        let accounts = array_ref![accounts, 0, NUM_FIXED];
        let [
            mango_group_ai,     // read
            mango_cache_ai,     // read
            mango_account_ai,   // write
            owner_ai,           // read, signer
            perp_market_ai,     // read
            mngo_perp_vault_ai, // write
            mngo_root_bank_ai,  // read
            mngo_node_bank_ai,  // write
            mngo_bank_vault_ai, // write
            signer_ai,          // read
            token_prog_ai,      // read
        ] = accounts;
        check!(token_prog_ai.key == &spl_token::ID, MangoErrorCode::InvalidProgramId)?;

        let mango_group = MangoGroup::load_checked(mango_group_ai, program_id)?;
        let market_index = mango_group
            .find_perp_market_index(perp_market_ai.key)
            .ok_or(throw_err!(MangoErrorCode::InvalidMarket))?;
        let mngo_index = mango_group
            .find_root_bank_index(mngo_root_bank_ai.key)
            .ok_or(throw_err!(MangoErrorCode::InvalidRootBank))?;

        let mango_cache = MangoCache::load_checked(mango_cache_ai, program_id, &mango_group)?;
        let mngo_bank_cache = &mango_cache.root_bank_cache[mngo_index];

        let mut mango_account =
            MangoAccount::load_mut_checked(mango_account_ai, program_id, mango_group_ai.key)?;
        check!(&mango_account.owner == owner_ai.key, MangoErrorCode::InvalidOwner)?;
        check!(!mango_account.is_bankrupt, MangoErrorCode::Bankrupt)?;
        check!(owner_ai.is_signer, MangoErrorCode::SignerNecessary)?;

        let perp_account = &mut mango_account.perp_accounts[market_index];

        // Load the mngo banks
        let root_bank = RootBank::load_checked(mngo_root_bank_ai, program_id)?;
        check!(
            root_bank.node_banks.contains(mngo_node_bank_ai.key),
            MangoErrorCode::InvalidNodeBank
        )?;
        let mut mngo_node_bank = NodeBank::load_mut_checked(mngo_node_bank_ai, program_id)?;
        check_eq!(&mngo_node_bank.vault, mngo_bank_vault_ai.key, MangoErrorCode::InvalidVault)?;

        let perp_market = PerpMarket::load_checked(perp_market_ai, program_id, mango_group_ai.key)?;
        check!(mngo_perp_vault_ai.key == &perp_market.mngo_vault, MangoErrorCode::InvalidVault)?;

        let mngo_perp_vault = Account::unpack(&mngo_perp_vault_ai.try_borrow_data()?)?;

        let mngo = min(perp_account.mngo_accrued, mngo_perp_vault.amount);
        perp_account.mngo_accrued -= mngo;

        let signers_seeds = gen_signer_seeds(&mango_group.signer_nonce, mango_group_ai.key);
        invoke_transfer(
            token_prog_ai,
            mngo_perp_vault_ai,
            mngo_bank_vault_ai,
            signer_ai,
            &[&signers_seeds],
            mngo,
        )?;

        let now_ts = Clock::get()?.unix_timestamp as u64;
        mngo_bank_cache.check_valid(&mango_group, now_ts)?;

        let redeemed_mngo = I80F48::from_num(mngo);
        checked_change_net(
            mngo_bank_cache,
            &mut mngo_node_bank,
            &mut mango_account,
            mango_account_ai.key,
            mngo_index,
            redeemed_mngo,
        )?;

        mango_emit!(RedeemMngoLog {
            mango_group: *mango_group_ai.key,
            mango_account: *mango_account_ai.key,
            market_index: market_index as u64,
            redeemed_mngo: mngo,
        });

        Ok(())
    }

    #[inline(never)]
    fn add_mango_account_info(
        program_id: &Pubkey,
        accounts: &[AccountInfo],
        info: [u8; INFO_LEN],
    ) -> MangoResult<()> {
        const NUM_FIXED: usize = 3;
        let accounts = array_ref![accounts, 0, NUM_FIXED];
        let [
            mango_group_ai,     // read
            mango_account_ai,   // write
            owner_ai            // signer
        ] = accounts;

        let mut mango_account =
            MangoAccount::load_mut_checked(mango_account_ai, program_id, mango_group_ai.key)?;
        check!(&mango_account.owner == owner_ai.key, MangoErrorCode::InvalidOwner)?;
        check!(owner_ai.is_signer, MangoErrorCode::InvalidSignerKey)?;

        mango_account.info = info;
        Ok(())
    }

    #[inline(never)]
    fn deposit_msrm(
        program_id: &Pubkey,
        accounts: &[AccountInfo],
        quantity: u64,
    ) -> MangoResult<()> {
        const NUM_FIXED: usize = 6;
        let accounts = array_ref![accounts, 0, NUM_FIXED];
        let [
            mango_group_ai,     // read
            mango_account_ai,   // write
            owner_ai,           // read, signer
            msrm_account_ai,    // write
            msrm_vault_ai,      // write
            token_prog_ai,      // read
        ] = accounts;
        check!(token_prog_ai.key == &spl_token::ID, MangoErrorCode::InvalidProgramId)?;

        let mango_group = MangoGroup::load_checked(mango_group_ai, program_id)?;
        check!(msrm_vault_ai.key == &mango_group.msrm_vault, MangoErrorCode::InvalidVault)?;

        let mut mango_account =
            MangoAccount::load_mut_checked(mango_account_ai, program_id, mango_group_ai.key)?;
        check!(&mango_account.owner == owner_ai.key, MangoErrorCode::InvalidOwner)?;
        check!(owner_ai.is_signer, MangoErrorCode::SignerNecessary)?;

        invoke_transfer(token_prog_ai, msrm_account_ai, msrm_vault_ai, owner_ai, &[], quantity)?;

        mango_account.msrm_amount += quantity;

        Ok(())
    }

    #[inline(never)]
    fn withdraw_msrm(
        program_id: &Pubkey,
        accounts: &[AccountInfo],
        quantity: u64,
    ) -> MangoResult<()> {
        const NUM_FIXED: usize = 7;
        let accounts = array_ref![accounts, 0, NUM_FIXED];
        let [
            mango_group_ai,     // read
            mango_account_ai,   // write
            owner_ai,           // read, signer
            msrm_account_ai,    // write
            msrm_vault_ai,      // write
            signer_ai,          // read
            token_prog_ai,      // read
        ] = accounts;
        check!(token_prog_ai.key == &spl_token::ID, MangoErrorCode::InvalidProgramId)?;

        let mango_group = MangoGroup::load_checked(mango_group_ai, program_id)?;
        check!(msrm_vault_ai.key == &mango_group.msrm_vault, MangoErrorCode::InvalidVault)?;

        let mut mango_account =
            MangoAccount::load_mut_checked(mango_account_ai, program_id, mango_group_ai.key)?;
        check!(&mango_account.owner == owner_ai.key, MangoErrorCode::InvalidOwner)?;
        check!(owner_ai.is_signer, MangoErrorCode::SignerNecessary)?;

        check!(mango_account.msrm_amount >= quantity, MangoErrorCode::InsufficientFunds)?;

        let signer_seeds = gen_signer_seeds(&mango_group.signer_nonce, mango_group_ai.key);
        invoke_transfer(
            token_prog_ai,
            msrm_vault_ai,
            msrm_account_ai,
            signer_ai,
            &[&signer_seeds],
            quantity,
        )?;

        mango_account.msrm_amount -= quantity;

        Ok(())
    }

    #[inline(never)]
    fn set_group_admin(program_id: &Pubkey, accounts: &[AccountInfo]) -> MangoResult<()> {
        const NUM_FIXED: usize = 3;
        let accounts = array_ref![accounts, 0, NUM_FIXED];
        let [
            mango_group_ai,     // write
            new_admin_ai,       // read
            admin_ai,           // read, signer
        ] = accounts;

        let mut mango_group = MangoGroup::load_mut_checked(mango_group_ai, program_id)?;

        check!(admin_ai.is_signer, MangoErrorCode::SignerNecessary)?;
        check_eq!(admin_ai.key, &mango_group.admin, MangoErrorCode::InvalidAdminKey)?;

        mango_group.admin = *new_admin_ai.key;

        Ok(())
    }

    #[inline(never)]
    fn init_advanced_orders(program_id: &Pubkey, accounts: &[AccountInfo]) -> MangoResult<()> {
        const NUM_FIXED: usize = 5;
        let accounts = array_ref![accounts, 0, NUM_FIXED];
        let [
            mango_group_ai,         // read
            mango_account_ai,       // write
            owner_ai,               // write & signer
            advanced_orders_ai,     // write
            system_prog_ai,         // read
        ] = accounts;
        check!(
            system_prog_ai.key == &solana_program::system_program::id(),
            MangoErrorCode::InvalidProgramId
        )?;

        let _mango_group = MangoGroup::load_checked(mango_group_ai, program_id)?;

        let mut mango_account =
            MangoAccount::load_mut_checked(mango_account_ai, program_id, mango_group_ai.key)?;
        check!(&mango_account.owner == owner_ai.key, MangoErrorCode::InvalidOwner)?;
        check!(owner_ai.is_signer, MangoErrorCode::InvalidSignerKey)?;
        check!(!mango_account.is_bankrupt, MangoErrorCode::Bankrupt)?;

        // Make sure the MangoAccount doesn't already have a AdvancedOrders set
        check!(
            mango_account.advanced_orders_key == Pubkey::default(),
            MangoErrorCode::InvalidParam
        )?;

        let (pda_address, bump_seed) =
            Pubkey::find_program_address(&[&mango_account_ai.key.to_bytes()], program_id);
        check!(&pda_address == advanced_orders_ai.key, MangoErrorCode::InvalidAccount)?;

        let pda_signer_seeds: &[&[u8]] = &[&mango_account_ai.key.to_bytes(), &[bump_seed]];
        let rent = Rent::get()?;
        create_pda_account(
            owner_ai,
            &rent,
            size_of::<AdvancedOrders>(),
            program_id,
            system_prog_ai,
            advanced_orders_ai,
            pda_signer_seeds,
            &[],
        )?;

        // initialize the AdvancedOrders account
        AdvancedOrders::init(advanced_orders_ai, program_id, &rent)?;

        // set the mango_account.advanced_orders field
        mango_account.advanced_orders_key = *advanced_orders_ai.key;
        Ok(())
    }

    #[inline(never)]
    fn close_advanced_orders(program_id: &Pubkey, accounts: &[AccountInfo]) -> MangoResult<()> {
        const NUM_FIXED: usize = 4;
        let accounts = array_ref![accounts, 0, NUM_FIXED];

        let [
            mango_group_ai,     // read
            mango_account_ai,   // write
            owner_ai,           // write, signer
            advanced_orders_ai, // write
        ] = accounts;

        check!(owner_ai.is_signer, MangoErrorCode::InvalidSignerKey)?;
        let mut mango_account = MangoAccount::load_mut_checked(mango_account_ai, program_id, &mango_group_ai.key)?;
        check_eq!(&mango_account.owner, owner_ai.key, MangoErrorCode::InvalidOwner)?;
        check_eq!(
            &mango_account.advanced_orders_key,
            advanced_orders_ai.key,
            MangoErrorCode::InvalidOwner
        )?;

        check!(!mango_account.being_liquidated, MangoErrorCode::BeingLiquidated)?;
        check!(!mango_account.is_bankrupt, MangoErrorCode::Bankrupt)?;

        let mut advanced_orders =
            AdvancedOrders::load_mut_checked(advanced_orders_ai, program_id, &mango_account)?;

        // Transfer lamports to owner
        program_transfer_lamports(advanced_orders_ai, owner_ai, advanced_orders_ai.lamports())?;

        for i in 0..MAX_ADVANCED_ORDERS {
            if advanced_orders.orders[i].is_active {
                advanced_orders.orders[i].is_active = false;
            }
        }

        advanced_orders.meta_data.is_initialized = false;
        mango_account.advanced_orders_key = Pubkey::default();

        Ok(())
    }

    /// Add a perp trigger order to the AdvancedOrders account
    /// The TriggerCondition specifies if trigger_price  must be above or below oracle price
    /// When the condition is met, the order is executed as a regular perp order
    #[inline(never)]
    fn add_perp_trigger_order(
        program_id: &Pubkey,
        accounts: &[AccountInfo],
        order_type: OrderType,
        side: Side,
        trigger_condition: TriggerCondition,
        reduce_only: bool,
        client_order_id: u64,
        price: i64,
        quantity: i64,
        trigger_price: I80F48,
    ) -> MangoResult<()> {
        check!(price.is_positive(), MangoErrorCode::InvalidParam)?;
        check!(quantity.is_positive(), MangoErrorCode::InvalidParam)?;
        check!(trigger_price.is_positive(), MangoErrorCode::InvalidParam)?; // Is this necessary?

        const NUM_FIXED: usize = 7;
        let (fixed_ais, open_orders_ais) = array_refs![accounts, NUM_FIXED; ..;];
        let [
            mango_group_ai,         // read
            mango_account_ai,       // read
            owner_ai,               // write & signer
            advanced_orders_ai,     // write
            mango_cache_ai,         // read
            perp_market_ai,         // read
            system_prog_ai,         // read
        ] = fixed_ais;
        check!(
            system_prog_ai.key == &solana_program::system_program::id(),
            MangoErrorCode::InvalidProgramId
        )?;

        let mango_group = MangoGroup::load_checked(mango_group_ai, program_id)?;
        let mut mango_account =
            MangoAccount::load_mut_checked(mango_account_ai, program_id, mango_group_ai.key)?;
        check!(!mango_account.is_bankrupt, MangoErrorCode::Bankrupt)?;
        check!(owner_ai.is_signer, MangoErrorCode::SignerNecessary)?;
        check_eq!(&mango_account.owner, owner_ai.key, MangoErrorCode::InvalidOwner)?;
        let open_orders_ais =
            mango_account.checked_unpack_open_orders(&mango_group, open_orders_ais)?;

        let market_index = mango_group
            .find_perp_market_index(perp_market_ai.key)
            .ok_or(throw_err!(MangoErrorCode::InvalidMarket))?;

        let active_assets = UserActiveAssets::new(
            &mango_group,
            &mango_account,
            vec![(AssetType::Perp, market_index)],
        );

        // load and validate the cache
        let clock = Clock::get()?;
        let now_ts = clock.unix_timestamp as u64;
        let mango_cache = MangoCache::load_checked(mango_cache_ai, program_id, &mango_group)?;
        mango_cache.check_valid(&mango_group, &active_assets, now_ts)?;

        let mut health_cache = HealthCache::new(active_assets);
        health_cache.init_vals_with_orders_vec(
            &mango_group,
            &mango_cache,
            &mango_account,
            &open_orders_ais,
        )?;
        let init_health = health_cache.get_health(&mango_group, HealthType::Init);
        let maint_health = health_cache.get_health(&mango_group, HealthType::Maint);

        // Only allow placing of trigger orders if account above Maint and not being liquidated
        check!(
            init_health >= ZERO_I80F48
                || (!mango_account.being_liquidated && maint_health >= ZERO_I80F48),
            MangoErrorCode::InsufficientHealth
        )?;
        mango_account.being_liquidated = false;

        // Note: no need to check health here, needs to be checked on trigger
        // TODO: make sure liquidator cancels all advanced orders (why?)
        // Transfer lamports before so we don't hit rust borrow checker
        // If we don't succeed in adding the order, it will be reverted anyway
        invoke_transfer_lamports(
            owner_ai,
            advanced_orders_ai,
            system_prog_ai,
            ADVANCED_ORDER_FEE,
            &[],
        )?;

        let mut advanced_orders =
            AdvancedOrders::load_mut_checked(advanced_orders_ai, program_id, &mango_account)?;
        for i in 0..MAX_ADVANCED_ORDERS {
            if advanced_orders.orders[i].is_active {
                continue;
            }

            advanced_orders.orders[i] = cast(PerpTriggerOrder::new(
                market_index as u8,
                order_type,
                side,
                trigger_condition,
                reduce_only,
                client_order_id,
                price,
                quantity,
                trigger_price,
            ));

            return Ok(());
        }

        Err(throw_err!(MangoErrorCode::OutOfSpace))
    }

    /// Remove the order and refund the fee
    #[inline(never)]
    fn remove_advanced_order(
        program_id: &Pubkey,
        accounts: &[AccountInfo],
        order_index: u8,
    ) -> MangoResult<()> {
        let order_index = order_index as usize;
        check!(order_index < MAX_ADVANCED_ORDERS, MangoErrorCode::InvalidParam)?;

        const NUM_FIXED: usize = 5;
        let accounts = array_ref![accounts, 0, NUM_FIXED];
        let [
            mango_group_ai,         // read
            mango_account_ai,       // read
            owner_ai,               // write & signer
            advanced_orders_ai,     // write
            system_prog_ai,         // read
        ] = accounts;
        check!(
            system_prog_ai.key == &solana_program::system_program::id(),
            MangoErrorCode::InvalidProgramId
        )?;

        let mango_account =
            MangoAccount::load_checked(mango_account_ai, program_id, mango_group_ai.key)?;
        check!(&mango_account.owner == owner_ai.key, MangoErrorCode::InvalidOwner)?;
        check!(owner_ai.is_signer, MangoErrorCode::InvalidSignerKey)?;
        // No bankruptcy check; removing order is fine

        let mut advanced_orders =
            AdvancedOrders::load_mut_checked(advanced_orders_ai, program_id, &mango_account)?;

        let order = &mut advanced_orders.orders[order_index];

        if order.is_active {
            order.is_active = false;
            program_transfer_lamports(advanced_orders_ai, owner_ai, ADVANCED_ORDER_FEE)
        } else {
            Ok(())
        }
    }

    #[inline(never)]
    fn execute_perp_trigger_order(
        program_id: &Pubkey,
        accounts: &[AccountInfo],
        order_index: u8,
    ) -> MangoResult<()> {
        let order_index = order_index as usize;
        check!(order_index < MAX_ADVANCED_ORDERS, MangoErrorCode::InvalidParam)?;
        const NUM_FIXED: usize = 9;
        let (fixed_ais, open_orders_ais) = array_refs![accounts, NUM_FIXED; ..;];
        let [
            mango_group_ai,         // read
            mango_account_ai,       // write
            advanced_orders_ai,     // write
            agent_ai,               // write
            mango_cache_ai,         // read
            perp_market_ai,         // write
            bids_ai,                // write
            asks_ai,                // write
            event_queue_ai,         // write
        ] = fixed_ais;

        let mango_group = MangoGroup::load_checked(mango_group_ai, program_id)?;

        let mut mango_account =
            MangoAccount::load_mut_checked(mango_account_ai, program_id, mango_group_ai.key)?;
        let open_orders_ais =
            mango_account.checked_unpack_open_orders(&mango_group, open_orders_ais)?;

        let mut advanced_orders =
            AdvancedOrders::load_mut_checked(advanced_orders_ai, program_id, &mango_account)?;

        // deactivate all advanced orders if account is bankrupt
        if mango_account.is_bankrupt {
            msg!("Failed to trigger order; MangoAccount is bankrupt.");
            return cancel_all_advanced_orders(advanced_orders_ai, &mut advanced_orders, agent_ai);
        }

        // Select the AdvancedOrder
        let order: &mut PerpTriggerOrder = cast_mut(&mut advanced_orders.orders[order_index]);
        check!(order.is_active, MangoErrorCode::InvalidParam)?;
        check!(
            order.advanced_order_type == AdvancedOrderType::PerpTrigger,
            MangoErrorCode::InvalidParam
        )?;
        let market_index = order.market_index as usize;

        // Check the caches are valid
        let active_assets = UserActiveAssets::new(
            &mango_group,
            &mango_account,
            vec![(AssetType::Perp, market_index)],
        );

        let clock = Clock::get()?;
        let now_ts = clock.unix_timestamp as u64;
        let mango_cache = MangoCache::load_checked(mango_cache_ai, program_id, &mango_group)?;
        mango_cache.check_valid(&mango_group, &active_assets, now_ts)?;

        // Check trigger condition is met
        let price = mango_cache.get_price(market_index);
        match order.trigger_condition {
            TriggerCondition::Above => {
                check!(price >= order.trigger_price, MangoErrorCode::TriggerConditionFalse)?;
            }
            TriggerCondition::Below => {
                check!(price <= order.trigger_price, MangoErrorCode::TriggerConditionFalse)?;
            }
        }
        check!(
            &mango_group.perp_markets[market_index].perp_market == perp_market_ai.key,
            MangoErrorCode::InvalidMarket
        )?;
        let mut perp_market =
            PerpMarket::load_mut_checked(perp_market_ai, program_id, mango_group_ai.key)?;

        let mut health_cache = HealthCache::new(active_assets);
        health_cache.init_vals_with_orders_vec(
            &mango_group,
            &mango_cache,
            &mango_account,
            &open_orders_ais,
        )?;
        let pre_health = health_cache.get_health(&mango_group, HealthType::Init);

        // update the being_liquidated flag
        if mango_account.being_liquidated {
            if pre_health >= ZERO_I80F48 {
                mango_account.being_liquidated = false;
            } else {
                msg!("Failed to trigger order; MangoAccount is being liquidated.");
                return cancel_all_advanced_orders(
                    advanced_orders_ai,
                    &mut advanced_orders,
                    agent_ai,
                );
            }
        }

        // This means health must only go up
        let health_up_only = pre_health < ZERO_I80F48;

        let mut book = Book::load_checked(program_id, bids_ai, asks_ai, &perp_market)?;
        let mut event_queue =
            EventQueue::load_mut_checked(event_queue_ai, program_id, &perp_market)?;

        // If reduce_only, position must only go down
        let quantity = if order.reduce_only {
            let base_pos = mango_account.perp_accounts[market_index].base_position;
            if (order.side == Side::Bid && base_pos > 0)
                || (order.side == Side::Ask && base_pos < 0)
            {
                0
            } else {
                base_pos.abs().min(order.quantity)
            }
        } else {
            order.quantity
        };

        if quantity != 0 {
            let (taker_base, taker_quote, bids_quantity, asks_quantity) = match order.side {
                Side::Bid => book.sim_new_bid(order.price, quantity, order.order_type)?,
                Side::Ask => book.sim_new_ask(order.price, quantity, order.order_type)?,
            };

            // simulate the effect on health
            let sim_post_health = health_cache.get_health_after_sim_perp(
                &mango_group,
                &mango_cache,
                &mango_account,
                market_index,
                HealthType::Init,
                taker_base,
                taker_quote,
                bids_quantity,
                asks_quantity,
            )?;

            if sim_post_health >= ZERO_I80F48 || (health_up_only && sim_post_health >= pre_health) {
                let (taker_base, taker_quote, bids_quantity, asks_quantity) = {
                    let pa = &mango_account.perp_accounts[market_index];
                    (
                        pa.taker_base + taker_base,
                        pa.taker_quote + taker_quote,
                        pa.bids_quantity + bids_quantity,
                        pa.asks_quantity + asks_quantity,
                    )
                };

                book.new_order(
                    &mut event_queue,
                    &mut perp_market,
                    &mango_group.perp_markets[market_index],
                    &mut mango_account,
                    mango_account_ai.key,
                    market_index,
                    order.side,
                    order.price,
                    quantity,
                    order.order_type,
                    order.client_order_id,
                    now_ts,
                )?;

                // TODO OPT - unnecessary, remove after testing
                health_cache.update_perp_val(
                    &mango_group,
                    &mango_cache,
                    &mango_account,
                    market_index,
                )?;
                let post_health = health_cache.get_health(&mango_group, HealthType::Init);
                let pa = &mango_account.perp_accounts[market_index];
                check!(
                    sim_post_health == post_health
                        && taker_base == pa.taker_base
                        && taker_quote == pa.taker_quote
                        && bids_quantity == pa.bids_quantity
                        && asks_quantity == pa.asks_quantity,
                    MangoErrorCode::MathError
                )?;
            } else {
                // normally this would be an InsufficientFunds error but we want to remove the AO and persist changes
                msg!("Failed to place perp order due to insufficient funds")
            }
        }

        order.is_active = false;
        program_transfer_lamports(advanced_orders_ai, agent_ai, ADVANCED_ORDER_FEE)
    }

    /// *** Create a MangoAccount PDA and initialize it
    #[inline(never)]
    #[allow(dead_code)]
    fn create_mango_account(
        program_id: &Pubkey,
        accounts: &[AccountInfo],
        account_num: u64,
    ) -> MangoResult {
        const NUM_FIXED: usize = 4;
        let accounts = array_ref![accounts, 0, NUM_FIXED];
        let [
            mango_group_ai,         // read
            mango_account_ai,       // write
            owner_ai,               // write & signer
            system_prog_ai,         // read
        ] = accounts;
        check!(
            system_prog_ai.key == &solana_program::system_program::id(),
            MangoErrorCode::InvalidProgramId
        )?;
        check!(owner_ai.is_signer, MangoErrorCode::SignerNecessary)?;

        let _mango_group = MangoGroup::load_checked(mango_group_ai, program_id)?;
        let rent = Rent::get()?;

        let mango_account_seeds: &[&[u8]] =
            &[&mango_group_ai.key.as_ref(), &owner_ai.key.as_ref(), &account_num.to_le_bytes()];
        // TODO - test passing in MangoAccount that already has some data in it
        seed_and_create_pda(
            program_id,
            owner_ai,
            &rent,
            size_of::<MangoAccount>(),
            program_id,
            system_prog_ai,
            mango_account_ai,
            mango_account_seeds,
            &[],
        )?;
        let mut mango_account: RefMut<MangoAccount> = MangoAccount::load_mut(mango_account_ai)?;

        mango_account.mango_group = *mango_group_ai.key;
        mango_account.owner = *owner_ai.key;
        mango_account.order_market = [FREE_ORDER_SLOT; MAX_PERP_OPEN_ORDERS];
        mango_account.meta_data = MetaData::new(DataType::MangoAccount, 0, true);

        Ok(())
    }

<<<<<<< HEAD
    /// *** Create a MangoAccount PDA with the group as owner and initialize it
    #[inline(never)]
    fn create_dust_account(
        program_id: &Pubkey,
        accounts: &[AccountInfo],
    ) -> MangoResult {
        const NUM_FIXED: usize = 4;
        let accounts = array_ref![accounts, 0, NUM_FIXED];
        let [
            mango_group_ai,         // read
            mango_account_ai,       // write
            payer_ai,               // write & signer
            system_prog_ai,         // read
        ] = accounts;
        check!(
            system_prog_ai.key == &solana_program::system_program::id(),
            MangoErrorCode::InvalidProgramId
        )?;
        check!(payer_ai.is_signer, MangoErrorCode::SignerNecessary)?;

        let _mango_group = MangoGroup::load_checked(mango_group_ai, program_id)?;
        let rent = Rent::get()?;

        let mango_account_seeds: &[&[u8]] =
            &[&mango_group_ai.key.as_ref(), b"DustAccount"];
        // TODO - test passing in MangoAccount that already has some data in it
        seed_and_create_pda(
            program_id,
            payer_ai,
            &rent,
            size_of::<MangoAccount>(),
            program_id,
            system_prog_ai,
            mango_account_ai,
            mango_account_seeds,
            &[],
        )?;
        let mut mango_account: RefMut<MangoAccount> = MangoAccount::load_mut(mango_account_ai)?;

        mango_account.mango_group = *mango_group_ai.key;
        mango_account.owner = *mango_group_ai.key;
        mango_account.order_market = [FREE_ORDER_SLOT; MAX_PERP_OPEN_ORDERS];
        mango_account.meta_data = MetaData::new(DataType::MangoAccount, 0, true);

        Ok(())
    }

    pub fn process(program_id: &Pubkey, accounts: &[AccountInfo], data: &[u8]) -> MangoResult<()> {
=======
    pub fn process(program_id: &Pubkey, accounts: &[AccountInfo], data: &[u8]) -> MangoResult {
>>>>>>> 69955ed5
        let instruction =
            MangoInstruction::unpack(data).ok_or(ProgramError::InvalidInstructionData)?;
        match instruction {
            MangoInstruction::InitMangoGroup {
                signer_nonce,
                valid_interval,
                quote_optimal_util,
                quote_optimal_rate,
                quote_max_rate,
            } => {
                msg!("Mango: InitMangoGroup");
                Self::init_mango_group(
                    program_id,
                    accounts,
                    signer_nonce,
                    valid_interval,
                    quote_optimal_util,
                    quote_optimal_rate,
                    quote_max_rate,
                )
            }
            MangoInstruction::InitMangoAccount => {
                msg!("Mango: InitMangoAccount");
                Self::init_mango_account(program_id, accounts)
            }
            MangoInstruction::CloseMangoAccount => {
                msg!("Mango: CloseMangoAccount");
                Self::close_mango_account(program_id, accounts)
            }
            MangoInstruction::Deposit { quantity } => {
                msg!("Mango: Deposit");
                Self::deposit(program_id, accounts, quantity)
            }
            MangoInstruction::Withdraw { quantity, allow_borrow } => {
                msg!("Mango: Withdraw");
                Self::withdraw(program_id, accounts, quantity, allow_borrow)
            }
            MangoInstruction::AddSpotMarket {
                maint_leverage,
                init_leverage,
                liquidation_fee,
                optimal_util,
                optimal_rate,
                max_rate,
            } => {
                msg!("Mango: AddSpotMarket");
                Self::add_spot_market(
                    program_id,
                    accounts,
                    maint_leverage,
                    init_leverage,
                    liquidation_fee,
                    optimal_util,
                    optimal_rate,
                    max_rate,
                )
            }
            MangoInstruction::AddToBasket { .. } => {
                msg!("Mango: AddToBasket Deprecated");
                Ok(())
            }
            MangoInstruction::Borrow { .. } => {
                msg!("Mango: Borrow DEPRECATED");
                Ok(())
            }
            MangoInstruction::CachePrices => {
                msg!("Mango: CachePrices");
                Self::cache_prices(program_id, accounts)
            }
            MangoInstruction::CacheRootBanks => {
                msg!("Mango: CacheRootBanks");
                Self::cache_root_banks(program_id, accounts)
            }
            MangoInstruction::PlaceSpotOrder { order } => {
                msg!("Mango: PlaceSpotOrder");
                Self::place_spot_order(program_id, accounts, order)
            }
            MangoInstruction::CancelSpotOrder { order, .. } => {
                msg!("Mango: CancelSpotOrder");
                let data = serum_dex::instruction::MarketInstruction::CancelOrderV2(order).pack();
                Self::cancel_spot_order(program_id, accounts, data)
            }
            MangoInstruction::AddOracle => {
                msg!("Mango: AddOracle");
                Self::add_oracle(program_id, accounts)
            }
            MangoInstruction::SettleFunds => {
                msg!("Mango: SettleFunds");
                Self::settle_funds(program_id, accounts)
            }
            MangoInstruction::UpdateRootBank => {
                msg!("Mango: UpdateRootBank");
                Self::update_root_bank(program_id, accounts)
            }

            MangoInstruction::AddPerpMarket {
                maint_leverage,
                init_leverage,
                liquidation_fee,
                maker_fee,
                taker_fee,
                base_lot_size,
                quote_lot_size,
                rate,
                max_depth_bps,
                target_period_length,
                mngo_per_period,
                exp,
            } => {
                msg!("Mango: AddPerpMarket DEPRECATED");
                Self::add_perp_market(
                    program_id,
                    accounts,
                    maint_leverage,
                    init_leverage,
                    liquidation_fee,
                    maker_fee,
                    taker_fee,
                    base_lot_size,
                    quote_lot_size,
                    rate,
                    max_depth_bps,
                    target_period_length,
                    mngo_per_period,
                    exp,
                )
            }
            MangoInstruction::PlacePerpOrder {
                side,
                price,
                quantity,
                client_order_id,
                order_type,
                reduce_only,
            } => {
                msg!("Mango: PlacePerpOrder client_order_id={}", client_order_id);
                Self::place_perp_order(
                    program_id,
                    accounts,
                    side,
                    price,
                    quantity,
                    client_order_id,
                    order_type,
                    reduce_only,
                )
            }
            MangoInstruction::CancelPerpOrderByClientId { client_order_id, invalid_id_ok } => {
                msg!("Mango: CancelPerpOrderByClientId client_order_id={}", client_order_id);
                let result =
                    Self::cancel_perp_order_by_client_id(program_id, accounts, client_order_id);
                if invalid_id_ok {
                    if let Err(MangoError::MangoErrorCode { mango_error_code, .. }) = result {
                        if mango_error_code == MangoErrorCode::InvalidOrderId
                            || mango_error_code == MangoErrorCode::ClientIdNotFound
                        {
                            return Ok(());
                        }
                    }
                }
                result
            }
            MangoInstruction::CancelPerpOrder { order_id, invalid_id_ok } => {
                // TODO OPT this log may cost too much compute
                msg!("Mango: CancelPerpOrder order_id={}", order_id);
                let result = Self::cancel_perp_order(program_id, accounts, order_id);
                if invalid_id_ok {
                    if let Err(MangoError::MangoErrorCode { mango_error_code, .. }) = result {
                        if mango_error_code == MangoErrorCode::InvalidOrderId {
                            return Ok(());
                        }
                    }
                }
                result
            }
            MangoInstruction::ConsumeEvents { limit } => {
                msg!("Mango: ConsumeEvents limit={}", limit);
                Self::consume_events(program_id, accounts, limit)
            }
            MangoInstruction::CachePerpMarkets => {
                msg!("Mango: CachePerpMarkets");
                Self::cache_perp_markets(program_id, accounts)
            }
            MangoInstruction::UpdateFunding => {
                msg!("Mango: UpdateFunding");
                Self::update_funding(program_id, accounts)
            }
            MangoInstruction::SetOracle { price } => {
                // msg!("Mango: SetOracle {:?}", price);
                msg!("Mango: SetOracle");
                Self::set_oracle(program_id, accounts, price)
            }
            MangoInstruction::SettlePnl { market_index } => {
                msg!("Mango: SettlePnl");
                Self::settle_pnl(program_id, accounts, market_index)
            }
            MangoInstruction::SettleBorrow { .. } => {
                msg!("Mango: SettleBorrow DEPRECATED");
                Ok(())
            }
            MangoInstruction::ForceCancelSpotOrders { limit } => {
                msg!("Mango: ForceCancelSpotOrders");
                Self::force_cancel_spot_orders(program_id, accounts, limit)
            }
            MangoInstruction::ForceCancelPerpOrders { limit } => {
                msg!("Mango: ForceCancelPerpOrders");
                Self::force_cancel_perp_orders(program_id, accounts, limit)
            }
            MangoInstruction::LiquidateTokenAndToken { max_liab_transfer } => {
                msg!("Mango: LiquidateTokenAndToken");
                Self::liquidate_token_and_token(program_id, accounts, max_liab_transfer)
            }
            MangoInstruction::LiquidateTokenAndPerp {
                asset_type,
                asset_index,
                liab_type,
                liab_index,
                max_liab_transfer,
            } => {
                msg!("Mango: LiquidateTokenAndPerp");
                Self::liquidate_token_and_perp(
                    program_id,
                    accounts,
                    asset_type,
                    asset_index,
                    liab_type,
                    liab_index,
                    max_liab_transfer,
                )
            }
            MangoInstruction::LiquidatePerpMarket { base_transfer_request } => {
                msg!("Mango: LiquidatePerpMarket");
                Self::liquidate_perp_market(program_id, accounts, base_transfer_request)
            }
            MangoInstruction::SettleFees => {
                msg!("Mango: SettleFees");
                Self::settle_fees(program_id, accounts)
            }
            MangoInstruction::ResolvePerpBankruptcy { liab_index, max_liab_transfer } => {
                msg!("Mango: ResolvePerpBankruptcy");
                Self::resolve_perp_bankruptcy(program_id, accounts, liab_index, max_liab_transfer)
            }
            MangoInstruction::ResolveTokenBankruptcy { max_liab_transfer } => {
                msg!("Mango: ResolveTokenBankruptcy");
                Self::resolve_token_bankruptcy(program_id, accounts, max_liab_transfer)
            }
            MangoInstruction::InitSpotOpenOrders => {
                msg!("Mango: InitSpotOpenOrders");
                Self::init_spot_open_orders(program_id, accounts)
            }
            MangoInstruction::CloseSpotOpenOrders => {
                msg!("Mango: CloseSpotOpenOrders");
                Self::close_spot_open_orders(program_id, accounts)
            }
            MangoInstruction::RedeemMngo => {
                msg!("Mango: RedeemMngo");
                Self::redeem_mngo(program_id, accounts)
            }
            MangoInstruction::AddMangoAccountInfo { info } => {
                msg!("Mango: AddMangoAccountInfo");
                Self::add_mango_account_info(program_id, accounts, info)
            }
            MangoInstruction::DepositMsrm { quantity } => {
                msg!("Mango: DepositMsrm");
                Self::deposit_msrm(program_id, accounts, quantity)
            }
            MangoInstruction::WithdrawMsrm { quantity } => {
                msg!("Mango: WithdrawMsrm");
                Self::withdraw_msrm(program_id, accounts, quantity)
            }
            MangoInstruction::ChangePerpMarketParams { .. } => {
                msg!("Mango: ChangePerpMarketParams DEPRECATED - use ChangePerpMarketParams2 instead");
                Ok(())
            }
            MangoInstruction::SetGroupAdmin => {
                msg!("Mango: SetGroupAdmin");
                Self::set_group_admin(program_id, accounts)
            }
            MangoInstruction::CancelAllPerpOrders { limit } => {
                msg!("Mango: CancelAllPerpOrders");
                Self::cancel_all_perp_orders(program_id, accounts, limit)
            }
            MangoInstruction::ForceSettleQuotePositions => {
                msg!("DEPRECATED Mango: ForceSettleQuotePositions");
                Ok(())
            }
            MangoInstruction::PlaceSpotOrder2 { order } => {
                msg!("Mango: PlaceSpotOrder2");
                Self::place_spot_order2(program_id, accounts, order)
            }
            MangoInstruction::InitAdvancedOrders => {
                msg!("Mango: InitAdvancedOrders");
                Self::init_advanced_orders(program_id, accounts)
            }
            MangoInstruction::CloseAdvancedOrders => {
                msg!("Mango: CloseAdvancedOrders");
                Self::close_advanced_orders(program_id, accounts)
            }
            MangoInstruction::AddPerpTriggerOrder {
                order_type,
                side,
                trigger_condition,
                reduce_only,
                client_order_id,
                price,
                quantity,
                trigger_price,
            } => {
                msg!(
                    "Mango: AddPerpTriggerOrder client_order_id={} type={:?} side={:?} trigger_condition={:?} price={} quantity={} trigger={}",
                    client_order_id,
                    order_type,
                    side,
                    trigger_condition,
                    price,
                    quantity,
                    trigger_price.to_num::<f64>()
                );
                Self::add_perp_trigger_order(
                    program_id,
                    accounts,
                    order_type,
                    side,
                    trigger_condition,
                    reduce_only,
                    client_order_id,
                    price,
                    quantity,
                    trigger_price,
                )
            }
            MangoInstruction::RemoveAdvancedOrder { order_index } => {
                msg!("Mango: RemoveAdvancedOrder {}", order_index);
                Self::remove_advanced_order(program_id, accounts, order_index)
            }
            MangoInstruction::ExecutePerpTriggerOrder { order_index } => {
                msg!("Mango: ExecutePerpTriggerOrder {}", order_index);
                Self::execute_perp_trigger_order(program_id, accounts, order_index)
            }
            MangoInstruction::CreatePerpMarket {
                maint_leverage,
                init_leverage,
                liquidation_fee,
                maker_fee,
                taker_fee,
                base_lot_size,
                quote_lot_size,
                rate,
                max_depth_bps,
                target_period_length,
                mngo_per_period,
                exp,
                version,
                lm_size_shift,
            } => {
                msg!("Mango: CreatePerpMarket");
                Self::create_perp_market(
                    program_id,
                    accounts,
                    maint_leverage,
                    init_leverage,
                    liquidation_fee,
                    maker_fee,
                    taker_fee,
                    base_lot_size,
                    quote_lot_size,
                    rate,
                    max_depth_bps,
                    target_period_length,
                    mngo_per_period,
                    exp,
                    version,
                    lm_size_shift,
                )
            }
            MangoInstruction::ChangePerpMarketParams2 {
                maint_leverage,
                init_leverage,
                liquidation_fee,
                maker_fee,
                taker_fee,
                rate,
                max_depth_bps,
                target_period_length,
                mngo_per_period,
                exp,
                version,
                lm_size_shift,
            } => {
                msg!("Mango: ChangePerpMarketParams2");
                Self::change_perp_market_params2(
                    program_id,
                    accounts,
                    maint_leverage,
                    init_leverage,
                    liquidation_fee,
                    maker_fee,
                    taker_fee,
                    rate,
                    max_depth_bps,
                    target_period_length,
                    mngo_per_period,
                    exp,
                    version,
                    lm_size_shift,
                )
            }
<<<<<<< HEAD
            MangoInstruction::CreateDustAccount => {
                msg!("Mango: CreateDustAccount");
                Self::create_dust_account(program_id, accounts)
            }
            MangoInstruction::ResolveDust => {
                msg!("Mango: ResolveDust");
                Self::resolve_dust(program_id, accounts)
=======
            MangoInstruction::ChangeSpotMarketParams {
                maint_leverage,
                init_leverage,
                liquidation_fee,
                util0,
                rate0,
                util1,
                rate1,
                max_rate,
                version,
            } => {
                msg!("Mango: ChangeSpotMarketParams");
                Self::change_spot_market_params(
                    program_id,
                    accounts,
                    maint_leverage,
                    init_leverage,
                    liquidation_fee,
                    util0,
                    rate0,
                    util1,
                    rate1,
                    max_rate,
                    version,
                )
>>>>>>> 69955ed5
            }
        }
    }
}

fn init_root_bank(
    program_id: &Pubkey,
    mango_group: &MangoGroup,
    mint_ai: &AccountInfo,
    vault_ai: &AccountInfo,
    root_bank_ai: &AccountInfo,
    node_bank_ai: &AccountInfo,
    rent: &Rent,

    util0: I80F48,
    rate0: I80F48,
    util1: I80F48,
    rate1: I80F48,
    max_rate: I80F48,
    version: u8,
) -> MangoResult {
    let vault = Account::unpack(&vault_ai.try_borrow_data()?)?;
    check!(vault.is_initialized(), MangoErrorCode::InvalidVault)?;
    check!(vault.delegate.is_none(), MangoErrorCode::InvalidVault)?;
    check!(vault.close_authority.is_none(), MangoErrorCode::InvalidVault)?;
    check_eq!(vault.owner, mango_group.signer_key, MangoErrorCode::InvalidVault)?;
    check_eq!(&vault.mint, mint_ai.key, MangoErrorCode::InvalidVault)?;
    check_eq!(vault_ai.owner, &spl_token::id(), MangoErrorCode::InvalidVault)?;

    let _node_bank = NodeBank::load_and_init(&node_bank_ai, &program_id, &vault_ai, rent)?;
    let _root_bank = RootBank::load_and_init(
        &root_bank_ai,
        &program_id,
        node_bank_ai,
        rent,
        util0,
        rate0,
        util1,
        rate1,
        max_rate,
        version,
    )?;

    Ok(())
}

fn invoke_settle_funds<'a>(
    dex_prog_ai: &AccountInfo<'a>,
    spot_market_ai: &AccountInfo<'a>,
    open_orders_ai: &AccountInfo<'a>,
    signer_ai: &AccountInfo<'a>,
    dex_base_ai: &AccountInfo<'a>,
    dex_quote_ai: &AccountInfo<'a>,
    base_vault_ai: &AccountInfo<'a>,
    quote_vault_ai: &AccountInfo<'a>,
    dex_signer_ai: &AccountInfo<'a>,
    token_prog_ai: &AccountInfo<'a>,
    signers_seeds: &[&[&[u8]]],
) -> ProgramResult {
    let data = serum_dex::instruction::MarketInstruction::SettleFunds.pack();
    let instruction = Instruction {
        program_id: *dex_prog_ai.key,
        data,
        accounts: vec![
            AccountMeta::new(*spot_market_ai.key, false),
            AccountMeta::new(*open_orders_ai.key, false),
            AccountMeta::new_readonly(*signer_ai.key, true),
            AccountMeta::new(*dex_base_ai.key, false),
            AccountMeta::new(*dex_quote_ai.key, false),
            AccountMeta::new(*base_vault_ai.key, false),
            AccountMeta::new(*quote_vault_ai.key, false),
            AccountMeta::new_readonly(*dex_signer_ai.key, false),
            AccountMeta::new_readonly(*token_prog_ai.key, false),
            AccountMeta::new(*quote_vault_ai.key, false),
        ],
    };

    let account_infos = [
        dex_prog_ai.clone(),
        spot_market_ai.clone(),
        open_orders_ai.clone(),
        signer_ai.clone(),
        dex_base_ai.clone(),
        dex_quote_ai.clone(),
        base_vault_ai.clone(),
        quote_vault_ai.clone(),
        dex_signer_ai.clone(),
        token_prog_ai.clone(),
        quote_vault_ai.clone(),
    ];
    solana_program::program::invoke_signed_unchecked(&instruction, &account_infos, signers_seeds)
}

fn invoke_cancel_order<'a>(
    dex_prog_ai: &AccountInfo<'a>,
    spot_market_ai: &AccountInfo<'a>,
    bids_ai: &AccountInfo<'a>,
    asks_ai: &AccountInfo<'a>,
    open_orders_ai: &AccountInfo<'a>,
    signer_ai: &AccountInfo<'a>,
    dex_event_queue_ai: &AccountInfo<'a>,
    data: Vec<u8>,
    signers_seeds: &[&[&[u8]]],
) -> ProgramResult {
    let instruction = Instruction {
        program_id: *dex_prog_ai.key,
        data,
        accounts: vec![
            AccountMeta::new(*spot_market_ai.key, false),
            AccountMeta::new(*bids_ai.key, false),
            AccountMeta::new(*asks_ai.key, false),
            AccountMeta::new(*open_orders_ai.key, false),
            AccountMeta::new_readonly(*signer_ai.key, true),
            AccountMeta::new(*dex_event_queue_ai.key, false),
        ],
    };

    let account_infos = [
        dex_prog_ai.clone(),
        spot_market_ai.clone(),
        bids_ai.clone(),
        asks_ai.clone(),
        open_orders_ai.clone(),
        signer_ai.clone(),
        dex_event_queue_ai.clone(),
    ];
    solana_program::program::invoke_signed(&instruction, &account_infos, signers_seeds)
}

fn invoke_transfer<'a>(
    token_prog_ai: &AccountInfo<'a>,
    source_ai: &AccountInfo<'a>,
    dest_ai: &AccountInfo<'a>,
    authority_ai: &AccountInfo<'a>,
    signers_seeds: &[&[&[u8]]],
    quantity: u64,
) -> ProgramResult {
    let transfer_instruction = spl_token::instruction::transfer(
        &spl_token::ID,
        source_ai.key,
        dest_ai.key,
        authority_ai.key,
        &[],
        quantity,
    )?;
    let accs = [
        token_prog_ai.clone(), // TODO check if passing in program_id is necessary
        source_ai.clone(),
        dest_ai.clone(),
        authority_ai.clone(),
    ];

    solana_program::program::invoke_signed(&transfer_instruction, &accs, signers_seeds)
}

#[inline(never)]
fn read_oracle(
    mango_group: &MangoGroup,
    token_index: usize,
    oracle_ai: &AccountInfo,
) -> MangoResult<I80F48> {
    let quote_decimals = mango_group.tokens[QUOTE_INDEX].decimals as i32;
    let base_decimals = mango_group.tokens[token_index].decimals as i32;

    let oracle_type = determine_oracle_type(oracle_ai);

    let price = match oracle_type {
        OracleType::Pyth => {
            let price_account = Price::get_price(oracle_ai).unwrap();
            let value = I80F48::from_num(price_account.agg.price);
            let decimals = quote_decimals
                .checked_add(price_account.expo)
                .unwrap()
                .checked_sub(base_decimals)
                .unwrap();

            let decimal_adj = I80F48::from_num(10u64.pow(decimals.abs() as u32));
            if decimals < 0 {
                value.checked_div(decimal_adj).unwrap()
            } else {
                value.checked_mul(decimal_adj).unwrap()
            }
        }
        OracleType::Stub => {
            let oracle = StubOracle::load(oracle_ai)?;
            I80F48::from_num(oracle.price)
        }
        OracleType::Switchboard => {
            // TODO do decimal fixes for cases where base decimals != quote decimals
            let result =
                FastRoundResultAccountData::deserialize(&oracle_ai.try_borrow_data()?).unwrap();
            let value = I80F48::from_num(result.result.result);

            let decimals = quote_decimals.checked_sub(base_decimals).unwrap();
            if decimals < 0 {
                let decimal_adj = I80F48::from_num(10u64.pow(decimals.abs() as u32));
                value.checked_div(decimal_adj).unwrap()
            } else if decimals > 0 {
                let decimal_adj = I80F48::from_num(10u64.pow(decimals.abs() as u32));
                value.checked_mul(decimal_adj).unwrap()
            } else {
                value
            }
        }
        OracleType::Unknown => {
            panic!("Unknown oracle");
        }
    };
    Ok(price)
}

/// Transfer token deposits/borrows between two MangoAccounts
/// `native_quantity` is subtracted from src and added to dst
/// Make sure to credit deposits first in case Node bank is fully utilized
fn transfer_token_internal(
    root_bank_cache: &RootBankCache,
    node_bank: &mut NodeBank,
    src: &mut MangoAccount,
    dst: &mut MangoAccount,
    src_pk: &Pubkey,
    dst_pk: &Pubkey,
    token_index: usize,
    native_quantity: I80F48,
) -> MangoResult<()> {
    if native_quantity.is_positive() {
        // increase dst first before decreasing from src
        checked_change_net(root_bank_cache, node_bank, dst, dst_pk, token_index, native_quantity)?;
        checked_change_net(root_bank_cache, node_bank, src, src_pk, token_index, -native_quantity)?;
    } else if native_quantity.is_negative() {
        // increase src first before decreasing from dst
        checked_change_net(root_bank_cache, node_bank, src, src_pk, token_index, -native_quantity)?;
        checked_change_net(root_bank_cache, node_bank, dst, dst_pk, token_index, native_quantity)?;
    }
    Ok(())
}

fn checked_change_net(
    root_bank_cache: &RootBankCache,
    node_bank: &mut NodeBank,
    mango_account: &mut MangoAccount,
    mango_account_pk: &Pubkey,
    token_index: usize,
    native_quantity: I80F48,
) -> MangoResult<()> {
    if native_quantity.is_negative() {
        checked_sub_net(root_bank_cache, node_bank, mango_account, token_index, -native_quantity)?;
    } else if native_quantity.is_positive() {
        checked_add_net(root_bank_cache, node_bank, mango_account, token_index, native_quantity)?;
    }
    mango_emit!(TokenBalanceLog {
        mango_group: mango_account.mango_group,
        mango_account: *mango_account_pk,
        token_index: token_index as u64,
        deposit: mango_account.deposits[token_index].to_bits(),
        borrow: mango_account.borrows[token_index].to_bits()
    });

    Ok(()) // This is an optimization to prevent unnecessary I80F48 calculations
}

/// If there are borrows, pay down borrows first then increase deposits
/// WARNING: won't work if native_quantity is less than zero
fn checked_add_net(
    root_bank_cache: &RootBankCache,
    node_bank: &mut NodeBank,
    mango_account: &mut MangoAccount,
    token_index: usize,
    mut native_quantity: I80F48,
) -> MangoResult<()> {
    if mango_account.borrows[token_index].is_positive() {
        let native_borrows = mango_account.get_native_borrow(root_bank_cache, token_index)?;

        if native_quantity < native_borrows {
            return checked_sub_borrow(
                node_bank,
                mango_account,
                token_index,
                native_quantity / root_bank_cache.borrow_index,
            );
        } else {
            let borrows = mango_account.borrows[token_index];
            checked_sub_borrow(node_bank, mango_account, token_index, borrows)?;
            native_quantity -= native_borrows;
        }
    }

    checked_add_deposit(
        node_bank,
        mango_account,
        token_index,
        native_quantity / root_bank_cache.deposit_index,
    )
}

/// If there are deposits, draw down deposits first then increase borrows
/// WARNING: won't work if native_quantity is less than zero
fn checked_sub_net(
    root_bank_cache: &RootBankCache,
    node_bank: &mut NodeBank,
    mango_account: &mut MangoAccount,
    token_index: usize,
    mut native_quantity: I80F48,
) -> MangoResult<()> {
    if mango_account.deposits[token_index].is_positive() {
        let native_deposits = mango_account.get_native_deposit(root_bank_cache, token_index)?;

        if native_quantity < native_deposits {
            return checked_sub_deposit(
                node_bank,
                mango_account,
                token_index,
                native_quantity / root_bank_cache.deposit_index,
            );
        } else {
            let deposits = mango_account.deposits[token_index];
            checked_sub_deposit(node_bank, mango_account, token_index, deposits)?;
            native_quantity -= native_deposits;
        }
    }

    checked_add_borrow(
        node_bank,
        mango_account,
        token_index,
        native_quantity / root_bank_cache.borrow_index,
    )?;

    check!(
        node_bank.has_valid_deposits_borrows(root_bank_cache),
        MangoErrorCode::InsufficientLiquidity
    )
}

/// TODO - although these values are I8048, they must never be less than zero
fn checked_add_deposit(
    node_bank: &mut NodeBank,
    mango_account: &mut MangoAccount,
    token_index: usize,
    quantity: I80F48,
) -> MangoResult<()> {
    mango_account.checked_add_deposit(token_index, quantity)?;
    node_bank.checked_add_deposit(quantity)
}

fn checked_sub_deposit(
    node_bank: &mut NodeBank,
    mango_account: &mut MangoAccount,
    token_index: usize,
    quantity: I80F48,
) -> MangoResult<()> {
    mango_account.checked_sub_deposit(token_index, quantity)?;
    node_bank.checked_sub_deposit(quantity)
}

fn checked_add_borrow(
    node_bank: &mut NodeBank,
    mango_account: &mut MangoAccount,
    token_index: usize,
    quantity: I80F48,
) -> MangoResult<()> {
    mango_account.checked_add_borrow(token_index, quantity)?;
    node_bank.checked_add_borrow(quantity)
}

fn checked_sub_borrow(
    node_bank: &mut NodeBank,
    mango_account: &mut MangoAccount,
    token_index: usize,
    quantity: I80F48,
) -> MangoResult<()> {
    mango_account.checked_sub_borrow(token_index, quantity)?;
    node_bank.checked_sub_borrow(quantity)
}

fn invoke_cancel_orders<'a>(
    open_orders_ai: &AccountInfo<'a>,
    dex_prog_ai: &AccountInfo<'a>,
    spot_market_ai: &AccountInfo<'a>,
    bids_ai: &AccountInfo<'a>,
    asks_ai: &AccountInfo<'a>,
    signer_ai: &AccountInfo<'a>,
    dex_event_queue_ai: &AccountInfo<'a>,
    signers_seeds: &[&[&[u8]]],

    mut limit: u8,
) -> MangoResult<()> {
    let mut cancels = vec![];
    {
        let open_orders = load_open_orders(open_orders_ai)?;

        let market = load_market_state(spot_market_ai, dex_prog_ai.key)?;
        let bids = load_bids_mut(&market, bids_ai)?;
        let asks = load_asks_mut(&market, asks_ai)?;

        limit = min(limit, open_orders.free_slot_bits.count_zeros() as u8);
        if limit == 0 {
            return Ok(());
        }
        for j in 0..128 {
            let slot_mask = 1u128 << j;
            if open_orders.free_slot_bits & slot_mask != 0 {
                // means slot is free
                continue;
            }
            let order_id = open_orders.orders[j];

            let side = if open_orders.is_bid_bits & slot_mask != 0 {
                match bids.find_by_key(order_id) {
                    None => continue,
                    Some(_) => serum_dex::matching::Side::Bid,
                }
            } else {
                match asks.find_by_key(order_id) {
                    None => continue,
                    Some(_) => serum_dex::matching::Side::Ask,
                }
            };

            let cancel_instruction =
                serum_dex::instruction::CancelOrderInstructionV2 { side, order_id };

            cancels.push(cancel_instruction);

            limit -= 1;
            if limit == 0 {
                break;
            }
        }
    }

    let mut instruction = Instruction {
        program_id: *dex_prog_ai.key,
        data: vec![],
        accounts: vec![
            AccountMeta::new(*spot_market_ai.key, false),
            AccountMeta::new(*bids_ai.key, false),
            AccountMeta::new(*asks_ai.key, false),
            AccountMeta::new(*open_orders_ai.key, false),
            AccountMeta::new_readonly(*signer_ai.key, true),
            AccountMeta::new(*dex_event_queue_ai.key, false),
        ],
    };

    let account_infos = [
        dex_prog_ai.clone(),
        spot_market_ai.clone(),
        bids_ai.clone(),
        asks_ai.clone(),
        open_orders_ai.clone(),
        signer_ai.clone(),
        dex_event_queue_ai.clone(),
    ];

    for cancel in cancels.iter() {
        let cancel_instruction =
            serum_dex::instruction::MarketInstruction::CancelOrderV2(cancel.clone());
        instruction.data = cancel_instruction.pack();
        solana_program::program::invoke_signed(&instruction, &account_infos, signers_seeds)?;
    }

    Ok(())
}

fn invoke_new_order<'a>(
    dex_prog_ai: &AccountInfo<'a>, // Have to add account of the program id
    spot_market_ai: &AccountInfo<'a>,
    open_orders_ai: &AccountInfo<'a>,
    dex_request_queue_ai: &AccountInfo<'a>,
    dex_event_queue_ai: &AccountInfo<'a>,
    bids_ai: &AccountInfo<'a>,
    asks_ai: &AccountInfo<'a>,
    vault_ai: &AccountInfo<'a>,
    signer_ai: &AccountInfo<'a>,
    dex_base_ai: &AccountInfo<'a>,
    dex_quote_ai: &AccountInfo<'a>,
    token_prog_ai: &AccountInfo<'a>,
    msrm_or_srm_vault_ai: &AccountInfo<'a>,
    signers_seeds: &[&[&[u8]]],

    order: NewOrderInstructionV3,
) -> ProgramResult {
    let data = serum_dex::instruction::MarketInstruction::NewOrderV3(order).pack();
    let mut instruction = Instruction {
        program_id: *dex_prog_ai.key,
        data,
        accounts: vec![
            AccountMeta::new(*spot_market_ai.key, false),
            AccountMeta::new(*open_orders_ai.key, false),
            AccountMeta::new(*dex_request_queue_ai.key, false),
            AccountMeta::new(*dex_event_queue_ai.key, false),
            AccountMeta::new(*bids_ai.key, false),
            AccountMeta::new(*asks_ai.key, false),
            AccountMeta::new(*vault_ai.key, false),
            AccountMeta::new_readonly(*signer_ai.key, true),
            AccountMeta::new(*dex_base_ai.key, false),
            AccountMeta::new(*dex_quote_ai.key, false),
            AccountMeta::new_readonly(*token_prog_ai.key, false),
            AccountMeta::new_readonly(*signer_ai.key, false),
        ],
    };

    if msrm_or_srm_vault_ai.key != &Pubkey::default() {
        instruction.accounts.push(AccountMeta::new_readonly(*msrm_or_srm_vault_ai.key, false));
        let account_infos = [
            dex_prog_ai.clone(), // Have to add account of the program id
            spot_market_ai.clone(),
            open_orders_ai.clone(),
            dex_request_queue_ai.clone(),
            dex_event_queue_ai.clone(),
            bids_ai.clone(),
            asks_ai.clone(),
            vault_ai.clone(),
            signer_ai.clone(),
            dex_base_ai.clone(),
            dex_quote_ai.clone(),
            token_prog_ai.clone(),
            signer_ai.clone(),
            msrm_or_srm_vault_ai.clone(),
        ];
        solana_program::program::invoke_signed_unchecked(
            &instruction,
            &account_infos,
            signers_seeds,
        )
    } else {
        let account_infos = [
            dex_prog_ai.clone(), // Have to add account of the program id
            spot_market_ai.clone(),
            open_orders_ai.clone(),
            dex_request_queue_ai.clone(),
            dex_event_queue_ai.clone(),
            bids_ai.clone(),
            asks_ai.clone(),
            vault_ai.clone(),
            signer_ai.clone(),
            dex_base_ai.clone(),
            dex_quote_ai.clone(),
            token_prog_ai.clone(),
            signer_ai.clone(),
        ];
        solana_program::program::invoke_signed_unchecked(
            &instruction,
            &account_infos,
            signers_seeds,
        )
    }
}

fn invoke_init_open_orders<'a>(
    dex_prog_ai: &AccountInfo<'a>, // Have to add account of the program id
    open_orders_ai: &AccountInfo<'a>,
    signer_ai: &AccountInfo<'a>,
    spot_market_ai: &AccountInfo<'a>,
    rent_ai: &AccountInfo<'a>,
    signers_seeds: &[&[&[u8]]],
) -> ProgramResult {
    let data = serum_dex::instruction::MarketInstruction::InitOpenOrders.pack();
    let instruction = Instruction {
        program_id: *dex_prog_ai.key,
        data,
        accounts: vec![
            AccountMeta::new(*open_orders_ai.key, false),
            AccountMeta::new_readonly(*signer_ai.key, true),
            AccountMeta::new_readonly(*spot_market_ai.key, false),
            AccountMeta::new_readonly(*rent_ai.key, false),
        ],
    };

    let account_infos = [
        dex_prog_ai.clone(),
        open_orders_ai.clone(),
        signer_ai.clone(),
        spot_market_ai.clone(),
        rent_ai.clone(),
    ];
    solana_program::program::invoke_signed(&instruction, &account_infos, signers_seeds)
}

fn invoke_close_open_orders<'a>(
    dex_prog_ai: &AccountInfo<'a>, // Have to add account of the program id
    open_orders_ai: &AccountInfo<'a>,
    signer_ai: &AccountInfo<'a>,
    destination_ai: &AccountInfo<'a>,
    spot_market_ai: &AccountInfo<'a>,
    signers_seeds: &[&[&[u8]]],
) -> ProgramResult {
    let data = serum_dex::instruction::MarketInstruction::CloseOpenOrders.pack();

    let instruction = Instruction {
        program_id: *dex_prog_ai.key,
        data,
        accounts: vec![
            AccountMeta::new(*open_orders_ai.key, false),
            AccountMeta::new_readonly(*signer_ai.key, true),
            AccountMeta::new(*destination_ai.key, false),
            AccountMeta::new_readonly(*spot_market_ai.key, false),
        ],
    };

    let account_infos = [
        dex_prog_ai.clone(),
        open_orders_ai.clone(),
        signer_ai.clone(),
        destination_ai.clone(),
        spot_market_ai.clone(),
    ];
    solana_program::program::invoke_signed(&instruction, &account_infos, signers_seeds)
}

/*
TODO test order types
 */
fn invoke_transfer_lamports<'a>(
    src_ai: &AccountInfo<'a>,
    dst_ai: &AccountInfo<'a>,
    system_prog_ai: &AccountInfo<'a>,
    quantity: u64,
    signers_seeds: &[&[&[u8]]],
) -> ProgramResult {
    solana_program::program::invoke_signed(
        &solana_program::system_instruction::transfer(src_ai.key, dst_ai.key, quantity),
        &[src_ai.clone(), dst_ai.clone(), system_prog_ai.clone()],
        signers_seeds,
    )
}

fn seed_and_create_pda<'a>(
    program_id: &Pubkey,
    funder: &AccountInfo<'a>,
    rent: &Rent,
    space: usize,
    owner: &Pubkey,
    system_program: &AccountInfo<'a>,
    pda_account: &AccountInfo<'a>,
    seeds: &[&[u8]],
    funder_seeds: &[&[u8]],
) -> ProgramResult {
    let (pda_address, bump) = Pubkey::find_program_address(seeds, program_id);
    check!(&pda_address == pda_account.key, MangoErrorCode::InvalidAccount)?;
    create_pda_account(
        funder,
        rent,
        space,
        owner,
        system_program,
        pda_account,
        &[seeds, &[&[bump]]].concat(),
        funder_seeds,
    )
}
fn create_pda_account<'a>(
    funder: &AccountInfo<'a>,
    rent: &Rent,
    space: usize,
    owner: &Pubkey,
    system_program: &AccountInfo<'a>,
    new_pda_account: &AccountInfo<'a>,
    new_pda_signer_seeds: &[&[u8]],
    funder_seeds: &[&[u8]],
) -> ProgramResult {
    if new_pda_account.lamports() > 0 {
        let required_lamports =
            rent.minimum_balance(space).max(1).saturating_sub(new_pda_account.lamports());

        let transfer_seeds = if funder_seeds.is_empty() { vec![] } else { vec![funder_seeds] };
        if required_lamports > 0 {
            invoke_transfer_lamports(
                funder,
                new_pda_account,
                system_program,
                required_lamports,
                transfer_seeds.as_slice(),
            )?;
        }

        solana_program::program::invoke_signed(
            &solana_program::system_instruction::allocate(new_pda_account.key, space as u64),
            &[new_pda_account.clone(), system_program.clone()],
            &[new_pda_signer_seeds],
        )?;

        solana_program::program::invoke_signed(
            &solana_program::system_instruction::assign(new_pda_account.key, owner),
            &[new_pda_account.clone(), system_program.clone()],
            &[new_pda_signer_seeds],
        )
    } else {
        let all_signer_seeds = if funder_seeds.is_empty() {
            vec![new_pda_signer_seeds]
        } else {
            vec![funder_seeds, new_pda_signer_seeds]
        };
        solana_program::program::invoke_signed_unchecked(
            &solana_program::system_instruction::create_account(
                funder.key,
                new_pda_account.key,
                rent.minimum_balance(space).max(1),
                space as u64,
                owner,
            ),
            &[funder.clone(), new_pda_account.clone(), system_program.clone()],
            all_signer_seeds.as_slice(),
        )
    }
}

/// Transfer lamports from a src account owned by the currently executing program id
fn program_transfer_lamports(
    src_ai: &AccountInfo,
    dst_ai: &AccountInfo,
    quantity: u64,
) -> MangoResult<()> {
    let src_lamports = src_ai.lamports().checked_sub(quantity).ok_or(math_err!())?;
    **src_ai.lamports.borrow_mut() = src_lamports;

    let dst_lamports = dst_ai.lamports().checked_add(quantity).ok_or(math_err!())?;
    **dst_ai.lamports.borrow_mut() = dst_lamports;
    Ok(())
}

fn cancel_all_advanced_orders<'a>(
    advanced_orders_ai: &AccountInfo<'a>,
    advanced_orders: &mut AdvancedOrders,
    agent_ai: &AccountInfo<'a>,
) -> MangoResult<()> {
    let mut total_fee = 0u64;
    for i in 0..MAX_ADVANCED_ORDERS {
        if advanced_orders.orders[i].is_active {
            advanced_orders.orders[i].is_active = false;
            total_fee += ADVANCED_ORDER_FEE;
        }
    }
    program_transfer_lamports(advanced_orders_ai, agent_ai, total_fee)
}

// Returns asset_weight and liab_weight
fn get_leverage_weights(leverage: I80F48) -> (I80F48, I80F48) {
    (
        (leverage - ONE_I80F48).checked_div(leverage).unwrap(),
        (leverage + ONE_I80F48).checked_div(leverage).unwrap(),
    )
}<|MERGE_RESOLUTION|>--- conflicted
+++ resolved
@@ -210,7 +210,6 @@
     }
 
     #[inline(never)]
-<<<<<<< HEAD
     fn close_mango_account(program_id: &Pubkey, accounts: &[AccountInfo]) -> MangoResult<()> {
         const NUM_FIXED: usize = 3;
         let accounts = array_ref![accounts, 0, NUM_FIXED];
@@ -353,9 +352,8 @@
     }
 
     #[inline(never)]
-=======
     /// DEPRECATED - use CreateSpotMarket instead
->>>>>>> 69955ed5
+
     /// Add asset and spot market to mango group
     /// Initialize a root bank and add it to the mango group
     /// Requires a price oracle for this asset priced in quote currency
@@ -4984,7 +4982,6 @@
         Ok(())
     }
 
-<<<<<<< HEAD
     /// *** Create a MangoAccount PDA with the group as owner and initialize it
     #[inline(never)]
     fn create_dust_account(
@@ -5032,10 +5029,7 @@
         Ok(())
     }
 
-    pub fn process(program_id: &Pubkey, accounts: &[AccountInfo], data: &[u8]) -> MangoResult<()> {
-=======
     pub fn process(program_id: &Pubkey, accounts: &[AccountInfo], data: &[u8]) -> MangoResult {
->>>>>>> 69955ed5
         let instruction =
             MangoInstruction::unpack(data).ok_or(ProgramError::InvalidInstructionData)?;
         match instruction {
@@ -5443,7 +5437,6 @@
                     lm_size_shift,
                 )
             }
-<<<<<<< HEAD
             MangoInstruction::CreateDustAccount => {
                 msg!("Mango: CreateDustAccount");
                 Self::create_dust_account(program_id, accounts)
@@ -5451,7 +5444,6 @@
             MangoInstruction::ResolveDust => {
                 msg!("Mango: ResolveDust");
                 Self::resolve_dust(program_id, accounts)
-=======
             MangoInstruction::ChangeSpotMarketParams {
                 maint_leverage,
                 init_leverage,
@@ -5477,7 +5469,6 @@
                     max_rate,
                     version,
                 )
->>>>>>> 69955ed5
             }
         }
     }
