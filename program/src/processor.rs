use std::cell::RefMut;
use std::cmp::min;
use std::convert::{identity, TryFrom};
use std::mem::size_of;
use std::vec;

use arrayref::{array_ref, array_refs};
use bytemuck::{cast, cast_mut, cast_ref};
use fixed::types::I80F48;
use serum_dex::instruction::NewOrderInstructionV3;
use serum_dex::state::ToAlignedBytes;
use solana_program::account_info::AccountInfo;
use solana_program::clock::Clock;
use solana_program::entrypoint::ProgramResult;
use solana_program::instruction::{AccountMeta, Instruction};
use solana_program::msg;
use solana_program::program_error::ProgramError;
use solana_program::program_pack::{IsInitialized, Pack};
use solana_program::pubkey::Pubkey;
use solana_program::rent::Rent;
use solana_program::sysvar::Sysvar;
use spl_token::state::{Account, Mint};
use switchboard_program::FastRoundResultAccountData;

use mango_common::Loadable;

use crate::error::{check_assert, MangoError, MangoErrorCode, MangoResult, SourceFileId};
use crate::ids::msrm_token;
use crate::ids::srm_token;
use crate::instruction::MangoInstruction;
use crate::matching::{Book, BookSide, OrderType, Side};
use crate::oracle::{determine_oracle_type, OracleType, Price, StubOracle};
use crate::queue::{EventQueue, EventType, FillEvent, LiquidateEvent, OutEvent};
use crate::state::{
    load_asks_mut, load_bids_mut, load_market_state, load_open_orders, AdvancedOrderType,
    AdvancedOrders, AssetType, DataType, HealthCache, HealthType, MangoAccount, MangoCache,
    MangoGroup, MetaData, NodeBank, PerpMarket, PerpMarketCache, PerpMarketInfo, PerpTriggerOrder,
    PriceCache, RootBank, RootBankCache, SpotMarketInfo, TokenInfo, TriggerCondition,
    UserActiveAssets, ADVANCED_ORDER_FEE, FREE_ORDER_SLOT, INFO_LEN, MAX_ADVANCED_ORDERS,
    MAX_NODE_BANKS, MAX_PAIRS, MAX_PERP_OPEN_ORDERS, ONE_I80F48, QUOTE_INDEX, ZERO_I80F48,
};
use crate::utils::{gen_signer_key, gen_signer_seeds};
use anchor_lang::prelude::emit;
use mango_logs::{
    mango_emit, CachePerpMarketsLog, CachePricesLog, CacheRootBanksLog, LiquidatePerpMarketLog,
    LiquidateTokenAndPerpLog, LiquidateTokenAndTokenLog, MngoAccrualLog, OpenOrdersBalanceLog,
    PerpBankruptcyLog, SettleFeesLog, SettlePnlLog, TokenBalanceLog, TokenBankruptcyLog,
    UpdateRootBankLog,
};

declare_check_assert_macros!(SourceFileId::Processor);

pub struct Processor {}

impl Processor {
    #[inline(never)]
    fn init_mango_group(
        program_id: &Pubkey,
        accounts: &[AccountInfo],
        signer_nonce: u64,
        valid_interval: u64,
        quote_optimal_util: I80F48,
        quote_optimal_rate: I80F48,
        quote_max_rate: I80F48,
    ) -> MangoResult<()> {
        const NUM_FIXED: usize = 12;
        let accounts = array_ref![accounts, 0, NUM_FIXED];

        let [
            mango_group_ai,     // write
            signer_ai,          // read
            admin_ai,           // read
            quote_mint_ai,      // read
            quote_vault_ai,     // read
            quote_node_bank_ai, // write
            quote_root_bank_ai, // write
            insurance_vault_ai, // read
            msrm_vault_ai,      // read
            fees_vault_ai,      // read
            mango_cache_ai,     // write
            dex_prog_ai         // read
        ] = accounts;
        check_eq!(mango_group_ai.owner, program_id, MangoErrorCode::InvalidGroupOwner)?;
        let rent = Rent::get()?;
        check!(
            rent.is_exempt(mango_group_ai.lamports(), size_of::<MangoGroup>()),
            MangoErrorCode::GroupNotRentExempt
        )?;
        let mut mango_group: RefMut<MangoGroup> = MangoGroup::load_mut(mango_group_ai)?;
        check!(!mango_group.meta_data.is_initialized, MangoErrorCode::Default)?;

        check!(
            gen_signer_key(signer_nonce, mango_group_ai.key, program_id)? == *signer_ai.key,
            MangoErrorCode::InvalidSignerKey
        )?;
        mango_group.signer_nonce = signer_nonce;
        mango_group.signer_key = *signer_ai.key;
        mango_group.valid_interval = valid_interval;
        mango_group.dex_program_id = *dex_prog_ai.key;

        // TODO OPT make PDA
        let insurance_vault = Account::unpack(&insurance_vault_ai.try_borrow_data()?)?;
        check!(insurance_vault.is_initialized(), MangoErrorCode::InvalidVault)?;
        check!(insurance_vault.delegate.is_none(), MangoErrorCode::InvalidVault)?;
        check!(insurance_vault.close_authority.is_none(), MangoErrorCode::InvalidVault)?;
        check_eq!(insurance_vault.owner, mango_group.signer_key, MangoErrorCode::InvalidVault)?;
        check_eq!(&insurance_vault.mint, quote_mint_ai.key, MangoErrorCode::InvalidVault)?;
        check_eq!(insurance_vault_ai.owner, &spl_token::ID, MangoErrorCode::InvalidVault)?;
        mango_group.insurance_vault = *insurance_vault_ai.key;

        let fees_vault = Account::unpack(&fees_vault_ai.try_borrow_data()?)?;
        check!(fees_vault.is_initialized(), MangoErrorCode::Default)?;
        check!(fees_vault.delegate.is_none(), MangoErrorCode::InvalidVault)?;
        check!(fees_vault.close_authority.is_none(), MangoErrorCode::InvalidVault)?;
        check_eq!(&fees_vault.mint, quote_mint_ai.key, MangoErrorCode::InvalidVault)?;
        check_eq!(fees_vault_ai.owner, &spl_token::ID, MangoErrorCode::InvalidVault)?;
        mango_group.fees_vault = *fees_vault_ai.key;

        // TODO OPT make this a PDA
        if msrm_vault_ai.key != &Pubkey::default() {
            let msrm_vault = Account::unpack(&msrm_vault_ai.try_borrow_data()?)?;
            check!(msrm_vault.is_initialized(), MangoErrorCode::InvalidVault)?;
            check!(msrm_vault.delegate.is_none(), MangoErrorCode::InvalidVault)?;
            check!(msrm_vault.close_authority.is_none(), MangoErrorCode::InvalidVault)?;
            check_eq!(msrm_vault.owner, mango_group.signer_key, MangoErrorCode::InvalidVault)?;
            check_eq!(&msrm_vault.mint, &msrm_token::ID, MangoErrorCode::InvalidVault)?;
            check_eq!(msrm_vault_ai.owner, &spl_token::ID, MangoErrorCode::InvalidVault)?;
            mango_group.msrm_vault = *msrm_vault_ai.key;
        }

        let _root_bank = init_root_bank(
            program_id,
            &mango_group,
            quote_mint_ai,
            quote_vault_ai,
            quote_root_bank_ai,
            quote_node_bank_ai,
            &rent,
            quote_optimal_util,
            quote_optimal_rate,
            quote_max_rate,
        )?;
        let mint = Mint::unpack(&quote_mint_ai.try_borrow_data()?)?;
        mango_group.tokens[QUOTE_INDEX] = TokenInfo {
            mint: *quote_mint_ai.key,
            root_bank: *quote_root_bank_ai.key,
            decimals: mint.decimals,
            padding: [0u8; 7],
        };

        check!(admin_ai.is_signer, MangoErrorCode::Default)?;
        mango_group.admin = *admin_ai.key;

        mango_group.meta_data = MetaData::new(DataType::MangoGroup, 0, true);

        // init MangoCache
        check!(
            rent.is_exempt(mango_cache_ai.lamports(), size_of::<MangoCache>()),
            MangoErrorCode::AccountNotRentExempt
        )?;
        let mut mango_cache = MangoCache::load_mut(&mango_cache_ai)?;
        check!(!mango_cache.meta_data.is_initialized, MangoErrorCode::Default)?;
        mango_cache.meta_data = MetaData::new(DataType::MangoCache, 0, true);
        mango_group.mango_cache = *mango_cache_ai.key;

        // check size
        Ok(())
    }

    #[allow(unused)]
    fn remove_spot_market(program_id: &Pubkey, accounts: &[AccountInfo]) -> MangoResult<()> {
        todo!()
    }
    #[inline(never)]
    /// TODO figure out how to do docs for functions with link to instruction.rs instruction documentation
    /// TODO make the mango account a derived address
    fn init_mango_account(program_id: &Pubkey, accounts: &[AccountInfo]) -> MangoResult<()> {
        const NUM_FIXED: usize = 3;
        let accounts = array_ref![accounts, 0, NUM_FIXED];

        let [
            mango_group_ai,     // read
            mango_account_ai,   // write
            owner_ai            // read, signer
        ] = accounts;

        let rent = Rent::get()?;
        check!(
            rent.is_exempt(mango_account_ai.lamports(), size_of::<MangoAccount>()),
            MangoErrorCode::Default
        )?;
        check!(owner_ai.is_signer, MangoErrorCode::SignerNecessary)?;

        let _mango_group = MangoGroup::load_checked(mango_group_ai, program_id)?;

        let mut mango_account: RefMut<MangoAccount> = MangoAccount::load_mut(mango_account_ai)?;
        check_eq!(&mango_account_ai.owner, &program_id, MangoErrorCode::InvalidOwner)?;
        check!(!mango_account.meta_data.is_initialized, MangoErrorCode::Default)?;

        mango_account.mango_group = *mango_group_ai.key;
        mango_account.owner = *owner_ai.key;
        mango_account.order_market = [FREE_ORDER_SLOT; MAX_PERP_OPEN_ORDERS];
        mango_account.meta_data = MetaData::new(DataType::MangoAccount, 0, true);

        Ok(())
    }

    #[inline(never)]
    /// Add asset and spot market to mango group
    /// Initialize a root bank and add it to the mango group
    /// Requires a price oracle for this asset priced in quote currency
    /// Only allow admin to add to MangoGroup
    // TODO - implement remove asset
    fn add_spot_market(
        program_id: &Pubkey,
        accounts: &[AccountInfo],
        maint_leverage: I80F48,
        init_leverage: I80F48,
        liquidation_fee: I80F48,
        optimal_util: I80F48,
        optimal_rate: I80F48,
        max_rate: I80F48,
    ) -> MangoResult<()> {
        check!(
            init_leverage >= ONE_I80F48 && maint_leverage > init_leverage,
            MangoErrorCode::InvalidParam
        )?;

        const NUM_FIXED: usize = 9;
        let accounts = array_ref![accounts, 0, NUM_FIXED];
        let [
            mango_group_ai, // write
            oracle_ai,      // read
            spot_market_ai, // read
            dex_program_ai, // read
            mint_ai,        // read
            node_bank_ai,   // write
            vault_ai,       // read
            root_bank_ai,   // write
            admin_ai        // read, signer
        ] = accounts;

        let mut mango_group = MangoGroup::load_mut_checked(mango_group_ai, program_id)?;
        check!(admin_ai.is_signer, MangoErrorCode::SignerNecessary)?;
        check_eq!(admin_ai.key, &mango_group.admin, MangoErrorCode::InvalidAdminKey)?;

        let market_index = mango_group.find_oracle_index(oracle_ai.key).ok_or(throw!())?;

        // This will catch the issue if oracle_ai.key == Pubkey::Default
        check!(market_index < mango_group.num_oracles, MangoErrorCode::InvalidParam)?;

        // Make sure spot market at this index not already initialized
        check!(mango_group.spot_markets[market_index].is_empty(), MangoErrorCode::Default)?;

        // Make sure token at this index not already initialized
        check!(mango_group.tokens[market_index].is_empty(), MangoErrorCode::Default)?;
        let _root_bank = init_root_bank(
            program_id,
            &mango_group,
            mint_ai,
            vault_ai,
            root_bank_ai,
            node_bank_ai,
            &Rent::get()?,
            optimal_util,
            optimal_rate,
            max_rate,
        )?;

        let mint = Mint::unpack(&mint_ai.try_borrow_data()?)?;
        mango_group.tokens[market_index] = TokenInfo {
            mint: *mint_ai.key,
            root_bank: *root_bank_ai.key,
            decimals: mint.decimals,
            padding: [0u8; 7],
        };

        let (maint_asset_weight, maint_liab_weight) = get_leverage_weights(maint_leverage);
        let (init_asset_weight, init_liab_weight) = get_leverage_weights(init_leverage);

        mango_group.spot_markets[market_index] = SpotMarketInfo {
            spot_market: *spot_market_ai.key,
            maint_asset_weight,
            init_asset_weight,
            maint_liab_weight,
            init_liab_weight,
            liquidation_fee,
        };

        let spot_market = load_market_state(spot_market_ai, dex_program_ai.key)?;

        check_eq!(
            identity(spot_market.coin_mint),
            mint_ai.key.to_aligned_bytes(),
            MangoErrorCode::Default
        )?;
        check_eq!(
            identity(spot_market.pc_mint),
            mango_group.tokens[QUOTE_INDEX].mint.to_aligned_bytes(),
            MangoErrorCode::Default
        )?;

        // TODO - what if quote currency is mngo, srm or msrm
        // if mint is SRM set srm_vault

        if mint_ai.key == &srm_token::ID {
            check!(mango_group.srm_vault == Pubkey::default(), MangoErrorCode::Default)?;
            mango_group.srm_vault = *vault_ai.key;
        }
        Ok(())
    }

    #[inline(never)]
    /// Add an oracle to the MangoGroup
    /// This must be called first before `add_spot_market` or `add_perp_market`
    /// There will never be a gap in the mango_group.oracles array
    fn add_oracle(program_id: &Pubkey, accounts: &[AccountInfo]) -> MangoResult<()> {
        const NUM_FIXED: usize = 3;
        let accounts = array_ref![accounts, 0, NUM_FIXED];
        let [
            mango_group_ai, // write
            oracle_ai,      // write
            admin_ai        // read
        ] = accounts;

        let mut mango_group = MangoGroup::load_mut_checked(mango_group_ai, program_id)?;
        check!(admin_ai.is_signer, MangoErrorCode::SignerNecessary)?;
        check_eq!(admin_ai.key, &mango_group.admin, MangoErrorCode::InvalidAdminKey)?;

        let oracle_type = determine_oracle_type(oracle_ai);
        match oracle_type {
            OracleType::Pyth => {
                msg!("OracleType:Pyth"); // Do nothing really cause all that's needed is storing the pkey
            }
            OracleType::Switchboard => {
                msg!("OracleType::Switchboard");
            }
            OracleType::Stub | OracleType::Unknown => {
                msg!("OracleType: got unknown or stub");
                let rent = Rent::get()?;
                let mut oracle = StubOracle::load_and_init(oracle_ai, program_id, &rent)?;
                oracle.magic = 0x6F676E4D;
            }
        }

        let oracle_index = mango_group.num_oracles;
        mango_group.oracles[oracle_index] = *oracle_ai.key;
        mango_group.num_oracles += 1;

        Ok(())
    }

    #[inline(never)]
    fn set_oracle(program_id: &Pubkey, accounts: &[AccountInfo], price: I80F48) -> MangoResult<()> {
        const NUM_FIXED: usize = 3;
        let accounts = array_ref![accounts, 0, NUM_FIXED];
        let [
            mango_group_ai, // read
            oracle_ai,      // write
            admin_ai        // read
        ] = accounts;

        let mango_group = MangoGroup::load_checked(mango_group_ai, program_id)?;
        check!(admin_ai.is_signer, MangoErrorCode::SignerNecessary)?;
        check_eq!(admin_ai.key, &mango_group.admin, MangoErrorCode::InvalidAdminKey)?;
        check!(mango_group.find_oracle_index(oracle_ai.key).is_some(), MangoErrorCode::Default)?;

        let oracle_type = determine_oracle_type(oracle_ai);
        check_eq!(oracle_type, OracleType::Stub, MangoErrorCode::Default)?;

        let mut oracle = StubOracle::load_mut_checked(oracle_ai, program_id)?;
        oracle.price = price;
        let clock = Clock::get()?;
        oracle.last_update = clock.unix_timestamp as u64;
        Ok(())
    }

    #[inline(never)]
    /// Initialize perp market including orderbooks and queues
    fn add_perp_market(
        program_id: &Pubkey,
        accounts: &[AccountInfo],
        maint_leverage: I80F48,
        init_leverage: I80F48,
        liquidation_fee: I80F48,
        maker_fee: I80F48,
        taker_fee: I80F48,
        base_lot_size: i64,
        quote_lot_size: i64,
        rate: I80F48, // starting rate for liquidity mining
        max_depth_bps: I80F48,
        target_period_length: u64,
        mngo_per_period: u64,
        exp: u8,
    ) -> MangoResult<()> {
        // params check
        check!(init_leverage >= ONE_I80F48, MangoErrorCode::InvalidParam)?;
        check!(maint_leverage > init_leverage, MangoErrorCode::InvalidParam)?;
        check!(maker_fee + taker_fee >= ZERO_I80F48, MangoErrorCode::InvalidParam)?;
        check!(base_lot_size.is_positive(), MangoErrorCode::InvalidParam)?;
        check!(quote_lot_size.is_positive(), MangoErrorCode::InvalidParam)?;
        check!(!max_depth_bps.is_negative(), MangoErrorCode::InvalidParam)?;
        check!(!rate.is_negative(), MangoErrorCode::InvalidParam)?;
        check!(target_period_length > 0, MangoErrorCode::InvalidParam)?;
        check!(exp <= 8 && exp > 0, MangoErrorCode::InvalidParam)?;

        const NUM_FIXED: usize = 8;
        let accounts = array_ref![accounts, 0, NUM_FIXED];

        let [
            mango_group_ai, // write
            oracle_ai,      // read
            perp_market_ai, // write
            event_queue_ai, // write
            bids_ai,        // write
            asks_ai,        // write
            mngo_vault_ai,  // read
            admin_ai        // read, signer
        ] = accounts;

        let rent = Rent::get()?; // dynamically load rent sysvar

        let mut mango_group = MangoGroup::load_mut_checked(mango_group_ai, program_id)?;

        check!(admin_ai.is_signer, MangoErrorCode::SignerNecessary)?;
        check_eq!(admin_ai.key, &mango_group.admin, MangoErrorCode::InvalidAdminKey)?;

        let market_index = mango_group.find_oracle_index(oracle_ai.key).ok_or(throw!())?;

        // This will catch the issue if oracle_ai.key == Pubkey::Default
        check!(market_index < mango_group.num_oracles, MangoErrorCode::InvalidParam)?;

        // Make sure perp market at this index not already initialized
        check!(mango_group.perp_markets[market_index].is_empty(), MangoErrorCode::InvalidParam)?;

        let (maint_asset_weight, maint_liab_weight) = get_leverage_weights(maint_leverage);
        let (init_asset_weight, init_liab_weight) = get_leverage_weights(init_leverage);

        mango_group.perp_markets[market_index] = PerpMarketInfo {
            perp_market: *perp_market_ai.key,
            maint_asset_weight,
            init_asset_weight,
            maint_liab_weight,
            init_liab_weight,
            liquidation_fee,
            maker_fee,
            taker_fee,
            base_lot_size,
            quote_lot_size,
        };

        // Initialize the Bids
        let _bids = BookSide::load_and_init(bids_ai, program_id, DataType::Bids, &rent)?;

        // Initialize the Asks
        let _asks = BookSide::load_and_init(asks_ai, program_id, DataType::Asks, &rent)?;

        // Initialize the EventQueue
        // TODO: check that the event queue is reasonably large
        let _event_queue = EventQueue::load_and_init(event_queue_ai, program_id, &rent)?;

        // Now initialize the PerpMarket itself
        let _perp_market = PerpMarket::load_and_init(
            perp_market_ai,
            program_id,
            mango_group_ai,
            bids_ai,
            asks_ai,
            event_queue_ai,
            mngo_vault_ai,
            &mango_group,
            &rent,
            base_lot_size,
            quote_lot_size,
            rate,
            max_depth_bps,
            target_period_length,
            mngo_per_period,
            exp,
        )?;

        Ok(())
    }

    #[inline(never)]
    /// Deposit instruction
    fn deposit(program_id: &Pubkey, accounts: &[AccountInfo], quantity: u64) -> MangoResult<()> {
        // TODO - consider putting update crank here
        const NUM_FIXED: usize = 9;
        let accounts = array_ref![accounts, 0, NUM_FIXED];
        let [
            mango_group_ai,         // read
            mango_account_ai,       // write
            owner_ai,               // read
            mango_cache_ai,         // read
            root_bank_ai,           // read
            node_bank_ai,           // write
            vault_ai,               // write
            token_prog_ai,          // read
            owner_token_account_ai, // write
        ] = accounts;
        check_eq!(token_prog_ai.key, &spl_token::ID, MangoErrorCode::InvalidProgramId)?;

        let mango_group = MangoGroup::load_checked(mango_group_ai, program_id)?;
        let mut mango_account =
            MangoAccount::load_mut_checked(mango_account_ai, program_id, mango_group_ai.key)?;

        check!(!mango_account.is_bankrupt, MangoErrorCode::Bankrupt)?;

        let mango_cache = MangoCache::load_checked(mango_cache_ai, program_id, &mango_group)?;

        let token_index = mango_group
            .find_root_bank_index(root_bank_ai.key)
            .ok_or(throw_err!(MangoErrorCode::InvalidRootBank))?;

        // Find the node_bank pubkey in root_bank, if not found error
        let root_bank = RootBank::load_checked(root_bank_ai, program_id)?;
        check!(root_bank.node_banks.contains(node_bank_ai.key), MangoErrorCode::InvalidNodeBank)?;
        let mut node_bank = NodeBank::load_mut_checked(node_bank_ai, program_id)?;
        check_eq!(&node_bank.vault, vault_ai.key, MangoErrorCode::InvalidVault)?;

        // deposit into node bank token vault using invoke_transfer
        invoke_transfer(token_prog_ai, owner_token_account_ai, vault_ai, owner_ai, &[], quantity)?;

        // Check validity of root bank cache
        let now_ts = Clock::get()?.unix_timestamp as u64;
        let root_bank_cache = &mango_cache.root_bank_cache[token_index];
        root_bank_cache.check_valid(&mango_group, now_ts)?;
        checked_change_net(
            root_bank_cache,
            &mut node_bank,
            &mut mango_account,
            mango_account_ai.key,
            token_index,
            I80F48::from_num(quantity),
        )
    }

    // TODO create client functions and instruction.rs
    #[inline(never)]
    #[allow(unused)]
    /// Change the shape of the interest rate function
    fn change_rate_params(
        program_id: &Pubkey,
        accounts: &[AccountInfo],
        optimal_util: I80F48,
        optimal_rate: I80F48,
        max_rate: I80F48,
    ) -> MangoResult<()> {
        const NUM_FIXED: usize = 3;
        let accounts = array_ref![accounts, 0, NUM_FIXED];
        let [
            mango_group_ai, // read
            root_bank_ai,   // read
            admin_ai        // read, signer
        ] = accounts;

        let mango_group = MangoGroup::load_checked(mango_group_ai, program_id)?;
        check!(admin_ai.is_signer, MangoErrorCode::SignerNecessary)?;
        check_eq!(admin_ai.key, &mango_group.admin, MangoErrorCode::InvalidAdminKey)?;
        check!(
            mango_group.find_root_bank_index(root_bank_ai.key).is_some(),
            MangoErrorCode::InvalidRootBank
        )?;
        let mut root_bank = RootBank::load_mut_checked(root_bank_ai, program_id)?;
        root_bank.set_rate_params(optimal_util, optimal_rate, max_rate)?;

        Ok(())
    }
    #[inline(never)]
    /// Change leverage, fees and liquidity mining params
    fn change_perp_market_params(
        program_id: &Pubkey,
        accounts: &[AccountInfo],
        maint_leverage: Option<I80F48>,
        init_leverage: Option<I80F48>,
        liquidation_fee: Option<I80F48>,
        maker_fee: Option<I80F48>,
        taker_fee: Option<I80F48>,
        rate: Option<I80F48>,
        max_depth_bps: Option<I80F48>,
        target_period_length: Option<u64>,
        mngo_per_period: Option<u64>,
        exp: Option<u8>,
    ) -> MangoResult<()> {
        const NUM_FIXED: usize = 3;
        let accounts = array_ref![accounts, 0, NUM_FIXED];

        let [
            mango_group_ai, // write
            perp_market_ai, // write
            admin_ai        // read, signer
        ] = accounts;

        let mut mango_group = MangoGroup::load_mut_checked(mango_group_ai, program_id)?;
        check_eq!(admin_ai.key, &mango_group.admin, MangoErrorCode::InvalidAdminKey)?;
        check!(admin_ai.is_signer, MangoErrorCode::SignerNecessary)?;

        let market_index = mango_group
            .find_perp_market_index(perp_market_ai.key)
            .ok_or(throw_err!(MangoErrorCode::InvalidMarket))?;

        let mut perp_market =
            PerpMarket::load_mut_checked(perp_market_ai, program_id, mango_group_ai.key)?;
        let mut info = &mut mango_group.perp_markets[market_index];

        // Unwrap params. Default to current state if Option is None
        let (maint_asset_weight, maint_liab_weight) = if let Some(x) = maint_leverage {
            get_leverage_weights(x)
        } else {
            (info.maint_asset_weight, info.maint_liab_weight)
        };
        let (init_asset_weight, init_liab_weight) = if let Some(x) = init_leverage {
            get_leverage_weights(x)
        } else {
            (info.init_asset_weight, info.init_liab_weight)
        };

        let liquidation_fee = liquidation_fee.unwrap_or(info.liquidation_fee);
        let maker_fee = maker_fee.unwrap_or(info.maker_fee);
        let taker_fee = taker_fee.unwrap_or(info.taker_fee);

        // params check
        check!(init_asset_weight > ZERO_I80F48, MangoErrorCode::InvalidParam)?;
        check!(maint_asset_weight > init_asset_weight, MangoErrorCode::InvalidParam)?;
        // maint leverage may only increase to prevent unforeseen liquidations
        check!(maint_asset_weight >= info.maint_asset_weight, MangoErrorCode::InvalidParam)?;

        check!(maker_fee + taker_fee >= ZERO_I80F48, MangoErrorCode::InvalidParam)?;

        // Set the params on MangoGroup PerpMarketInfo
        info.maker_fee = maker_fee;
        info.taker_fee = taker_fee;
        info.liquidation_fee = liquidation_fee;
        info.maint_asset_weight = maint_asset_weight;
        info.init_asset_weight = init_asset_weight;
        info.maint_liab_weight = maint_liab_weight;
        info.init_liab_weight = init_liab_weight;

        // If any of the LM params are changed, reset LM then change.
        if rate.is_some()
            || max_depth_bps.is_some()
            || target_period_length.is_some()
            || mngo_per_period.is_some()
            || exp.is_some()
        {
            let exp = exp.unwrap_or(perp_market.meta_data.extra_info);
            check!(exp > 0 && exp <= 8, MangoErrorCode::InvalidParam)?;
            perp_market.meta_data.extra_info = exp;

            let mut lmi = &mut perp_market.liquidity_mining_info;
            let rate = rate.unwrap_or(lmi.rate);
            let max_depth_bps = max_depth_bps.unwrap_or(lmi.max_depth_bps);
            let target_period_length = target_period_length.unwrap_or(lmi.target_period_length);
            let mngo_per_period = mngo_per_period.unwrap_or(lmi.mngo_per_period);

            // Check params are valid
            check!(!max_depth_bps.is_negative(), MangoErrorCode::InvalidParam)?;
            check!(!rate.is_negative(), MangoErrorCode::InvalidParam)?;
            check!(target_period_length > 0, MangoErrorCode::InvalidParam)?;

            // Reset liquidity incentives
            lmi.mngo_left = mngo_per_period;
            lmi.period_start = Clock::get()?.unix_timestamp as u64;

            // Set new params
            lmi.rate = rate;
            lmi.max_depth_bps = max_depth_bps;
            lmi.target_period_length = target_period_length;
            lmi.mngo_per_period = mngo_per_period;
        }

        Ok(())
    }

    #[inline(never)]
    /// Write oracle prices onto MangoAccount before calling a value-dep instruction (e.g. Withdraw)
    fn cache_prices(program_id: &Pubkey, accounts: &[AccountInfo]) -> MangoResult<()> {
        const NUM_FIXED: usize = 2;
        let (fixed_ais, oracle_ais) = array_refs![accounts, NUM_FIXED; ..;];
        let [
            mango_group_ai,     // read
            mango_cache_ai,     // write
        ] = fixed_ais;
        let mango_group = MangoGroup::load_checked(mango_group_ai, program_id)?;
        let mut mango_cache =
            MangoCache::load_mut_checked(mango_cache_ai, program_id, &mango_group)?;
        let clock = Clock::get()?;
        let now_ts = clock.unix_timestamp as u64;

        let mut oracle_indexes = Vec::new();
        let mut oracle_prices = Vec::new();
        for oracle_ai in oracle_ais.iter() {
            let oracle_index = mango_group.find_oracle_index(oracle_ai.key).ok_or(throw!())?;
            let oracle_price = read_oracle(&mango_group, oracle_index, oracle_ai)?;

            mango_cache.price_cache[oracle_index] =
                PriceCache { price: oracle_price, last_update: now_ts };

            oracle_indexes.push(oracle_index as u64);
            oracle_prices.push(oracle_price.to_bits());
        }

        mango_emit!(CachePricesLog {
            mango_group: *mango_group_ai.key,
            oracle_indexes,
            oracle_prices
        });

        Ok(())
    }

    #[inline(never)]
    fn cache_root_banks(program_id: &Pubkey, accounts: &[AccountInfo]) -> MangoResult<()> {
        const NUM_FIXED: usize = 2;
        let (fixed_ais, root_bank_ais) = array_refs![accounts, NUM_FIXED; ..;];
        let [
            mango_group_ai,     // read
            mango_cache_ai,     // write
        ] = fixed_ais;

        let mango_group = MangoGroup::load_checked(mango_group_ai, program_id)?;
        let mut mango_cache =
            MangoCache::load_mut_checked(mango_cache_ai, program_id, &mango_group)?;
        let clock = Clock::get()?;
        let now_ts = clock.unix_timestamp as u64;

        let mut token_indexes = Vec::new();
        let mut deposit_indexes = Vec::new();
        let mut borrow_indexes = Vec::new();

        for root_bank_ai in root_bank_ais.iter() {
            let index = mango_group.find_root_bank_index(root_bank_ai.key).unwrap();
            let root_bank = RootBank::load_checked(root_bank_ai, program_id)?;
            mango_cache.root_bank_cache[index] = RootBankCache {
                deposit_index: root_bank.deposit_index,
                borrow_index: root_bank.borrow_index,
                last_update: now_ts,
            };

            token_indexes.push(index as u64);
            deposit_indexes.push(root_bank.deposit_index.to_bits());
            borrow_indexes.push(root_bank.borrow_index.to_bits())
        }
        mango_emit!(CacheRootBanksLog {
            mango_group: *mango_group_ai.key,
            token_indexes,
            deposit_indexes,
            borrow_indexes
        });
        Ok(())
    }

    #[inline(never)]
    fn cache_perp_markets(program_id: &Pubkey, accounts: &[AccountInfo]) -> MangoResult<()> {
        const NUM_FIXED: usize = 2;
        let (fixed_ais, perp_market_ais) = array_refs![accounts, NUM_FIXED; ..;];
        let [
            mango_group_ai,     // read
            mango_cache_ai,     // write
        ] = fixed_ais;

        let mango_group = MangoGroup::load_checked(mango_group_ai, program_id)?;
        let mut mango_cache =
            MangoCache::load_mut_checked(mango_cache_ai, program_id, &mango_group)?;
        let clock = Clock::get()?;
        let now_ts = clock.unix_timestamp as u64;

        let mut market_indexes = Vec::new();
        let mut long_fundings = Vec::new();
        let mut short_fundings = Vec::new();

        for perp_market_ai in perp_market_ais.iter() {
            let index = mango_group.find_perp_market_index(perp_market_ai.key).unwrap();
            let perp_market =
                PerpMarket::load_checked(perp_market_ai, program_id, mango_group_ai.key)?;
            mango_cache.perp_market_cache[index] = PerpMarketCache {
                long_funding: perp_market.long_funding,
                short_funding: perp_market.short_funding,
                last_update: now_ts,
            };

            market_indexes.push(index as u64);
            long_fundings.push(perp_market.long_funding.to_bits());
            short_fundings.push(perp_market.short_funding.to_bits());
        }

        mango_emit!(CachePerpMarketsLog {
            mango_group: *mango_group_ai.key,
            market_indexes,
            long_fundings,
            short_fundings
        });

        Ok(())
    }

    #[inline(never)]
    /// Withdraw a token from the bank if collateral ratio permits
    fn withdraw(
        program_id: &Pubkey,
        accounts: &[AccountInfo],
        quantity: u64,
        allow_borrow: bool,
    ) -> MangoResult<()> {
        const NUM_FIXED: usize = 10;
        let accounts = array_ref![accounts, 0, NUM_FIXED + MAX_PAIRS];
        let (fixed_ais, open_orders_ais) = array_refs![accounts, NUM_FIXED, MAX_PAIRS];
        let [
            mango_group_ai,     // read
            mango_account_ai,   // write
            owner_ai,           // read
            mango_cache_ai,     // read
            root_bank_ai,       // read
            node_bank_ai,       // write
            vault_ai,           // write
            token_account_ai,   // write
            signer_ai,          // read
            token_prog_ai,      // read
        ] = fixed_ais;
        check_eq!(&spl_token::ID, token_prog_ai.key, MangoErrorCode::InvalidProgramId)?;

        let mango_group = MangoGroup::load_checked(mango_group_ai, program_id)?;

        let mut mango_account =
            MangoAccount::load_mut_checked(mango_account_ai, program_id, mango_group_ai.key)?;
        check!(&mango_account.owner == owner_ai.key, MangoErrorCode::InvalidOwner)?;
        check!(!mango_account.is_bankrupt, MangoErrorCode::Bankrupt)?;
        check!(owner_ai.is_signer, MangoErrorCode::InvalidSignerKey)?;
        mango_account.check_open_orders(&mango_group, open_orders_ais)?;

        let root_bank = RootBank::load_checked(root_bank_ai, program_id)?;
        let token_index = mango_group
            .find_root_bank_index(root_bank_ai.key)
            .ok_or(throw_err!(MangoErrorCode::InvalidToken))?;

        let mut node_bank = NodeBank::load_mut_checked(node_bank_ai, program_id)?;
        check!(root_bank.node_banks.contains(node_bank_ai.key), MangoErrorCode::InvalidNodeBank)?;
        let clock = Clock::get()?;
        let now_ts = clock.unix_timestamp as u64;

        // Safety checks
        check_eq!(&node_bank.vault, vault_ai.key, MangoErrorCode::InvalidVault)?;

        let active_assets = UserActiveAssets::new(
            &mango_group,
            &mango_account,
            vec![(AssetType::Token, token_index)],
        );
        let mango_cache = MangoCache::load_checked(mango_cache_ai, program_id, &mango_group)?;
        mango_cache.check_valid(&mango_group, &active_assets, now_ts)?;

        let root_bank_cache = &mango_cache.root_bank_cache[token_index];

        // Borrow if withdrawing more than deposits
        let native_deposit = mango_account.get_native_deposit(root_bank_cache, token_index)?;
        let withdraw = I80F48::from_num(quantity);
        check!(native_deposit >= withdraw || allow_borrow, MangoErrorCode::InsufficientFunds)?;
        checked_change_net(
            root_bank_cache,
            &mut node_bank,
            &mut mango_account,
            mango_account_ai.key,
            token_index,
            -withdraw,
        )?;

        let signers_seeds = gen_signer_seeds(&mango_group.signer_nonce, mango_group_ai.key);
        invoke_transfer(
            token_prog_ai,
            vault_ai,
            token_account_ai,
            signer_ai,
            &[&signers_seeds],
            quantity,
        )?;

        let mut health_cache = HealthCache::new(active_assets);
        health_cache.init_vals(&mango_group, &mango_cache, &mango_account, open_orders_ais)?;
        let health = health_cache.get_health(&mango_group, HealthType::Init);

        check!(health >= ZERO_I80F48, MangoErrorCode::InsufficientFunds)?;

        Ok(())
    }

    #[inline(never)]
    /// Call the init_open_orders instruction in serum dex and add this OpenOrders account to margin account
    fn init_spot_open_orders(program_id: &Pubkey, accounts: &[AccountInfo]) -> MangoResult<()> {
        const NUM_FIXED: usize = 8;
        let accounts = array_ref![accounts, 0, NUM_FIXED];
        let [
            mango_group_ai,         // read
            mango_account_ai,       // write
            owner_ai,               // read
            dex_prog_ai,            // read
            open_orders_ai,         // write
            spot_market_ai,         // read
            signer_ai,              // read
            rent_ai,                // read
        ] = accounts;

        let mango_group = MangoGroup::load_checked(mango_group_ai, program_id)?;
        check_eq!(dex_prog_ai.key, &mango_group.dex_program_id, MangoErrorCode::InvalidProgramId)?;

        let market_index = mango_group
            .find_spot_market_index(spot_market_ai.key)
            .ok_or(throw_err!(MangoErrorCode::InvalidMarket))?;

        let mut mango_account =
            MangoAccount::load_mut_checked(mango_account_ai, program_id, mango_group_ai.key)?;
        check!(&mango_account.owner == owner_ai.key, MangoErrorCode::InvalidOwner)?;
        check!(owner_ai.is_signer, MangoErrorCode::InvalidSignerKey)?;
        check!(!mango_account.is_bankrupt, MangoErrorCode::Bankrupt)?;

        {
            // TODO OPT - Unnecessary check because serum dex also checks account flags 0
            let open_orders = load_open_orders(open_orders_ai)?;

            // Make sure this open orders account has not been initialized already
            check_eq!(open_orders.account_flags, 0, MangoErrorCode::Default)?;
        }

        // Make sure there isn't already an open orders account for this market
        check!(
            mango_account.spot_open_orders[market_index] == Pubkey::default(),
            MangoErrorCode::Default
        )?;

        let signers_seeds = gen_signer_seeds(&mango_group.signer_nonce, mango_group_ai.key);
        invoke_init_open_orders(
            dex_prog_ai,
            open_orders_ai,
            signer_ai,
            spot_market_ai,
            rent_ai,
            &[&signers_seeds],
        )?;

        mango_account.spot_open_orders[market_index] = *open_orders_ai.key;

        Ok(())
    }

    #[inline(never)]
    /// DEPRECATED
    fn place_spot_order(
        program_id: &Pubkey,
        accounts: &[AccountInfo],
        order: serum_dex::instruction::NewOrderInstructionV3,
    ) -> MangoResult<()> {
        const NUM_FIXED: usize = 23;
        let accounts = array_ref![accounts, 0, NUM_FIXED + MAX_PAIRS];
        let (fixed_ais, open_orders_ais) = array_refs![accounts, NUM_FIXED, MAX_PAIRS];

        let [
            mango_group_ai,         // read
            mango_account_ai,       // write
            owner_ai,               // read & signer
            mango_cache_ai,         // read
            dex_prog_ai,            // read
            spot_market_ai,         // write
            bids_ai,                // write
            asks_ai,                // write
            dex_request_queue_ai,   // write
            dex_event_queue_ai,     // write
            dex_base_ai,            // write
            dex_quote_ai,           // write
            base_root_bank_ai,      // read
            base_node_bank_ai,      // write
            base_vault_ai,          // write
            quote_root_bank_ai,     // read
            quote_node_bank_ai,     // write
            quote_vault_ai,         // write
            token_prog_ai,          // read
            signer_ai,              // read
            _rent_ai,               // read
            dex_signer_ai,          // read
            msrm_or_srm_vault_ai,   // read
        ] = fixed_ais;

        // TODO OPT - reduce size of this transaction
        // put bank info into group +64 bytes (can't do this now)
        // remove settle_funds +64 bytes (can't do this for UX reasons)
        // ask serum dex to use dynamic sysvars +32 bytes
        // only send in open orders pubkeys we need +38 bytes
        // shrink size of order instruction +10 bytes

        let mango_group = MangoGroup::load_checked(mango_group_ai, program_id)?;
        check_eq!(token_prog_ai.key, &spl_token::ID, MangoErrorCode::InvalidProgramId)?;
        check_eq!(dex_prog_ai.key, &mango_group.dex_program_id, MangoErrorCode::InvalidProgramId)?;

        let mut mango_account =
            MangoAccount::load_mut_checked(mango_account_ai, program_id, mango_group_ai.key)?;
        check!(&mango_account.owner == owner_ai.key, MangoErrorCode::InvalidOwner)?;
        check!(owner_ai.is_signer, MangoErrorCode::InvalidSignerKey)?;
        check!(!mango_account.is_bankrupt, MangoErrorCode::Bankrupt)?;

        let clock = Clock::get()?;
        let now_ts = clock.unix_timestamp as u64;

        let market_index = mango_group
            .find_spot_market_index(spot_market_ai.key)
            .ok_or(throw_err!(MangoErrorCode::InvalidMarket))?;

        check!(
            &mango_group.tokens[market_index].root_bank == base_root_bank_ai.key,
            MangoErrorCode::InvalidRootBank
        )?;
        let base_root_bank = RootBank::load_checked(base_root_bank_ai, program_id)?;

        check!(
            base_root_bank.node_banks.contains(base_node_bank_ai.key),
            MangoErrorCode::InvalidNodeBank
        )?;
        let mut base_node_bank = NodeBank::load_mut_checked(base_node_bank_ai, program_id)?;

        check_eq!(&base_node_bank.vault, base_vault_ai.key, MangoErrorCode::InvalidVault)?;

        check!(
            &mango_group.tokens[QUOTE_INDEX].root_bank == quote_root_bank_ai.key,
            MangoErrorCode::InvalidRootBank
        )?;
        let quote_root_bank = RootBank::load_checked(quote_root_bank_ai, program_id)?;

        check!(
            quote_root_bank.node_banks.contains(quote_node_bank_ai.key),
            MangoErrorCode::InvalidNodeBank
        )?;
        let mut quote_node_bank = NodeBank::load_mut_checked(quote_node_bank_ai, program_id)?;
        check_eq!(&quote_node_bank.vault, quote_vault_ai.key, MangoErrorCode::InvalidVault)?;

        // Adjust margin basket; this also makes this market an active asset
        mango_account.add_to_basket(market_index)?;
        mango_account.check_open_orders(&mango_group, open_orders_ais)?;

        let active_assets = UserActiveAssets::new(&mango_group, &mango_account, vec![]);
        let mango_cache = MangoCache::load_checked(mango_cache_ai, program_id, &mango_group)?;
        mango_cache.check_valid(&mango_group, &active_assets, now_ts)?;

        let mut health_cache = HealthCache::new(active_assets);
        health_cache.init_vals(&mango_group, &mango_cache, &mango_account, open_orders_ais)?;
        let pre_health = health_cache.get_health(&mango_group, HealthType::Init);

        // update the being_liquidated flag
        if mango_account.being_liquidated {
            if pre_health >= ZERO_I80F48 {
                mango_account.being_liquidated = false;
            } else {
                return Err(throw_err!(MangoErrorCode::BeingLiquidated));
            }
        }

        // This means health must only go up
        let reduce_only = pre_health < ZERO_I80F48;

        // TODO maybe check that root bank was updated recently
        // TODO maybe check oracle was updated recently

        // TODO OPT - write a zero copy way to deserialize Account to reduce compute
        // this is to keep track of the amount of funds transferred
        let (pre_base, pre_quote) = {
            (
                Account::unpack(&base_vault_ai.try_borrow_data()?)?.amount,
                Account::unpack(&quote_vault_ai.try_borrow_data()?)?.amount,
            )
        };
        let vault_ai = match order.side {
            serum_dex::matching::Side::Bid => quote_vault_ai,
            serum_dex::matching::Side::Ask => base_vault_ai,
        };

        // Send order to serum dex
        let signers_seeds = gen_signer_seeds(&mango_group.signer_nonce, mango_group_ai.key);
        invoke_new_order(
            dex_prog_ai,
            spot_market_ai,
            &open_orders_ais[market_index],
            dex_request_queue_ai,
            dex_event_queue_ai,
            bids_ai,
            asks_ai,
            vault_ai,
            signer_ai,
            dex_base_ai,
            dex_quote_ai,
            token_prog_ai,
            msrm_or_srm_vault_ai,
            &[&signers_seeds],
            order,
        )?;

        // Settle funds for this market
        invoke_settle_funds(
            dex_prog_ai,
            spot_market_ai,
            &open_orders_ais[market_index],
            signer_ai,
            dex_base_ai,
            dex_quote_ai,
            base_vault_ai,
            quote_vault_ai,
            dex_signer_ai,
            token_prog_ai,
            &[&signers_seeds],
        )?;

        // See if we can remove this market from margin
        let open_orders = load_open_orders(&open_orders_ais[market_index])?;
        mango_account.update_basket(market_index, &open_orders)?;

        let (post_base, post_quote) = {
            (
                Account::unpack(&base_vault_ai.try_borrow_data()?)?.amount,
                Account::unpack(&quote_vault_ai.try_borrow_data()?)?.amount,
            )
        };

        let quote_change = I80F48::from_num(post_quote) - I80F48::from_num(pre_quote);
        let base_change = I80F48::from_num(post_base) - I80F48::from_num(pre_base);

        checked_change_net(
            &mango_cache.root_bank_cache[QUOTE_INDEX],
            &mut quote_node_bank,
            &mut mango_account,
            mango_account_ai.key,
            QUOTE_INDEX,
            quote_change,
        )?;

        checked_change_net(
            &mango_cache.root_bank_cache[market_index],
            &mut base_node_bank,
            &mut mango_account,
            mango_account_ai.key,
            market_index,
            base_change,
        )?;

        // Update health for tokens that may have changed
        health_cache.update_quote(&mango_cache, &mango_account);
        health_cache.update_spot_val(
            &mango_group,
            &mango_cache,
            &mango_account,
            &open_orders_ais[market_index],
            market_index,
        )?;
        let post_health = health_cache.get_health(&mango_group, HealthType::Init);

        // If an account is in reduce_only mode, health must only go up
        check!(
            post_health >= ZERO_I80F48 || (reduce_only && post_health >= pre_health),
            MangoErrorCode::InsufficientFunds
        )?;

        mango_emit!(OpenOrdersBalanceLog {
            mango_group: *mango_group_ai.key,
            mango_account: *mango_account_ai.key,
            market_index: market_index as u64,
            base_total: open_orders.native_coin_total,
            base_free: open_orders.native_coin_free,
            quote_total: open_orders.native_pc_total,
            quote_free: open_orders.native_pc_free,
            referrer_rebates_accrued: open_orders.referrer_rebates_accrued
        });

        Ok(())
    }

    #[inline(never)]
    fn place_spot_order2<'a>(
        program_id: &Pubkey,
        accounts: &'a [AccountInfo<'a>],
        order: serum_dex::instruction::NewOrderInstructionV3,
    ) -> MangoResult<()> {
        const NUM_FIXED: usize = 22;
        let (fixed_ais, open_orders_ais) = array_refs![accounts, NUM_FIXED; ..;];

        let [
            mango_group_ai,         // read
            mango_account_ai,       // write
            owner_ai,               // read & signer
            mango_cache_ai,         // read
            dex_prog_ai,            // read
            spot_market_ai,         // write
            bids_ai,                // write
            asks_ai,                // write
            dex_request_queue_ai,   // write
            dex_event_queue_ai,     // write
            dex_base_ai,            // write
            dex_quote_ai,           // write
            base_root_bank_ai,      // read
            base_node_bank_ai,      // write
            base_vault_ai,          // write
            quote_root_bank_ai,     // read
            quote_node_bank_ai,     // write
            quote_vault_ai,         // write
            token_prog_ai,          // read
            signer_ai,              // read
            dex_signer_ai,          // read
            msrm_or_srm_vault_ai,   // read
        ] = fixed_ais;

        // put bank info into group +64 bytes (can't do this now)
        // remove settle_funds +64 bytes (can't do this for UX reasons)
        // ask serum dex to use dynamic sysvars +31 bytes (done)
        // only send in open orders pubkeys we need +38 bytes (done)
        // shrink size of order instruction +10 bytes

        let mango_group = MangoGroup::load_checked(mango_group_ai, program_id)?;
        check_eq!(token_prog_ai.key, &spl_token::ID, MangoErrorCode::InvalidProgramId)?;
        check_eq!(dex_prog_ai.key, &mango_group.dex_program_id, MangoErrorCode::InvalidProgramId)?;

        let mut mango_account =
            MangoAccount::load_mut_checked(mango_account_ai, program_id, mango_group_ai.key)?;
        check!(&mango_account.owner == owner_ai.key, MangoErrorCode::InvalidOwner)?;
        check!(owner_ai.is_signer, MangoErrorCode::InvalidSignerKey)?;
        check!(!mango_account.is_bankrupt, MangoErrorCode::Bankrupt)?;

        let clock = Clock::get()?;
        let now_ts = clock.unix_timestamp as u64;

        let market_index = mango_group
            .find_spot_market_index(spot_market_ai.key)
            .ok_or(throw_err!(MangoErrorCode::InvalidMarket))?;

        check!(
            &mango_group.tokens[market_index].root_bank == base_root_bank_ai.key,
            MangoErrorCode::InvalidRootBank
        )?;
        let base_root_bank = RootBank::load_checked(base_root_bank_ai, program_id)?;

        check!(
            base_root_bank.node_banks.contains(base_node_bank_ai.key),
            MangoErrorCode::InvalidNodeBank
        )?;
        let mut base_node_bank = NodeBank::load_mut_checked(base_node_bank_ai, program_id)?;

        check_eq!(&base_node_bank.vault, base_vault_ai.key, MangoErrorCode::InvalidVault)?;

        check!(
            &mango_group.tokens[QUOTE_INDEX].root_bank == quote_root_bank_ai.key,
            MangoErrorCode::InvalidRootBank
        )?;
        let quote_root_bank = RootBank::load_checked(quote_root_bank_ai, program_id)?;

        check!(
            quote_root_bank.node_banks.contains(quote_node_bank_ai.key),
            MangoErrorCode::InvalidNodeBank
        )?;
        let mut quote_node_bank = NodeBank::load_mut_checked(quote_node_bank_ai, program_id)?;
        check_eq!(&quote_node_bank.vault, quote_vault_ai.key, MangoErrorCode::InvalidVault)?;

        // Adjust margin basket; this also makes this market an active asset
        mango_account.add_to_basket(market_index)?;

        let open_orders_ais =
            mango_account.checked_unpack_open_orders(&mango_group, open_orders_ais)?;

        let active_assets = UserActiveAssets::new(&mango_group, &mango_account, vec![]);
        let mango_cache = MangoCache::load_checked(mango_cache_ai, program_id, &mango_group)?;
        mango_cache.check_valid(&mango_group, &active_assets, now_ts)?;

        let mut health_cache = HealthCache::new(active_assets);
        health_cache.init_vals_with_orders_vec(
            &mango_group,
            &mango_cache,
            &mango_account,
            &open_orders_ais,
        )?;
        let pre_health = health_cache.get_health(&mango_group, HealthType::Init);

        // update the being_liquidated flag
        if mango_account.being_liquidated {
            if pre_health >= ZERO_I80F48 {
                mango_account.being_liquidated = false;
            } else {
                return Err(throw_err!(MangoErrorCode::BeingLiquidated));
            }
        }

        // This means health must only go up
        let reduce_only = pre_health < ZERO_I80F48;

        // TODO maybe check that root bank was updated recently
        // TODO maybe check oracle was updated recently

        // TODO OPT - write a zero copy way to deserialize Account to reduce compute
        // this is to keep track of the amount of funds transferred
        let (pre_base, pre_quote) = {
            (
                Account::unpack(&base_vault_ai.try_borrow_data()?)?.amount,
                Account::unpack(&quote_vault_ai.try_borrow_data()?)?.amount,
            )
        };
        let vault_ai = match order.side {
            serum_dex::matching::Side::Bid => quote_vault_ai,
            serum_dex::matching::Side::Ask => base_vault_ai,
        };

        // Send order to serum dex
        let market_open_orders_ai = open_orders_ais[market_index].unwrap();
        let signers_seeds = gen_signer_seeds(&mango_group.signer_nonce, mango_group_ai.key);
        invoke_new_order(
            dex_prog_ai,
            spot_market_ai,
            market_open_orders_ai,
            dex_request_queue_ai,
            dex_event_queue_ai,
            bids_ai,
            asks_ai,
            vault_ai,
            signer_ai,
            dex_base_ai,
            dex_quote_ai,
            token_prog_ai,
            msrm_or_srm_vault_ai,
            &[&signers_seeds],
            order,
        )?;

        // Settle funds for this market
        invoke_settle_funds(
            dex_prog_ai,
            spot_market_ai,
            market_open_orders_ai,
            signer_ai,
            dex_base_ai,
            dex_quote_ai,
            base_vault_ai,
            quote_vault_ai,
            dex_signer_ai,
            token_prog_ai,
            &[&signers_seeds],
        )?;

        // See if we can remove this market from margin
        let open_orders = load_open_orders(open_orders_ais[market_index].unwrap())?;
        mango_account.update_basket(market_index, &open_orders)?;

        let (post_base, post_quote) = {
            (
                Account::unpack(&base_vault_ai.try_borrow_data()?)?.amount,
                Account::unpack(&quote_vault_ai.try_borrow_data()?)?.amount,
            )
        };

        let quote_change = I80F48::from_num(post_quote) - I80F48::from_num(pre_quote);
        let base_change = I80F48::from_num(post_base) - I80F48::from_num(pre_base);

        checked_change_net(
            &mango_cache.root_bank_cache[QUOTE_INDEX],
            &mut quote_node_bank,
            &mut mango_account,
            mango_account_ai.key,
            QUOTE_INDEX,
            quote_change,
        )?;

        checked_change_net(
            &mango_cache.root_bank_cache[market_index],
            &mut base_node_bank,
            &mut mango_account,
            mango_account_ai.key,
            market_index,
            base_change,
        )?;

        // Update health for tokens that may have changed
        health_cache.update_quote(&mango_cache, &mango_account);
        health_cache.update_spot_val(
            &mango_group,
            &mango_cache,
            &mango_account,
            market_open_orders_ai,
            market_index,
        )?;
        let post_health = health_cache.get_health(&mango_group, HealthType::Init);

        // If an account is in reduce_only mode, health must only go up
        check!(
            post_health >= ZERO_I80F48 || (reduce_only && post_health >= pre_health),
            MangoErrorCode::InsufficientFunds
        )?;

        mango_emit!(OpenOrdersBalanceLog {
            mango_group: *mango_group_ai.key,
            mango_account: *mango_account_ai.key,
            market_index: market_index as u64,
            base_total: open_orders.native_coin_total,
            base_free: open_orders.native_coin_free,
            quote_total: open_orders.native_pc_total,
            quote_free: open_orders.native_pc_free,
            referrer_rebates_accrued: open_orders.referrer_rebates_accrued
        });

        Ok(())
    }

    #[inline(never)]
    fn cancel_spot_order(
        program_id: &Pubkey,
        accounts: &[AccountInfo],
        data: Vec<u8>,
    ) -> MangoResult<()> {
        // TODO add param `ok_invalid_id` to return Ok() instead of Err if order id or client id invalid

        const NUM_FIXED: usize = 10;
        let accounts = array_ref![accounts, 0, NUM_FIXED];

        let [
            mango_group_ai,     // read
            owner_ai,           // signer
            mango_account_ai,   // read
            dex_prog_ai,        // read
            spot_market_ai,     // write
            bids_ai,            // write
            asks_ai,            // write
            open_orders_ai,     // write
            signer_ai,          // read
            dex_event_queue_ai, // write
        ] = accounts;

        let mango_group = MangoGroup::load_checked(mango_group_ai, program_id)?;
        check_eq!(dex_prog_ai.key, &mango_group.dex_program_id, MangoErrorCode::InvalidProgramId)?;

        let mango_account =
            MangoAccount::load_checked(mango_account_ai, program_id, mango_group_ai.key)?;
        check!(&mango_account.owner == owner_ai.key, MangoErrorCode::InvalidOwner)?;
        check!(owner_ai.is_signer, MangoErrorCode::InvalidSignerKey)?;
        check!(!mango_account.is_bankrupt, MangoErrorCode::Bankrupt)?;

        let market_index = mango_group.find_spot_market_index(spot_market_ai.key).unwrap();
        check_eq!(
            &mango_account.spot_open_orders[market_index],
            open_orders_ai.key,
            MangoErrorCode::InvalidOpenOrdersAccount
        )?;

        let signer_seeds = gen_signer_seeds(&mango_group.signer_nonce, mango_group_ai.key);
        invoke_cancel_order(
            dex_prog_ai,
            spot_market_ai,
            bids_ai,
            asks_ai,
            open_orders_ai,
            signer_ai,
            dex_event_queue_ai,
            data,
            &[&signer_seeds],
        )?;

        let open_orders = load_open_orders(open_orders_ai)?;
        mango_emit!(OpenOrdersBalanceLog {
            mango_group: *mango_group_ai.key,
            mango_account: *mango_account_ai.key,
            market_index: market_index as u64,
            base_total: open_orders.native_coin_total,
            base_free: open_orders.native_coin_free,
            quote_total: open_orders.native_pc_total,
            quote_free: open_orders.native_pc_free,
            referrer_rebates_accrued: open_orders.referrer_rebates_accrued
        });

        Ok(())
    }

    #[inline(never)]
    fn settle_funds(program_id: &Pubkey, accounts: &[AccountInfo]) -> MangoResult<()> {
        const NUM_FIXED: usize = 18;
        let accounts = array_ref![accounts, 0, NUM_FIXED];
        let [
            mango_group_ai,         // read
            mango_cache_ai,         // read
            owner_ai,               // signer
            mango_account_ai,       // write
            dex_prog_ai,            // read
            spot_market_ai,         // write
            open_orders_ai,         // write
            signer_ai,              // read
            dex_base_ai,            // write
            dex_quote_ai,           // write
            base_root_bank_ai,      // read
            base_node_bank_ai,      // write
            quote_root_bank_ai,     // read
            quote_node_bank_ai,     // write
            base_vault_ai,          // write
            quote_vault_ai,         // write
            dex_signer_ai,          // read
            token_prog_ai,          // read
        ] = accounts;

        let mango_group = MangoGroup::load_checked(mango_group_ai, program_id)?;
        check_eq!(token_prog_ai.key, &spl_token::id(), MangoErrorCode::InvalidProgramId)?;
        check_eq!(dex_prog_ai.key, &mango_group.dex_program_id, MangoErrorCode::InvalidProgramId)?;

        let mut mango_account =
            MangoAccount::load_mut_checked(mango_account_ai, program_id, mango_group_ai.key)?;
        check!(owner_ai.key == &mango_account.owner, MangoErrorCode::InvalidOwner)?;
        check!(owner_ai.is_signer, MangoErrorCode::SignerNecessary)?;
        check!(!mango_account.is_bankrupt, MangoErrorCode::Bankrupt)?;

        // Make sure the spot market is valid
        let market_index = mango_group
            .find_spot_market_index(spot_market_ai.key)
            .ok_or(throw_err!(MangoErrorCode::InvalidMarket))?;

        let base_root_bank = RootBank::load_checked(base_root_bank_ai, program_id)?;
        check!(
            base_root_bank_ai.key == &mango_group.tokens[market_index].root_bank,
            MangoErrorCode::InvalidRootBank
        )?;

        let mut base_node_bank = NodeBank::load_mut_checked(base_node_bank_ai, program_id)?;
        check!(
            base_root_bank.node_banks.contains(base_node_bank_ai.key),
            MangoErrorCode::InvalidNodeBank
        )?;
        check_eq!(&base_node_bank.vault, base_vault_ai.key, MangoErrorCode::InvalidVault)?;

        let quote_root_bank = RootBank::load_checked(quote_root_bank_ai, program_id)?;
        check!(
            quote_root_bank_ai.key == &mango_group.tokens[QUOTE_INDEX].root_bank,
            MangoErrorCode::InvalidRootBank
        )?;
        let mut quote_node_bank = NodeBank::load_mut_checked(quote_node_bank_ai, program_id)?;
        check!(
            quote_root_bank.node_banks.contains(quote_node_bank_ai.key),
            MangoErrorCode::InvalidNodeBank
        )?;
        check_eq!(&quote_node_bank.vault, quote_vault_ai.key, MangoErrorCode::InvalidVault)?;

        check_eq!(
            &mango_account.spot_open_orders[market_index],
            open_orders_ai.key,
            MangoErrorCode::Default
        )?;

        if *open_orders_ai.key == Pubkey::default() {
            return Ok(());
        }

        let (pre_base, pre_quote) = {
            let open_orders = load_open_orders(open_orders_ai)?;
            (
                open_orders.native_coin_free,
                open_orders.native_pc_free + open_orders.referrer_rebates_accrued,
            )
        };

        let signer_seeds = gen_signer_seeds(&mango_group.signer_nonce, mango_group_ai.key);
        invoke_settle_funds(
            dex_prog_ai,
            spot_market_ai,
            open_orders_ai,
            signer_ai,
            dex_base_ai,
            dex_quote_ai,
            base_vault_ai,
            quote_vault_ai,
            dex_signer_ai,
            token_prog_ai,
            &[&signer_seeds],
        )?;

        let (post_base, post_quote) = {
            let open_orders = load_open_orders(open_orders_ai)?;
            // remove from margin basket if it's empty
            mango_account.update_basket(market_index, &open_orders)?;
            mango_emit!(OpenOrdersBalanceLog {
                mango_group: *mango_group_ai.key,
                mango_account: *mango_account_ai.key,
                market_index: market_index as u64,
                base_total: open_orders.native_coin_total,
                base_free: open_orders.native_coin_free,
                quote_total: open_orders.native_pc_total,
                quote_free: open_orders.native_pc_free,
                referrer_rebates_accrued: open_orders.referrer_rebates_accrued
            });

            (
                open_orders.native_coin_free,
                open_orders.native_pc_free + open_orders.referrer_rebates_accrued,
            )
        };

        // TODO OPT - remove sanity check if confident
        check!(post_base <= pre_base, MangoErrorCode::MathError)?;
        check!(post_quote <= pre_quote, MangoErrorCode::MathError)?;

        let mango_cache = MangoCache::load_checked(mango_cache_ai, program_id, &mango_group)?;

        let now_ts = Clock::get()?.unix_timestamp as u64;
        let base_root_bank_cache = &mango_cache.root_bank_cache[market_index];
        let quote_root_bank_cache = &mango_cache.root_bank_cache[QUOTE_INDEX];

        base_root_bank_cache.check_valid(&mango_group, now_ts)?;
        quote_root_bank_cache.check_valid(&mango_group, now_ts)?;

        checked_change_net(
            base_root_bank_cache,
            &mut base_node_bank,
            &mut mango_account,
            mango_account_ai.key,
            market_index,
            I80F48::from_num(pre_base - post_base),
        )?;
        checked_change_net(
            quote_root_bank_cache,
            &mut quote_node_bank,
            &mut mango_account,
            mango_account_ai.key,
            QUOTE_INDEX,
            I80F48::from_num(pre_quote - post_quote),
        )?;

        Ok(())
    }

    #[inline(never)]
    fn place_perp_order(
        program_id: &Pubkey,
        accounts: &[AccountInfo],
        side: Side,
        price: i64,
        quantity: i64,
        client_order_id: u64,
        order_type: OrderType,
        reduce_only: bool,
    ) -> MangoResult<()> {
        check!(price > 0, MangoErrorCode::InvalidParam)?;
        check!(quantity > 0, MangoErrorCode::InvalidParam)?;

        const NUM_FIXED: usize = 8;
        let accounts = array_ref![accounts, 0, NUM_FIXED + MAX_PAIRS];
        let (fixed_ais, open_orders_ais) = array_refs![accounts, NUM_FIXED, MAX_PAIRS];
        let [
            mango_group_ai,     // read
            mango_account_ai,   // write
            owner_ai,           // read, signer
            mango_cache_ai,     // read
            perp_market_ai,     // write
            bids_ai,            // write
            asks_ai,            // write
            event_queue_ai,     // write
        ] = fixed_ais;
        let mango_group = MangoGroup::load_checked(mango_group_ai, program_id)?;

        let mut mango_account =
            MangoAccount::load_mut_checked(mango_account_ai, program_id, mango_group_ai.key)?;
        check!(!mango_account.is_bankrupt, MangoErrorCode::Bankrupt)?;
        check!(owner_ai.is_signer, MangoErrorCode::SignerNecessary)?;
        check_eq!(&mango_account.owner, owner_ai.key, MangoErrorCode::InvalidOwner)?;
        mango_account.check_open_orders(&mango_group, open_orders_ais)?;

        let clock = Clock::get()?;
        let now_ts = clock.unix_timestamp as u64;

        let mut perp_market =
            PerpMarket::load_mut_checked(perp_market_ai, program_id, mango_group_ai.key)?;
        let market_index = mango_group
            .find_perp_market_index(perp_market_ai.key)
            .ok_or(throw_err!(MangoErrorCode::InvalidMarket))?;

        let active_assets = UserActiveAssets::new(
            &mango_group,
            &mango_account,
            vec![(AssetType::Perp, market_index)],
        );

        let mango_cache = MangoCache::load_checked(mango_cache_ai, program_id, &mango_group)?;
        mango_cache.check_valid(&mango_group, &active_assets, now_ts)?;

        let mut health_cache = HealthCache::new(active_assets);
        health_cache.init_vals(&mango_group, &mango_cache, &mango_account, open_orders_ais)?;
        let pre_health = health_cache.get_health(&mango_group, HealthType::Init);

        // update the being_liquidated flag
        if mango_account.being_liquidated {
            if pre_health >= ZERO_I80F48 {
                mango_account.being_liquidated = false;
            } else {
                return Err(throw_err!(MangoErrorCode::BeingLiquidated));
            }
        }

        // This means health must only go up
        let health_up_only = pre_health < ZERO_I80F48;

        let mut book = Book::load_checked(program_id, bids_ai, asks_ai, &perp_market)?;
        let mut event_queue =
            EventQueue::load_mut_checked(event_queue_ai, program_id, &perp_market)?;

        // If reduce_only, position must only go down
        let quantity = if reduce_only {
            let base_pos = mango_account.perp_accounts[market_index].base_position;
            if (side == Side::Bid && base_pos > 0) || (side == Side::Ask && base_pos < 0) {
                0
            } else {
                base_pos.abs().min(quantity)
            }
        } else {
            quantity
        };

        if quantity == 0 {
            return Ok(());
        }

        book.new_order(
            &mut event_queue,
            &mut perp_market,
            &mango_group.perp_markets[market_index],
            &mut mango_account,
            mango_account_ai.key,
            market_index,
            side,
            price,
            quantity,
            order_type,
            client_order_id,
            now_ts,
        )?;

        health_cache.update_perp_val(&mango_group, &mango_cache, &mango_account, market_index)?;
        let post_health = health_cache.get_health(&mango_group, HealthType::Init);
        check!(
            post_health >= ZERO_I80F48 || (health_up_only && post_health >= pre_health),
            MangoErrorCode::InsufficientFunds
        )
    }

    #[inline(never)]
    fn cancel_perp_order_by_client_id(
        program_id: &Pubkey,
        accounts: &[AccountInfo],
        client_order_id: u64,
    ) -> MangoResult<()> {
        const NUM_FIXED: usize = 6;
        let accounts = array_ref![accounts, 0, NUM_FIXED];
        let [
            mango_group_ai,     // read
            mango_account_ai,   // write
            owner_ai,           // read, signer
            perp_market_ai,     // write
            bids_ai,            // write
            asks_ai,            // write
        ] = accounts;

        let mango_group = MangoGroup::load_checked(mango_group_ai, program_id)?;

        let mut mango_account =
            MangoAccount::load_mut_checked(mango_account_ai, program_id, mango_group_ai.key)?;
        check!(!mango_account.is_bankrupt, MangoErrorCode::Bankrupt)?;
        check!(owner_ai.is_signer, MangoErrorCode::SignerNecessary)?;
        check_eq!(&mango_account.owner, owner_ai.key, MangoErrorCode::InvalidOwner)?;

        let mut perp_market =
            PerpMarket::load_mut_checked(perp_market_ai, program_id, mango_group_ai.key)?;

        let market_index = mango_group.find_perp_market_index(perp_market_ai.key).unwrap();

        let (order_id, side) = mango_account
            .find_order_with_client_id(market_index, client_order_id)
            .ok_or(throw_err!(MangoErrorCode::ClientIdNotFound))?;

        let mut book = Book::load_checked(program_id, bids_ai, asks_ai, &perp_market)?;

        let best_final = match side {
            Side::Bid => book.get_best_bid_price().unwrap(),
            Side::Ask => book.get_best_ask_price().unwrap(),
        };

        let order = book.cancel_order(order_id, side)?;
        check_eq!(&order.owner, mango_account_ai.key, MangoErrorCode::InvalidOrderId)?;
        mango_account.remove_order(order.owner_slot as usize, order.quantity)?;

        let perp_account = &mut mango_account.perp_accounts[market_index];
        let mngo_start = perp_account.mngo_accrued;
        perp_account.apply_incentives(
            &mut perp_market,
            side,
            order.price(),
            order.best_initial,
            best_final,
            order.timestamp,
            Clock::get()?.unix_timestamp as u64,
            order.quantity,
        )?;
        mango_emit!(MngoAccrualLog {
            mango_group: *mango_group_ai.key,
            mango_account: *mango_account_ai.key,
            market_index: market_index as u64,
            mngo_accrual: perp_account.mngo_accrued - mngo_start
        });

        Ok(())
    }

    #[inline(never)]
    fn cancel_perp_order(
        program_id: &Pubkey,
        accounts: &[AccountInfo],
        order_id: i128,
    ) -> MangoResult<()> {
        const NUM_FIXED: usize = 6;
        let accounts = array_ref![accounts, 0, NUM_FIXED];
        let [
            mango_group_ai,     // read
            mango_account_ai,   // write
            owner_ai,           // read, signer
            perp_market_ai,     // write
            bids_ai,            // write
            asks_ai,            // write
        ] = accounts;

        // TODO OPT put the liquidity incentive stuff in the bids and asks accounts so perp market
        //  doesn't have to be passed in as write

        let mango_group = MangoGroup::load_checked(mango_group_ai, program_id)?;

        let mut mango_account =
            MangoAccount::load_mut_checked(mango_account_ai, program_id, mango_group_ai.key)?;
        check!(!mango_account.is_bankrupt, MangoErrorCode::Bankrupt)?;
        check!(owner_ai.is_signer, MangoErrorCode::SignerNecessary)?;
        check_eq!(&mango_account.owner, owner_ai.key, MangoErrorCode::InvalidOwner)?;

        let mut perp_market =
            PerpMarket::load_mut_checked(perp_market_ai, program_id, mango_group_ai.key)?;

        let market_index = mango_group.find_perp_market_index(perp_market_ai.key).unwrap();
        let side = mango_account
            .find_order_side(market_index, order_id)
            .ok_or(throw_err!(MangoErrorCode::InvalidOrderId))?;
        let mut book = Book::load_checked(program_id, bids_ai, asks_ai, &perp_market)?;

        let best_final = match side {
            Side::Bid => book.get_best_bid_price().unwrap(),
            Side::Ask => book.get_best_ask_price().unwrap(),
        };

        let order = book.cancel_order(order_id, side)?;
        check_eq!(&order.owner, mango_account_ai.key, MangoErrorCode::InvalidOrderId)?;
        mango_account.remove_order(order.owner_slot as usize, order.quantity)?;
        let mngo_start = mango_account.perp_accounts[market_index].mngo_accrued;
        mango_account.perp_accounts[market_index].apply_incentives(
            &mut perp_market,
            side,
            order.price(),
            order.best_initial,
            best_final,
            order.timestamp,
            Clock::get()?.unix_timestamp as u64,
            order.quantity,
        )?;
        mango_emit!(MngoAccrualLog {
            mango_group: *mango_group_ai.key,
            mango_account: *mango_account_ai.key,
            market_index: market_index as u64,
            mngo_accrual: mango_account.perp_accounts[market_index].mngo_accrued - mngo_start
        });

        Ok(())
    }

    #[inline(never)]
    fn cancel_all_perp_orders(
        program_id: &Pubkey,
        accounts: &[AccountInfo],
        limit: u8,
    ) -> MangoResult<()> {
        const NUM_FIXED: usize = 6;
        let accounts = array_ref![accounts, 0, NUM_FIXED];
        let [
            mango_group_ai,     // read
            mango_account_ai,   // write
            owner_ai,           // read, signer
            perp_market_ai,     // write
            bids_ai,            // write
            asks_ai,            // write
        ] = accounts;

        let mango_group = MangoGroup::load_checked(mango_group_ai, program_id)?;

        let mut mango_account =
            MangoAccount::load_mut_checked(mango_account_ai, program_id, mango_group_ai.key)?;
        check!(!mango_account.is_bankrupt, MangoErrorCode::Bankrupt)?;
        check!(owner_ai.is_signer, MangoErrorCode::Default)?;
        check_eq!(&mango_account.owner, owner_ai.key, MangoErrorCode::InvalidOwner)?;

        let mut perp_market =
            PerpMarket::load_mut_checked(perp_market_ai, program_id, mango_group_ai.key)?;

        let market_index = mango_group.find_perp_market_index(perp_market_ai.key).unwrap();

        let mut book = Book::load_checked(program_id, bids_ai, asks_ai, &perp_market)?;
        let mngo_start = mango_account.perp_accounts[market_index].mngo_accrued;
        book.cancel_all_with_incentives(&mut mango_account, &mut perp_market, market_index, limit)?;
        mango_emit!(MngoAccrualLog {
            mango_group: *mango_group_ai.key,
            mango_account: *mango_account_ai.key,
            market_index: market_index as u64,
            mngo_accrual: mango_account.perp_accounts[market_index].mngo_accrued - mngo_start
        });
        Ok(())
    }

    #[inline(never)]
    /// Take two MangoAccount and settle quote currency pnl between them
    fn settle_pnl(
        program_id: &Pubkey,
        accounts: &[AccountInfo],
        market_index: usize,
    ) -> MangoResult<()> {
        // TODO - what if someone has no collateral except other perps contracts
        //  maybe you don't allow people to withdraw if they don't have enough
        //  when liquidating, make sure you settle their pnl first?
        // TODO consider doing this in batches of 32 accounts that are close to zero sum
        // TODO write unit tests for this function

        const NUM_FIXED: usize = 6;
        let accounts = array_ref![accounts, 0, NUM_FIXED];
        let [
            mango_group_ai,     // read
            mango_account_a_ai, // write
            mango_account_b_ai, // write
            mango_cache_ai,     // read
            root_bank_ai,       // read
            node_bank_ai,       // write
        ] = accounts;
        let mango_group = MangoGroup::load_checked(mango_group_ai, program_id)?;

        let mut mango_account_a =
            MangoAccount::load_mut_checked(mango_account_a_ai, program_id, mango_group_ai.key)?;
        check!(!mango_account_a.is_bankrupt, MangoErrorCode::Bankrupt)?;

        let mut mango_account_b =
            MangoAccount::load_mut_checked(mango_account_b_ai, program_id, mango_group_ai.key)?;
        check!(!mango_account_b.is_bankrupt, MangoErrorCode::Bankrupt)?;

        match mango_group.find_root_bank_index(root_bank_ai.key) {
            None => return Err(throw_err!(MangoErrorCode::Default)),
            Some(i) => check!(i == QUOTE_INDEX, MangoErrorCode::Default)?,
        }
        let root_bank = RootBank::load_checked(root_bank_ai, program_id)?;
        let mut node_bank = NodeBank::load_mut_checked(node_bank_ai, program_id)?;
        check!(root_bank.node_banks.contains(node_bank_ai.key), MangoErrorCode::Default)?;

        let mango_cache = MangoCache::load_checked(mango_cache_ai, program_id, &mango_group)?;
        let now_ts = Clock::get()?.unix_timestamp as u64;

        let root_bank_cache = &mango_cache.root_bank_cache[QUOTE_INDEX];
        let price_cache = &mango_cache.price_cache[market_index];
        let perp_market_cache = &mango_cache.perp_market_cache[market_index];

        root_bank_cache.check_valid(&mango_group, now_ts)?;
        price_cache.check_valid(&mango_group, now_ts)?;
        perp_market_cache.check_valid(&mango_group, now_ts)?;

        let price = price_cache.price;

        let a = &mut mango_account_a.perp_accounts[market_index];
        let b = &mut mango_account_b.perp_accounts[market_index];

        // Account for unrealized funding payments before settling
        a.settle_funding(perp_market_cache);
        b.settle_funding(perp_market_cache);

        let contract_size = mango_group.perp_markets[market_index].base_lot_size;
        let new_quote_pos_a = I80F48::from_num(-a.base_position * contract_size) * price;
        let new_quote_pos_b = I80F48::from_num(-b.base_position * contract_size) * price;
        let a_pnl: I80F48 = a.quote_position - new_quote_pos_a;
        let b_pnl: I80F48 = b.quote_position - new_quote_pos_b;

        // pnl must be opposite signs for there to be a settlement
        if a_pnl * b_pnl > 0 {
            return Ok(());
        }

        let settlement = a_pnl.abs().min(b_pnl.abs());
        let a_settle = if a_pnl > 0 { settlement } else { -settlement };
        a.transfer_quote_position(b, a_settle);

        transfer_token_internal(
            &root_bank_cache,
            &mut node_bank,
            &mut mango_account_b,
            &mut mango_account_a,
            mango_account_b_ai.key,
            mango_account_a_ai.key,
            QUOTE_INDEX,
            a_settle,
        )?;

        mango_emit!(SettlePnlLog {
            mango_group: *mango_group_ai.key,
            mango_account_a: *mango_account_a_ai.key,
            mango_account_b: *mango_account_b_ai.key,
            market_index: market_index as u64,
            settlement: a_settle.to_bits(), // Will be positive if a has positive pnl and settling with b
        });

        Ok(())
    }

    #[inline(never)]
    /// Take an account that has losses in the selected perp market to account for fees_accrued
    fn settle_fees(program_id: &Pubkey, accounts: &[AccountInfo]) -> MangoResult<()> {
        const NUM_FIXED: usize = 10;
        let accounts = array_ref![accounts, 0, NUM_FIXED];
        let [
            mango_group_ai,     // read
            mango_cache_ai,     // read
            perp_market_ai,     // write
            mango_account_ai,   // write
            root_bank_ai,       // read
            node_bank_ai,       // write
            bank_vault_ai,      // write
            fees_vault_ai,      // write
            signer_ai,          // read
            token_prog_ai,      // read
        ] = accounts;
        check_eq!(token_prog_ai.key, &spl_token::ID, MangoErrorCode::InvalidProgramId)?;

        let mango_group = MangoGroup::load_checked(mango_group_ai, program_id)?;
        check!(fees_vault_ai.key == &mango_group.fees_vault, MangoErrorCode::InvalidVault)?;

        let mut perp_market =
            PerpMarket::load_mut_checked(perp_market_ai, program_id, mango_group_ai.key)?;
        let market_index = mango_group.find_perp_market_index(perp_market_ai.key).unwrap();

        let mut mango_account =
            MangoAccount::load_mut_checked(mango_account_ai, program_id, mango_group_ai.key)?;
        check!(!mango_account.is_bankrupt, MangoErrorCode::Bankrupt)?;

        check!(
            &mango_group.tokens[QUOTE_INDEX].root_bank == root_bank_ai.key,
            MangoErrorCode::InvalidRootBank
        )?;
        let root_bank = RootBank::load_checked(root_bank_ai, program_id)?;
        let mut node_bank = NodeBank::load_mut_checked(node_bank_ai, program_id)?;
        check!(root_bank.node_banks.contains(node_bank_ai.key), MangoErrorCode::InvalidNodeBank)?;
        check!(bank_vault_ai.key == &node_bank.vault, MangoErrorCode::InvalidVault)?;

        let mango_cache = MangoCache::load_checked(mango_cache_ai, program_id, &mango_group)?;
        let now_ts = Clock::get()?.unix_timestamp as u64;

        let root_bank_cache = &mango_cache.root_bank_cache[QUOTE_INDEX];
        let price_cache = &mango_cache.price_cache[market_index];
        let perp_market_cache = &mango_cache.perp_market_cache[market_index];

        root_bank_cache.check_valid(&mango_group, now_ts)?;
        price_cache.check_valid(&mango_group, now_ts)?;
        perp_market_cache.check_valid(&mango_group, now_ts)?;

        let price = price_cache.price;

        let pa = &mut mango_account.perp_accounts[market_index];
        pa.settle_funding(&perp_market_cache);
        let contract_size = mango_group.perp_markets[market_index].base_lot_size;
        let new_quote_pos = I80F48::from_num(-pa.base_position * contract_size) * price;
        let pnl: I80F48 = pa.quote_position - new_quote_pos;
        check!(pnl.is_negative(), MangoErrorCode::Default)?;
        check!(perp_market.fees_accrued.is_positive(), MangoErrorCode::Default)?;

        let settlement = pnl.abs().min(perp_market.fees_accrued).checked_floor().unwrap();

        perp_market.fees_accrued -= settlement;
        pa.quote_position += settlement;

        // Transfer quote token from bank vault to fees vault owned by Mango DAO
        let signers_seeds = gen_signer_seeds(&mango_group.signer_nonce, mango_group_ai.key);
        invoke_transfer(
            token_prog_ai,
            bank_vault_ai,
            fees_vault_ai,
            signer_ai,
            &[&signers_seeds],
            settlement.to_num(),
        )?;

        // Decrement deposits on mango account
        checked_change_net(
            root_bank_cache,
            &mut node_bank,
            &mut mango_account,
            mango_account_ai.key,
            QUOTE_INDEX,
            -settlement,
        )?;

        mango_emit!(SettleFeesLog {
            mango_group: *mango_group_ai.key,
            mango_account: *mango_account_ai.key,
            market_index: market_index as u64,
            settlement: settlement.to_bits()
        });

        Ok(())
    }

    #[inline(never)]
    fn force_cancel_spot_orders(
        program_id: &Pubkey,
        accounts: &[AccountInfo],
        limit: u8,
    ) -> MangoResult<()> {
        const NUM_FIXED: usize = 19;
        let accounts = array_ref![accounts, 0, NUM_FIXED + MAX_PAIRS];
        let (fixed_ais, liqee_open_orders_ais) = array_refs![accounts, NUM_FIXED, MAX_PAIRS];

        let [
            mango_group_ai,         // read
            mango_cache_ai,         // read
            liqee_mango_account_ai, // write
            base_root_bank_ai,      // read
            base_node_bank_ai,      // write
            base_vault_ai,          // write
            quote_root_bank_ai,     // read
            quote_node_bank_ai,     // write
            quote_vault_ai,         // write

            spot_market_ai,         // write
            bids_ai,                // write
            asks_ai,                // write
            signer_ai,              // read
            dex_event_queue_ai,     // write
            dex_base_ai,            // write
            dex_quote_ai,           // write
            dex_signer_ai,          // read
            dex_prog_ai,            // read
            token_prog_ai,          // read
        ] = fixed_ais;

        // Check token program id
        check_eq!(token_prog_ai.key, &spl_token::ID, MangoErrorCode::InvalidProgramId)?;

        let mango_group = MangoGroup::load_checked(mango_group_ai, program_id)?;
        check_eq!(dex_prog_ai.key, &mango_group.dex_program_id, MangoErrorCode::InvalidProgramId)?;

        let mango_cache = MangoCache::load_checked(mango_cache_ai, program_id, &mango_group)?;
        let mut liqee_ma =
            MangoAccount::load_mut_checked(liqee_mango_account_ai, program_id, mango_group_ai.key)?;
        check!(!liqee_ma.is_bankrupt, MangoErrorCode::Bankrupt)?;
        liqee_ma.check_open_orders(&mango_group, liqee_open_orders_ais)?;

        let market_index = mango_group.find_spot_market_index(spot_market_ai.key).unwrap();
        check!(liqee_ma.in_margin_basket[market_index], MangoErrorCode::Default)?;

        check_eq!(
            &mango_group.tokens[market_index].root_bank,
            base_root_bank_ai.key,
            MangoErrorCode::InvalidRootBank
        )?;
        let base_root_bank = RootBank::load_checked(base_root_bank_ai, program_id)?;

        check!(
            base_root_bank.node_banks.contains(base_node_bank_ai.key),
            MangoErrorCode::InvalidNodeBank
        )?;
        let mut base_node_bank = NodeBank::load_mut_checked(base_node_bank_ai, program_id)?;
        check_eq!(&base_node_bank.vault, base_vault_ai.key, MangoErrorCode::InvalidVault)?;

        check_eq!(
            &mango_group.tokens[QUOTE_INDEX].root_bank,
            quote_root_bank_ai.key,
            MangoErrorCode::InvalidRootBank
        )?;
        let quote_root_bank = RootBank::load_checked(quote_root_bank_ai, program_id)?;

        check!(
            quote_root_bank.node_banks.contains(quote_node_bank_ai.key),
            MangoErrorCode::InvalidNodeBank
        )?;
        let mut quote_node_bank = NodeBank::load_mut_checked(quote_node_bank_ai, program_id)?;
        check_eq!(&quote_node_bank.vault, quote_vault_ai.key, MangoErrorCode::InvalidVault)?;

        let now_ts = Clock::get()?.unix_timestamp as u64;

        let liqee_active_assets = UserActiveAssets::new(&mango_group, &liqee_ma, vec![]);

        mango_cache.check_valid(&mango_group, &liqee_active_assets, now_ts)?;

        let mut health_cache = HealthCache::new(liqee_active_assets);
        health_cache.init_vals(&mango_group, &mango_cache, &liqee_ma, liqee_open_orders_ais)?;
        let init_health = health_cache.get_health(&mango_group, HealthType::Init);
        let maint_health = health_cache.get_health(&mango_group, HealthType::Maint);

        // Can only force cancel on an account already being liquidated
        if liqee_ma.being_liquidated {
            if init_health > ZERO_I80F48 {
                liqee_ma.being_liquidated = false;
                msg!("Account init_health above zero.");
                return Ok(());
            }
        } else if maint_health >= ZERO_I80F48 {
            return Err(throw_err!(MangoErrorCode::NotLiquidatable));
        } else {
            liqee_ma.being_liquidated = true;
        }

        // Cancel orders up to the limit
        let open_orders_ai = &liqee_open_orders_ais[market_index];
        let signers_seeds = gen_signer_seeds(&mango_group.signer_nonce, mango_group_ai.key);
        invoke_cancel_orders(
            open_orders_ai,
            dex_prog_ai,
            spot_market_ai,
            bids_ai,
            asks_ai,
            signer_ai,
            dex_event_queue_ai,
            &[&signers_seeds],
            limit,
        )?;

        let (pre_base, pre_quote) = {
            let open_orders = load_open_orders(open_orders_ai)?;
            (
                open_orders.native_coin_free,
                open_orders.native_pc_free + open_orders.referrer_rebates_accrued,
            )
        };

        if pre_base == 0 && pre_quote == 0 {
            return Ok(());
        }

        // Settle funds released by canceling open orders
        // TODO OPT add a new ForceSettleFunds to save compute in this instruction
        invoke_settle_funds(
            dex_prog_ai,
            spot_market_ai,
            open_orders_ai,
            signer_ai,
            dex_base_ai,
            dex_quote_ai,
            base_vault_ai,
            quote_vault_ai,
            dex_signer_ai,
            token_prog_ai,
            &[&signers_seeds],
        )?;

        let (post_base, post_quote) = {
            let open_orders = load_open_orders(open_orders_ai)?;
            liqee_ma.update_basket(market_index, &open_orders)?;
            mango_emit!(OpenOrdersBalanceLog {
                mango_group: *mango_group_ai.key,
                mango_account: *liqee_mango_account_ai.key,
                market_index: market_index as u64,
                base_total: open_orders.native_coin_total,
                base_free: open_orders.native_coin_free,
                quote_total: open_orders.native_pc_total,
                quote_free: open_orders.native_pc_free,
                referrer_rebates_accrued: open_orders.referrer_rebates_accrued
            });

            (
                open_orders.native_coin_free,
                open_orders.native_pc_free + open_orders.referrer_rebates_accrued,
            )
        };

        check!(post_base <= pre_base, MangoErrorCode::Default)?;
        check!(post_quote <= pre_quote, MangoErrorCode::Default)?;

        // Update balances from settling funds
        let base_change = I80F48::from_num(pre_base - post_base);
        let quote_change = I80F48::from_num(pre_quote - post_quote);

        checked_change_net(
            &mango_cache.root_bank_cache[market_index],
            &mut base_node_bank,
            &mut liqee_ma,
            liqee_mango_account_ai.key,
            market_index,
            base_change,
        )?;
        checked_change_net(
            &mango_cache.root_bank_cache[QUOTE_INDEX],
            &mut quote_node_bank,
            &mut liqee_ma,
            liqee_mango_account_ai.key,
            QUOTE_INDEX,
            quote_change,
        )
    }

    #[inline(never)]
    fn force_cancel_perp_orders(
        program_id: &Pubkey,
        accounts: &[AccountInfo],
        limit: u8,
    ) -> MangoResult<()> {
        const NUM_FIXED: usize = 6;
        let accounts = array_ref![accounts, 0, NUM_FIXED + MAX_PAIRS];
        let (fixed_ais, liqee_open_orders_ais) = array_refs![accounts, NUM_FIXED, MAX_PAIRS];

        let [
            mango_group_ai,         // read
            mango_cache_ai,         // read
            perp_market_ai,         // read
            bids_ai,                // write
            asks_ai,                // write
            liqee_mango_account_ai, // write
        ] = fixed_ais;

        let mango_group = MangoGroup::load_checked(mango_group_ai, program_id)?;
        let mango_cache = MangoCache::load_checked(mango_cache_ai, program_id, &mango_group)?;

        let mut liqee_ma =
            MangoAccount::load_mut_checked(liqee_mango_account_ai, program_id, mango_group_ai.key)?;
        check!(!liqee_ma.is_bankrupt, MangoErrorCode::Bankrupt)?;
        liqee_ma.check_open_orders(&mango_group, liqee_open_orders_ais)?;

        let perp_market = PerpMarket::load_checked(perp_market_ai, program_id, mango_group_ai.key)?;
        let market_index = mango_group.find_perp_market_index(perp_market_ai.key).unwrap();
        let perp_market_info = &mango_group.perp_markets[market_index];
        check!(!perp_market_info.is_empty(), MangoErrorCode::InvalidMarket)?;

        let now_ts = Clock::get()?.unix_timestamp as u64;

        let liqee_active_assets = UserActiveAssets::new(&mango_group, &liqee_ma, vec![]);

        mango_cache.check_valid(&mango_group, &liqee_active_assets, now_ts)?;

        let mut health_cache = HealthCache::new(liqee_active_assets);
        health_cache.init_vals(&mango_group, &mango_cache, &liqee_ma, liqee_open_orders_ais)?;
        let init_health = health_cache.get_health(&mango_group, HealthType::Init);
        let maint_health = health_cache.get_health(&mango_group, HealthType::Maint);

        if liqee_ma.being_liquidated {
            if init_health > ZERO_I80F48 {
                liqee_ma.being_liquidated = false;
                msg!("Account init_health above zero.");
                return Ok(());
            }
        } else if maint_health >= ZERO_I80F48 {
            msg!(
                "maint health {} init health {}",
                maint_health.to_num::<f64>(),
                init_health.to_num::<f64>()
            );
            return Err(throw_err!(MangoErrorCode::NotLiquidatable));
        } else {
            liqee_ma.being_liquidated = true;
        }

        let mut book = Book::load_checked(program_id, bids_ai, asks_ai, &perp_market)?;
        book.cancel_all(&mut liqee_ma, market_index, limit)
    }

    #[inline(never)]
    /// Liquidator takes some of borrows at token at `liab_index` and receives some deposits from
    /// the token at `asset_index`
    /// Requires: `liab_index != asset_index`
    fn liquidate_token_and_token(
        program_id: &Pubkey,
        accounts: &[AccountInfo],
        max_liab_transfer: I80F48,
    ) -> MangoResult<()> {
        // parameter checks
        check!(max_liab_transfer.is_positive(), MangoErrorCode::InvalidParam)?;

        const NUM_FIXED: usize = 9;
        let accounts = array_ref![accounts, 0, NUM_FIXED + 2 * MAX_PAIRS];
        let (fixed_ais, liqee_open_orders_ais, liqor_open_orders_ais) =
            array_refs![accounts, NUM_FIXED, MAX_PAIRS, MAX_PAIRS];

        let [
            mango_group_ai,         // read
            mango_cache_ai,         // read
            liqee_mango_account_ai, // write
            liqor_mango_account_ai, // write
            liqor_ai,               // read, signer
            asset_root_bank_ai,     // read
            asset_node_bank_ai,     // write
            liab_root_bank_ai,      // read
            liab_node_bank_ai,      // write
        ] = fixed_ais;

        let mango_group = MangoGroup::load_checked(mango_group_ai, program_id)?;
        let mango_cache = MangoCache::load_checked(mango_cache_ai, program_id, &mango_group)?;
        let mut liqee_ma =
            MangoAccount::load_mut_checked(liqee_mango_account_ai, program_id, mango_group_ai.key)?;
        check!(!liqee_ma.is_bankrupt, MangoErrorCode::Bankrupt)?;
        liqee_ma.check_open_orders(&mango_group, liqee_open_orders_ais)?;

        let mut liqor_ma =
            MangoAccount::load_mut_checked(liqor_mango_account_ai, program_id, mango_group_ai.key)?;
        check_eq!(liqor_ai.key, &liqor_ma.owner, MangoErrorCode::InvalidOwner)?;
        check!(liqor_ai.is_signer, MangoErrorCode::InvalidSignerKey)?;
        check!(!liqor_ma.is_bankrupt, MangoErrorCode::Bankrupt)?;
        liqor_ma.check_open_orders(&mango_group, liqor_open_orders_ais)?;

        let asset_root_bank = RootBank::load_checked(asset_root_bank_ai, program_id)?;
        let asset_index = mango_group.find_root_bank_index(asset_root_bank_ai.key).unwrap();
        let mut asset_node_bank = NodeBank::load_mut_checked(asset_node_bank_ai, program_id)?;
        check!(
            asset_root_bank.node_banks.contains(asset_node_bank_ai.key),
            MangoErrorCode::InvalidNodeBank
        )?;

        let liab_root_bank = RootBank::load_checked(liab_root_bank_ai, program_id)?;
        let liab_index = mango_group.find_root_bank_index(liab_root_bank_ai.key).unwrap();
        let mut liab_node_bank = NodeBank::load_mut_checked(liab_node_bank_ai, program_id)?;
        check!(liab_root_bank.node_banks.contains(liab_node_bank_ai.key), MangoErrorCode::Default)?;
        check!(asset_index != liab_index, MangoErrorCode::InvalidParam)?;

        let now_ts = Clock::get()?.unix_timestamp as u64;
        let liqee_active_assets = UserActiveAssets::new(&mango_group, &liqee_ma, vec![]);
        let liqor_active_assets = UserActiveAssets::new(
            &mango_group,
            &liqor_ma,
            vec![(AssetType::Token, asset_index), (AssetType::Token, liab_index)],
        );

        mango_cache.check_valid(
            &mango_group,
            &UserActiveAssets::merge(&liqee_active_assets, &liqor_active_assets),
            now_ts,
        )?;

        // Make sure orders are cancelled for perps and check orders
        for i in 0..mango_group.num_oracles {
            if liqee_active_assets.perps[i] {
                check!(liqee_ma.perp_accounts[i].is_liquidatable(), MangoErrorCode::Default)?;
            }
        }

        let mut health_cache = HealthCache::new(liqee_active_assets);
        health_cache.init_vals(&mango_group, &mango_cache, &liqee_ma, liqee_open_orders_ais)?;
        let init_health = health_cache.get_health(&mango_group, HealthType::Init);
        let maint_health = health_cache.get_health(&mango_group, HealthType::Maint);

        if liqee_ma.being_liquidated {
            if init_health > ZERO_I80F48 {
                liqee_ma.being_liquidated = false;
                msg!("Account init_health above zero.");
                return Ok(());
            }
        } else if maint_health >= ZERO_I80F48 {
            return Err(throw_err!(MangoErrorCode::NotLiquidatable));
        } else {
            liqee_ma.being_liquidated = true;
        }

        check!(liqee_ma.deposits[asset_index].is_positive(), MangoErrorCode::Default)?;
        check!(liqee_ma.borrows[liab_index].is_positive(), MangoErrorCode::Default)?;

        let asset_bank = &mango_cache.root_bank_cache[asset_index];
        let liab_bank = &mango_cache.root_bank_cache[liab_index];

        let asset_price = mango_cache.get_price(asset_index);
        let liab_price = mango_cache.get_price(liab_index);

        let (asset_fee, init_asset_weight) = if asset_index == QUOTE_INDEX {
            (ONE_I80F48, ONE_I80F48)
        } else {
            let asset_info = &mango_group.spot_markets[asset_index];
            check!(!asset_info.is_empty(), MangoErrorCode::InvalidMarket)?;
            (ONE_I80F48 + asset_info.liquidation_fee, asset_info.init_asset_weight)
        };

        let (liab_fee, init_liab_weight) = if liab_index == QUOTE_INDEX {
            (ONE_I80F48, ONE_I80F48)
        } else {
            let liab_info = &mango_group.spot_markets[liab_index];
            check!(!liab_info.is_empty(), MangoErrorCode::InvalidMarket)?;
            (ONE_I80F48 - liab_info.liquidation_fee, liab_info.init_liab_weight)
        };

        // Max liab transferred to reach init_health == 0
        let deficit_max_liab: I80F48 = -init_health
            / (liab_price * (init_liab_weight - init_asset_weight * asset_fee / liab_fee));

        let native_deposits = liqee_ma.get_native_deposit(asset_bank, asset_index)?;
        let native_borrows = liqee_ma.get_native_borrow(liab_bank, liab_index)?;

        // Max liab transferred to reach asset_i == 0
        let asset_implied_liab_transfer =
            native_deposits * asset_price * liab_fee / (liab_price * asset_fee);
        let actual_liab_transfer = min(
            min(min(deficit_max_liab, native_borrows), max_liab_transfer),
            asset_implied_liab_transfer,
        );

        // Transfer into liqee to reduce liabilities
        checked_change_net(
            &liab_bank,
            &mut liab_node_bank,
            &mut liqee_ma,
            liqee_mango_account_ai.key,
            liab_index,
            actual_liab_transfer,
        )?; // TODO make sure deposits for this index is == 0

        // Transfer from liqor
        checked_change_net(
            &liab_bank,
            &mut liab_node_bank,
            &mut liqor_ma,
            liqor_mango_account_ai.key,
            liab_index,
            -actual_liab_transfer,
        )?;

        let asset_transfer =
            actual_liab_transfer * liab_price * asset_fee / (liab_fee * asset_price);

        // Transfer collater into liqor
        checked_change_net(
            &asset_bank,
            &mut asset_node_bank,
            &mut liqor_ma,
            liqor_mango_account_ai.key,
            asset_index,
            asset_transfer,
        )?;

        // Transfer collateral out of liqee
        checked_change_net(
            &asset_bank,
            &mut asset_node_bank,
            &mut liqee_ma,
            liqee_mango_account_ai.key,
            asset_index,
            -asset_transfer,
        )?;

        let mut liqor_health_cache = HealthCache::new(liqor_active_assets);
        liqor_health_cache.init_vals(
            &mango_group,
            &mango_cache,
            &liqor_ma,
            liqor_open_orders_ais,
        )?;
        let liqor_health = liqor_health_cache.get_health(&mango_group, HealthType::Init);
        check!(liqor_health >= ZERO_I80F48, MangoErrorCode::InsufficientFunds)?;

        // Update liqee's health where it may have changed
        for &i in &[asset_index, liab_index] {
            health_cache.update_token_val(
                &mango_group,
                &mango_cache,
                &liqee_ma,
                liqee_open_orders_ais,
                i,
            )?;
        }
        let liqee_maint_health = health_cache.get_health(&mango_group, HealthType::Maint);
        if liqee_maint_health < ZERO_I80F48 {
            liqee_ma.is_bankrupt =
                liqee_ma.check_enter_bankruptcy(&mango_group, liqee_open_orders_ais);
        } else {
            let liqee_init_health = health_cache.get_health(&mango_group, HealthType::Init);
            if liqee_init_health >= ZERO_I80F48 {
                liqee_ma.being_liquidated = false;
            }
        }

        mango_emit!(LiquidateTokenAndTokenLog {
            mango_group: *mango_group_ai.key,
            liqee: *liqee_mango_account_ai.key,
            liqor: *liqor_mango_account_ai.key,
            asset_index: asset_index as u64,
            liab_index: liab_index as u64,
            asset_transfer: asset_transfer.to_bits(),
            liab_transfer: actual_liab_transfer.to_bits(),
            asset_price: asset_price.to_bits(),
            liab_price: liab_price.to_bits(),
            bankruptcy: liqee_ma.is_bankrupt
        });

        Ok(())
    }

    #[inline(never)]
    /// swap tokens for perp quote position only and only if the base position in that market is 0
    fn liquidate_token_and_perp(
        program_id: &Pubkey,
        accounts: &[AccountInfo],
        asset_type: AssetType,
        asset_index: usize,
        liab_type: AssetType,
        liab_index: usize,
        max_liab_transfer: I80F48,
    ) -> MangoResult<()> {
        check!(max_liab_transfer.is_positive(), MangoErrorCode::InvalidParam)?;
        check!(asset_type != liab_type, MangoErrorCode::InvalidParam)?;

        const NUM_FIXED: usize = 7;
        let accounts = array_ref![accounts, 0, NUM_FIXED + 2 * MAX_PAIRS];
        let (fixed_ais, liqee_open_orders_ais, liqor_open_orders_ais) =
            array_refs![accounts, NUM_FIXED, MAX_PAIRS, MAX_PAIRS];

        let [
            mango_group_ai,         // read
            mango_cache_ai,         // read
            liqee_mango_account_ai, // write
            liqor_mango_account_ai, // write
            liqor_ai,               // read, signer
            root_bank_ai,           // read
            node_bank_ai,           // write
        ] = fixed_ais;
        let mango_group = MangoGroup::load_checked(mango_group_ai, program_id)?;
        let mango_cache = MangoCache::load_checked(mango_cache_ai, program_id, &mango_group)?;
        let mut liqee_ma =
            MangoAccount::load_mut_checked(liqee_mango_account_ai, program_id, mango_group_ai.key)?;
        check!(!liqee_ma.is_bankrupt, MangoErrorCode::Bankrupt)?;
        liqee_ma.check_open_orders(&mango_group, liqee_open_orders_ais)?;

        let mut liqor_ma =
            MangoAccount::load_mut_checked(liqor_mango_account_ai, program_id, mango_group_ai.key)?;
        check_eq!(liqor_ai.key, &liqor_ma.owner, MangoErrorCode::InvalidOwner)?;
        check!(liqor_ai.is_signer, MangoErrorCode::InvalidSignerKey)?;
        check!(!liqor_ma.is_bankrupt, MangoErrorCode::Bankrupt)?;
        liqor_ma.check_open_orders(&mango_group, liqor_open_orders_ais)?;

        let root_bank = RootBank::load_checked(root_bank_ai, program_id)?;
        let mut node_bank = NodeBank::load_mut_checked(node_bank_ai, program_id)?;
        check!(root_bank.node_banks.contains(node_bank_ai.key), MangoErrorCode::InvalidNodeBank)?;

        let now_ts = Clock::get()?.unix_timestamp as u64;
        let liqee_active_assets = UserActiveAssets::new(&mango_group, &liqee_ma, vec![]);
        let liqor_active_assets = UserActiveAssets::new(
            &mango_group,
            &liqor_ma,
            vec![(asset_type, asset_index), (liab_type, liab_index)],
        );

        mango_cache.check_valid(
            &mango_group,
            &UserActiveAssets::merge(&liqee_active_assets, &liqor_active_assets),
            now_ts,
        )?;

        // Make sure orders are cancelled for perps and check orders
        for i in 0..mango_group.num_oracles {
            if liqee_active_assets.perps[i] {
                check!(liqee_ma.perp_accounts[i].is_liquidatable(), MangoErrorCode::Default)?;
            }
        }

        let mut health_cache = HealthCache::new(liqee_active_assets);
        health_cache.init_vals(&mango_group, &mango_cache, &liqee_ma, liqee_open_orders_ais)?;
        let init_health = health_cache.get_health(&mango_group, HealthType::Init);
        let maint_health = health_cache.get_health(&mango_group, HealthType::Maint);

        if liqee_ma.being_liquidated {
            if init_health > ZERO_I80F48 {
                liqee_ma.being_liquidated = false;
                msg!("Account init_health above zero.");
                return Ok(());
            }
        } else if maint_health >= ZERO_I80F48 {
            return Err(throw_err!(MangoErrorCode::NotLiquidatable));
        } else {
            liqee_ma.being_liquidated = true;
        }

        let asset_price: I80F48;
        let liab_price: I80F48;
        let asset_transfer: I80F48;
        let actual_liab_transfer: I80F48;
        if asset_type == AssetType::Token {
            // we know asset_type != liab_type
            asset_price = mango_cache.get_price(asset_index);
            liab_price = ONE_I80F48;
            let bank_cache = &mango_cache.root_bank_cache[asset_index];
            check!(liqee_ma.deposits[asset_index].is_positive(), MangoErrorCode::Default)?;
            check!(liab_index != QUOTE_INDEX, MangoErrorCode::Default)?;
            check!(
                mango_group.find_root_bank_index(root_bank_ai.key).unwrap() == asset_index,
                MangoErrorCode::InvalidRootBank
            )?;
            let native_borrows = -liqee_ma.perp_accounts[liab_index].quote_position;
            check!(liqee_ma.perp_accounts[liab_index].base_position == 0, MangoErrorCode::Default)?;
            check!(native_borrows.is_positive(), MangoErrorCode::Default)?;

            let (asset_fee, init_asset_weight) = if asset_index == QUOTE_INDEX {
                (ONE_I80F48, ONE_I80F48)
            } else {
                let asset_info = &mango_group.spot_markets[asset_index];
                check!(!asset_info.is_empty(), MangoErrorCode::InvalidMarket)?;
                (ONE_I80F48 + asset_info.liquidation_fee, asset_info.init_asset_weight)
            };

            let liab_info = &mango_group.perp_markets[liab_index];
            check!(!liab_info.is_empty(), MangoErrorCode::InvalidMarket)?;

            let (liab_fee, init_liab_weight) = (ONE_I80F48, ONE_I80F48);

            let native_deposits = liqee_ma.get_native_deposit(bank_cache, asset_index)?;

            // Max liab transferred to reach init_health == 0
            let deficit_max_liab = if asset_index == QUOTE_INDEX {
                native_deposits
            } else {
                -init_health
                    / (liab_price * (init_liab_weight - init_asset_weight * asset_fee / liab_fee))
            };

            // Max liab transferred to reach asset_i == 0
            let asset_implied_liab_transfer =
                native_deposits * asset_price * liab_fee / (liab_price * asset_fee);
            actual_liab_transfer = deficit_max_liab
                .min(native_borrows)
                .min(max_liab_transfer)
                .min(asset_implied_liab_transfer);

            liqee_ma.perp_accounts[liab_index].transfer_quote_position(
                &mut liqor_ma.perp_accounts[liab_index],
                -actual_liab_transfer,
            );

            asset_transfer =
                actual_liab_transfer * liab_price * asset_fee / (liab_fee * asset_price);

            // Transfer collater into liqor
            checked_change_net(
                bank_cache,
                &mut node_bank,
                &mut liqor_ma,
                liqor_mango_account_ai.key,
                asset_index,
                asset_transfer,
            )?;

            // Transfer collateral out of liqee
            checked_change_net(
                bank_cache,
                &mut node_bank,
                &mut liqee_ma,
                liqee_mango_account_ai.key,
                asset_index,
                -asset_transfer,
            )?;

            health_cache.update_token_val(
                &mango_group,
                &mango_cache,
                &liqee_ma,
                liqee_open_orders_ais,
                asset_index,
            )?;

            health_cache.update_perp_val(&mango_group, &mango_cache, &liqee_ma, liab_index)?;
        } else {
            asset_price = ONE_I80F48;
            liab_price = mango_cache.get_price(liab_index);
            check!(
                mango_group.find_root_bank_index(root_bank_ai.key).unwrap() == liab_index,
                MangoErrorCode::InvalidRootBank
            )?;

            check!(liqee_ma.borrows[liab_index].is_positive(), MangoErrorCode::Default)?;
            check!(asset_index != QUOTE_INDEX, MangoErrorCode::Default)?;

            check!(
                liqee_ma.perp_accounts[asset_index].base_position == 0,
                MangoErrorCode::Default
            )?;
            let native_deposits = liqee_ma.perp_accounts[asset_index].quote_position;
            check!(native_deposits.is_positive(), MangoErrorCode::Default)?;

            let bank_cache = &mango_cache.root_bank_cache[liab_index];
            let (asset_fee, init_asset_weight) = (ONE_I80F48, ONE_I80F48);
            let (liab_fee, init_liab_weight) = if liab_index == QUOTE_INDEX {
                (ONE_I80F48, ONE_I80F48)
            } else {
                let liab_info = &mango_group.spot_markets[liab_index];
                check!(!liab_info.is_empty(), MangoErrorCode::InvalidMarket)?;
                (ONE_I80F48 - liab_info.liquidation_fee, liab_info.init_liab_weight)
            };

            let native_borrows = liqee_ma.get_native_borrow(bank_cache, liab_index)?;

            let deficit_max_liab: I80F48 = -init_health
                / (liab_price * (init_liab_weight - init_asset_weight * asset_fee / liab_fee));

            // Max liab transferred to reach asset_i == 0
            let asset_implied_liab_transfer =
                native_deposits * asset_price * liab_fee / (liab_price * asset_fee);
            actual_liab_transfer = deficit_max_liab
                .min(native_borrows)
                .min(max_liab_transfer)
                .min(asset_implied_liab_transfer);

            asset_transfer =
                actual_liab_transfer * liab_price * asset_fee / (liab_fee * asset_price);

            // Transfer liabilities into liqor
            checked_change_net(
                bank_cache,
                &mut node_bank,
                &mut liqor_ma,
                liqor_mango_account_ai.key,
                liab_index,
                -actual_liab_transfer,
            )?;

            // Transfer liabilities out of liqee
            checked_change_net(
                bank_cache,
                &mut node_bank,
                &mut liqee_ma,
                liqee_mango_account_ai.key,
                liab_index,
                actual_liab_transfer,
            )?;

            liqee_ma.perp_accounts[asset_index]
                .transfer_quote_position(&mut liqor_ma.perp_accounts[asset_index], asset_transfer);

            health_cache.update_token_val(
                &mango_group,
                &mango_cache,
                &liqee_ma,
                liqee_open_orders_ais,
                liab_index,
            )?;

            health_cache.update_perp_val(&mango_group, &mango_cache, &liqee_ma, asset_index)?;
        }

        let mut liqor_health_cache = HealthCache::new(liqor_active_assets);
        liqor_health_cache.init_vals(
            &mango_group,
            &mango_cache,
            &liqor_ma,
            liqor_open_orders_ais,
        )?;
        let liqor_health = liqor_health_cache.get_health(&mango_group, HealthType::Init);
        check!(liqor_health >= ZERO_I80F48, MangoErrorCode::InsufficientFunds)?;

        let liqee_maint_health = health_cache.get_health(&mango_group, HealthType::Maint);
        if liqee_maint_health < ZERO_I80F48 {
            liqee_ma.is_bankrupt =
                liqee_ma.check_enter_bankruptcy(&mango_group, liqee_open_orders_ais);
        } else {
            let liqee_init_health = health_cache.get_health(&mango_group, HealthType::Init);
            liqee_ma.being_liquidated = liqee_init_health < ZERO_I80F48;
        }

        mango_emit!(LiquidateTokenAndPerpLog {
            mango_group: *mango_group_ai.key,
            liqee: *liqee_mango_account_ai.key,
            liqor: *liqor_mango_account_ai.key,
            asset_index: asset_index as u64,
            liab_index: liab_index as u64,
            asset_type: asset_type as u8,
            liab_type: liab_type as u8,
            asset_transfer: asset_transfer.to_bits(),
            liab_transfer: actual_liab_transfer.to_bits(),
            asset_price: asset_price.to_bits(),
            liab_price: liab_price.to_bits(),
            bankruptcy: liqee_ma.is_bankrupt,
        });

        Ok(())
    }

    #[inline(never)]
    /// Reduce some of the base position in exchange for quote position in this market
    /// Transfer will not exceed abs(base_position)
    /// Example:
    ///     BTC/USD price 9.4k
    ///     liquidation_fee = 0.025
    ///     liqee initial
    ///         USDC deposit 10k
    ///         BTC-PERP base_position = 10
    ///         BTC-PERP quote_position = -100k
    ///         maint_health = -700
    ///         init_health = -5400
    ///     liqee after liquidate_perp_market
    ///         USDC deposit 10k
    ///         BTC-PERP base_position = 2.3404
    ///         BTC-PERP quote_position = -29799.766
    ///         init_health = 0.018
    ///     liqor after liquidate_perp_market
    ///         BTC-PERP base_position = 7.6596
    ///         BTC-PERP quote_position = -70200.234
    fn liquidate_perp_market(
        program_id: &Pubkey,
        accounts: &[AccountInfo],
        base_transfer_request: i64,
    ) -> MangoResult<()> {
        // TODO OPT find a way to send in open orders accounts without zero keys
        // liqor passes in his own account and the liqee mango account
        // position is transfered to the liqor at favorable rate
        check!(base_transfer_request != 0, MangoErrorCode::InvalidParam)?;
        const NUM_FIXED: usize = 7;
        let accounts = array_ref![accounts, 0, NUM_FIXED + 2 * MAX_PAIRS];
        let (fixed_ais, liqee_open_orders_ais, liqor_open_orders_ais) =
            array_refs![accounts, NUM_FIXED, MAX_PAIRS, MAX_PAIRS];

        let [
            mango_group_ai,         // read
            mango_cache_ai,         // read
            perp_market_ai,         // write
            event_queue_ai,         // write
            liqee_mango_account_ai, // write
            liqor_mango_account_ai, // write
            liqor_ai,               // read, signer
        ] = fixed_ais;

        let mango_group = MangoGroup::load_checked(mango_group_ai, program_id)?;
        let mango_cache = MangoCache::load_checked(mango_cache_ai, program_id, &mango_group)?;

        let mut liqee_ma =
            MangoAccount::load_mut_checked(liqee_mango_account_ai, program_id, mango_group_ai.key)?;
        check!(!liqee_ma.is_bankrupt, MangoErrorCode::Bankrupt)?;
        liqee_ma.check_open_orders(&mango_group, liqee_open_orders_ais)?;

        let mut liqor_ma =
            MangoAccount::load_mut_checked(liqor_mango_account_ai, program_id, mango_group_ai.key)?;
        check!(!liqor_ma.is_bankrupt, MangoErrorCode::Bankrupt)?;
        check_eq!(liqor_ai.key, &liqor_ma.owner, MangoErrorCode::InvalidOwner)?;
        check!(liqor_ai.is_signer, MangoErrorCode::InvalidSignerKey)?;
        liqor_ma.check_open_orders(&mango_group, liqor_open_orders_ais)?;

        let mut perp_market =
            PerpMarket::load_mut_checked(perp_market_ai, program_id, mango_group_ai.key)?;
        let market_index = mango_group.find_perp_market_index(perp_market_ai.key).unwrap();
        let pmi = &mango_group.perp_markets[market_index];
        check!(!pmi.is_empty(), MangoErrorCode::InvalidMarket)?;
        let mut event_queue: EventQueue =
            EventQueue::load_mut_checked(event_queue_ai, program_id, &perp_market)?;

        // Move funding into quote position. Not necessary to adjust funding settled after funding is moved
        let cache = &mango_cache.perp_market_cache[market_index];

        let now_ts = Clock::get()?.unix_timestamp as u64;
        let liqee_active_assets = UserActiveAssets::new(&mango_group, &liqee_ma, vec![]);
        let liqor_active_assets =
            UserActiveAssets::new(&mango_group, &liqor_ma, vec![(AssetType::Perp, market_index)]);

        mango_cache.check_valid(
            &mango_group,
            &UserActiveAssets::merge(&liqee_active_assets, &liqor_active_assets),
            now_ts,
        )?;
        liqee_ma.perp_accounts[market_index].settle_funding(cache);
        liqor_ma.perp_accounts[market_index].settle_funding(cache);

        // Make sure orders are cancelled for perps before liquidation
        for i in 0..mango_group.num_oracles {
            if liqee_active_assets.perps[i] {
                check!(liqee_ma.perp_accounts[i].is_liquidatable(), MangoErrorCode::Default)?;
            }
        }

        let mut health_cache = HealthCache::new(liqee_active_assets);
        health_cache.init_vals(&mango_group, &mango_cache, &liqee_ma, liqee_open_orders_ais)?;
        let init_health = health_cache.get_health(&mango_group, HealthType::Init);
        let maint_health = health_cache.get_health(&mango_group, HealthType::Maint);

        if liqee_ma.being_liquidated {
            if init_health > ZERO_I80F48 {
                liqee_ma.being_liquidated = false;
                msg!("Account init_health above zero.");
                return Ok(());
            }
        } else if maint_health >= ZERO_I80F48 {
            return Err(throw_err!(MangoErrorCode::NotLiquidatable));
        } else {
            liqee_ma.being_liquidated = true;
        }

        // TODO - what happens if base position and quote position have same sign?
        // TODO - what if base position is 0 but quote is negative. Perhaps settle that pnl first?

        let liqee_perp_account = &mut liqee_ma.perp_accounts[market_index];
        let liqor_perp_account = &mut liqor_ma.perp_accounts[market_index];

        let price = mango_cache.price_cache[market_index].price;
        let lot_price = price * I80F48::from_num(pmi.base_lot_size);
        let (base_transfer, quote_transfer) = if liqee_perp_account.base_position > 0 {
            check!(base_transfer_request > 0, MangoErrorCode::InvalidParam)?;

            let health_per_lot =
                lot_price * (ONE_I80F48 - pmi.init_asset_weight - pmi.liquidation_fee);
            let max_transfer = -init_health / health_per_lot;
            let max_transfer: i64 = max_transfer.checked_ceil().unwrap().to_num();

            let base_transfer =
                max_transfer.min(base_transfer_request).min(liqee_perp_account.base_position);

            let quote_transfer = I80F48::from_num(-base_transfer * pmi.base_lot_size)
                * price
                * (ONE_I80F48 - pmi.liquidation_fee);

            (base_transfer, quote_transfer)
        } else {
            // We know it liqee_perp_account.base_position < 0
            check!(base_transfer_request < 0, MangoErrorCode::InvalidParam)?;

            let health_per_lot =
                lot_price * (ONE_I80F48 - pmi.init_liab_weight + pmi.liquidation_fee);
            let max_transfer = -init_health / health_per_lot;
            let max_transfer: i64 = max_transfer.checked_floor().unwrap().to_num();

            let base_transfer =
                max_transfer.max(base_transfer_request).max(liqee_perp_account.base_position);
            let quote_transfer = I80F48::from_num(-base_transfer * pmi.base_lot_size)
                * price
                * (ONE_I80F48 + pmi.liquidation_fee);

            (base_transfer, quote_transfer)
        };

        liqee_perp_account.change_base_position(&mut perp_market, -base_transfer);
        liqor_perp_account.change_base_position(&mut perp_market, base_transfer);

        liqee_perp_account.transfer_quote_position(liqor_perp_account, quote_transfer);

        // Log this to EventQueue
        let liquidate_event = LiquidateEvent::new(
            now_ts,
            event_queue.header.seq_num,
            *liqee_mango_account_ai.key,
            *liqor_mango_account_ai.key,
            price,
            base_transfer,
            pmi.liquidation_fee,
        );
        event_queue.push_back(cast(liquidate_event)).unwrap();

        // Calculate the health of liqor and see if liqor is still valid
        let mut liqor_health_cache = HealthCache::new(liqor_active_assets);
        liqor_health_cache.init_vals(
            &mango_group,
            &mango_cache,
            &liqor_ma,
            liqor_open_orders_ais,
        )?;
        let liqor_health = liqor_health_cache.get_health(&mango_group, HealthType::Init);
        check!(liqor_health >= ZERO_I80F48, MangoErrorCode::InsufficientFunds)?;

        health_cache.update_perp_val(&mango_group, &mango_cache, &liqee_ma, market_index)?;
        let liqee_maint_health = health_cache.get_health(&mango_group, HealthType::Maint);
        if liqee_maint_health < ZERO_I80F48 {
            liqee_ma.is_bankrupt =
                liqee_ma.check_enter_bankruptcy(&mango_group, liqee_open_orders_ais);
        } else {
            let liqee_init_health = health_cache.get_health(&mango_group, HealthType::Init);
            liqee_ma.being_liquidated = liqee_init_health < ZERO_I80F48;
        }

        mango_emit!(LiquidatePerpMarketLog {
            mango_group: *mango_group_ai.key,
            liqee: *liqee_mango_account_ai.key,
            liqor: *liqor_mango_account_ai.key,
            market_index: market_index as u64,
            price: price.to_bits(),
            base_transfer,
            quote_transfer: quote_transfer.to_bits(),
            bankruptcy: liqee_ma.is_bankrupt
        });

        Ok(())
    }

    #[inline(never)]
    /// Claim insurance fund and then socialize loss
    fn resolve_perp_bankruptcy(
        program_id: &Pubkey,
        accounts: &[AccountInfo],
        liab_index: usize,
        max_liab_transfer: I80F48,
    ) -> MangoResult<()> {
        // First check the account is bankrupt
        // Determine the value of the liab transfer
        // Check if insurance fund has enough (given the fees)
        // If insurance fund does not have enough, start the socialize loss function

        // TODO - since liquidation fee is 0 for USDC, what's the incentive for someone to call this?
        //  just add 1bp fee

        // Do parameter checks
        check!(liab_index < QUOTE_INDEX, MangoErrorCode::InvalidParam)?;
        check!(max_liab_transfer.is_positive(), MangoErrorCode::InvalidParam)?;

        const NUM_FIXED: usize = 12;
        let accounts = array_ref![accounts, 0, NUM_FIXED + MAX_PAIRS];
        let (fixed_ais, liqor_open_orders_ais) = array_refs![accounts, NUM_FIXED, MAX_PAIRS];

        let [
            mango_group_ai,         // read
            mango_cache_ai,         // write
            liqee_mango_account_ai, // write
            liqor_mango_account_ai, // write
            liqor_ai,               // read, signer
            root_bank_ai,           // read
            node_bank_ai,           // write
            vault_ai,               // write
            insurance_vault_ai,     // write
            signer_ai,              // read
            perp_market_ai,         // write
            token_prog_ai,          // read
        ] = fixed_ais;
        check_eq!(token_prog_ai.key, &spl_token::ID, MangoErrorCode::InvalidProgramId)?;

        let mango_group = MangoGroup::load_checked(mango_group_ai, program_id)?;
        let mut mango_cache =
            MangoCache::load_mut_checked(mango_cache_ai, program_id, &mango_group)?;
        let mut liqee_ma =
            MangoAccount::load_mut_checked(liqee_mango_account_ai, program_id, mango_group_ai.key)?;
        check!(liqee_ma.is_bankrupt, MangoErrorCode::Default)?;

        let mut liqor_ma =
            MangoAccount::load_mut_checked(liqor_mango_account_ai, program_id, mango_group_ai.key)?;
        check_eq!(liqor_ai.key, &liqor_ma.owner, MangoErrorCode::InvalidOwner)?;
        check!(liqor_ai.is_signer, MangoErrorCode::InvalidSignerKey)?;
        check!(!liqor_ma.is_bankrupt, MangoErrorCode::Bankrupt)?;
        liqor_ma.check_open_orders(&mango_group, liqor_open_orders_ais)?;

        let root_bank = RootBank::load_checked(root_bank_ai, program_id)?;
        check!(
            &mango_group.tokens[QUOTE_INDEX].root_bank == root_bank_ai.key,
            MangoErrorCode::InvalidRootBank
        )?;

        check!(root_bank.node_banks.contains(node_bank_ai.key), MangoErrorCode::InvalidNodeBank)?;
        let mut node_bank = NodeBank::load_mut_checked(node_bank_ai, program_id)?;
        check!(vault_ai.key == &node_bank.vault, MangoErrorCode::InvalidVault)?;

        let now_ts = Clock::get()?.unix_timestamp as u64;
        let liqor_active_assets =
            UserActiveAssets::new(&mango_group, &liqor_ma, vec![(AssetType::Perp, liab_index)]);

        mango_cache.check_valid(&mango_group, &liqor_active_assets, now_ts)?;

        check!(
            insurance_vault_ai.key == &mango_group.insurance_vault,
            MangoErrorCode::InvalidVault
        )?;
        let insurance_vault = Account::unpack(&insurance_vault_ai.try_borrow_data()?)?;

        let bank_cache = &mango_cache.root_bank_cache[QUOTE_INDEX];
        let quote_pos = liqee_ma.perp_accounts[liab_index].quote_position;
        check!(quote_pos.is_negative(), MangoErrorCode::Default)?;

        let liab_transfer_u64 = max_liab_transfer
            .min(-quote_pos) // minimum of what liqor wants and what liqee has
            .checked_ceil() // round up and convert to native quote token
            .unwrap()
            .to_num::<u64>()
            .min(insurance_vault.amount); // take min of what ins. fund has

        if liab_transfer_u64 != 0 {
            let signers_seeds = gen_signer_seeds(&mango_group.signer_nonce, mango_group_ai.key);
            invoke_transfer(
                token_prog_ai,
                insurance_vault_ai,
                vault_ai,
                signer_ai,
                &[&signers_seeds],
                liab_transfer_u64,
            )?;
            let liab_transfer = I80F48::from_num(liab_transfer_u64);
            liqee_ma.perp_accounts[liab_index]
                .transfer_quote_position(&mut liqor_ma.perp_accounts[liab_index], -liab_transfer);

            checked_change_net(
                bank_cache,
                &mut node_bank,
                &mut liqor_ma,
                liqor_mango_account_ai.key,
                QUOTE_INDEX,
                liab_transfer,
            )?;

            // Make sure liqor is above init cond.
            let mut liqor_health_cache = HealthCache::new(liqor_active_assets);
            liqor_health_cache.init_vals(
                &mango_group,
                &mango_cache,
                &liqor_ma,
                liqor_open_orders_ais,
            )?;

            let liqor_health = liqor_health_cache.get_health(&mango_group, HealthType::Init);
            check!(liqor_health >= ZERO_I80F48, MangoErrorCode::InsufficientFunds)?;
        }

        let quote_position = liqee_ma.perp_accounts[liab_index].quote_position;
        // If we transferred everything out of insurance_vault, insurance vault is empty
        // and if quote position is still negative
        let socialized_loss =
            if liab_transfer_u64 == insurance_vault.amount && quote_position.is_negative() {
                // insurance fund empty so socialize loss
                check!(
                    &mango_group.perp_markets[liab_index].perp_market == perp_market_ai.key,
                    MangoErrorCode::InvalidMarket
                )?;
                let mut perp_market =
                    PerpMarket::load_mut_checked(perp_market_ai, program_id, mango_group_ai.key)?;

                perp_market.socialize_loss(
                    &mut liqee_ma.perp_accounts[liab_index],
                    &mut mango_cache.perp_market_cache[liab_index],
                )?
            } else {
                ZERO_I80F48
            };

        liqee_ma.is_bankrupt = !liqee_ma.check_exit_bankruptcy(&mango_group);

        mango_emit!(PerpBankruptcyLog {
            mango_group: *mango_group_ai.key,
            liqee: *liqee_mango_account_ai.key,
            liqor: *liqor_mango_account_ai.key,
            liab_index: liab_index as u64,
            insurance_transfer: liab_transfer_u64,
            socialized_loss: socialized_loss.to_bits(),
            cache_long_funding: mango_cache.perp_market_cache[liab_index].long_funding.to_bits(),
            cache_short_funding: mango_cache.perp_market_cache[liab_index].short_funding.to_bits()
        });

        Ok(())
    }

    #[inline(never)]
    /// Claim insurance fund and then socialize loss
    fn resolve_token_bankruptcy(
        program_id: &Pubkey,
        accounts: &[AccountInfo],
        max_liab_transfer: I80F48, // in native token terms
    ) -> MangoResult<()> {
        // First check the account is bankrupt
        // Determine the value of the liab transfer
        // Check if insurance fund has enough (given the fees)
        // If insurance fund does not have enough, start the socialize loss function
        check!(max_liab_transfer.is_positive(), MangoErrorCode::InvalidParam)?;

        const NUM_FIXED: usize = 13;
        let accounts = array_ref![accounts, 0, NUM_FIXED + MAX_PAIRS + MAX_NODE_BANKS];
        let (
            fixed_ais,
            liqor_open_orders_ais, // read
            liab_node_bank_ais,    // write
        ) = array_refs![accounts, NUM_FIXED, MAX_PAIRS, MAX_NODE_BANKS];

        let [
            mango_group_ai,         // read
            mango_cache_ai,         // write
            liqee_mango_account_ai, // write
            liqor_mango_account_ai, // write
            liqor_ai,               // read, signer
            quote_root_bank_ai,     // read
            quote_node_bank_ai,     // write
            quote_vault_ai,         // write
            insurance_vault_ai,     // write
            signer_ai,              // read
            liab_root_bank_ai,      // write
            liab_node_bank_ai,      // write
            token_prog_ai,          // read
        ] = fixed_ais;
        check_eq!(token_prog_ai.key, &spl_token::ID, MangoErrorCode::InvalidProgramId)?;

        let mango_group = MangoGroup::load_checked(mango_group_ai, program_id)?;
        let mut mango_cache =
            MangoCache::load_mut_checked(mango_cache_ai, program_id, &mango_group)?;

        // Load the liqee's mango account
        let mut liqee_ma =
            MangoAccount::load_mut_checked(liqee_mango_account_ai, program_id, mango_group_ai.key)?;
        check!(liqee_ma.is_bankrupt, MangoErrorCode::Default)?;

        // Load the liqor's mango account
        let mut liqor_ma =
            MangoAccount::load_mut_checked(liqor_mango_account_ai, program_id, mango_group_ai.key)?;
        check_eq!(liqor_ai.key, &liqor_ma.owner, MangoErrorCode::InvalidOwner)?;
        check!(liqor_ai.is_signer, MangoErrorCode::InvalidSignerKey)?;
        check!(!liqor_ma.is_bankrupt, MangoErrorCode::Bankrupt)?;
        liqor_ma.check_open_orders(&mango_group, liqor_open_orders_ais)?;

        // Load the bank for liab token
        let liab_index = mango_group
            .find_root_bank_index(liab_root_bank_ai.key)
            .ok_or(throw_err!(MangoErrorCode::InvalidRootBank))?;
        let mut liab_root_bank = RootBank::load_mut_checked(liab_root_bank_ai, program_id)?;

        let now_ts = Clock::get()?.unix_timestamp as u64;
        let liqor_active_assets =
            UserActiveAssets::new(&mango_group, &liqor_ma, vec![(AssetType::Token, liab_index)]);

        mango_cache.check_valid(&mango_group, &liqor_active_assets, now_ts)?;

        // Load the insurance vault (insurance fund)
        check!(
            insurance_vault_ai.key == &mango_group.insurance_vault,
            MangoErrorCode::InvalidVault
        )?;
        let insurance_vault = Account::unpack(&insurance_vault_ai.try_borrow_data()?)?;

        // Make sure there actually exist liabs here
        check!(liqee_ma.borrows[liab_index].is_positive(), MangoErrorCode::Default)?;
        let liab_price = mango_cache.get_price(liab_index);
        let liab_fee = if liab_index == QUOTE_INDEX {
            ONE_I80F48
        } else {
            let liab_info = &mango_group.spot_markets[liab_index];
            ONE_I80F48 - liab_info.liquidation_fee
        };

        let liab_bank_cache = &mango_cache.root_bank_cache[liab_index];
        let native_borrows = liqee_ma.get_native_borrow(liab_bank_cache, liab_index)?;

        let insured_liabs = I80F48::from_num(insurance_vault.amount) * liab_fee / liab_price;
        let liab_transfer = max_liab_transfer.min(native_borrows).min(insured_liabs);

        let insurance_transfer = (liab_transfer * liab_price / liab_fee)
            .checked_ceil()
            .unwrap()
            .to_num::<u64>()
            .min(insurance_vault.amount);

        if insurance_transfer != 0 {
            check!(signer_ai.key == &mango_group.signer_key, MangoErrorCode::InvalidSignerKey)?;
            let signers_seeds = gen_signer_seeds(&mango_group.signer_nonce, mango_group_ai.key);
            invoke_transfer(
                token_prog_ai,
                insurance_vault_ai,
                quote_vault_ai,
                signer_ai,
                &[&signers_seeds],
                insurance_transfer,
            )?;
            let liab_transfer = I80F48::from_num(insurance_transfer) * liab_fee / liab_price;

            check!(
                liab_root_bank.node_banks.contains(liab_node_bank_ai.key),
                MangoErrorCode::InvalidNodeBank
            )?;
            let mut liab_node_bank = NodeBank::load_mut_checked(liab_node_bank_ai, program_id)?;

            if liab_index == QUOTE_INDEX {
                checked_change_net(
                    &mango_cache.root_bank_cache[QUOTE_INDEX],
                    &mut liab_node_bank,
                    &mut liqor_ma,
                    liqor_mango_account_ai.key,
                    QUOTE_INDEX,
                    I80F48::from_num(insurance_transfer),
                )?;
            } else {
                // Load the bank for quote token
                let quote_root_bank = RootBank::load_checked(quote_root_bank_ai, program_id)?;
                check!(
                    &mango_group.tokens[QUOTE_INDEX].root_bank == quote_root_bank_ai.key,
                    MangoErrorCode::InvalidRootBank
                )?;
                let mut quote_node_bank =
                    NodeBank::load_mut_checked(quote_node_bank_ai, program_id)?;
                check!(
                    quote_root_bank.node_banks.contains(quote_node_bank_ai.key),
                    MangoErrorCode::InvalidNodeBank
                )?;

                checked_change_net(
                    &mango_cache.root_bank_cache[QUOTE_INDEX],
                    &mut quote_node_bank,
                    &mut liqor_ma,
                    liqor_mango_account_ai.key,
                    QUOTE_INDEX,
                    I80F48::from_num(insurance_transfer),
                )?;
            }

            // Liqor transfers to cancel out liability on liqee
            transfer_token_internal(
                liab_bank_cache,
                &mut liab_node_bank,
                &mut liqor_ma,
                &mut liqee_ma,
                liqor_mango_account_ai.key,
                liqee_mango_account_ai.key,
                liab_index,
                liab_transfer,
            )?;

            // Make sure liqor is above init health
            let mut liqor_health_cache = HealthCache::new(liqor_active_assets);
            liqor_health_cache.init_vals(
                &mango_group,
                &mango_cache,
                &liqor_ma,
                liqor_open_orders_ais,
            )?;
            let liqor_health = liqor_health_cache.get_health(&mango_group, HealthType::Init);
            check!(liqor_health >= ZERO_I80F48, MangoErrorCode::InsufficientFunds)?;
        }

        let (socialized_loss, percentage_loss) = if insurance_transfer == insurance_vault.amount
            && liqee_ma.borrows[liab_index].is_positive()
        {
            // insurance fund empty so socialize loss
            liab_root_bank.socialize_loss(
                program_id,
                liab_index,
                &mut mango_cache,
                &mut liqee_ma,
                liab_node_bank_ais,
            )?
        } else {
            (ZERO_I80F48, ZERO_I80F48)
        };

        liqee_ma.is_bankrupt = !liqee_ma.check_exit_bankruptcy(&mango_group);

        mango_emit!(TokenBankruptcyLog {
            mango_group: *mango_group_ai.key,
            liqee: *liqee_mango_account_ai.key,
            liqor: *liqor_mango_account_ai.key,
            liab_index: liab_index as u64,
            insurance_transfer,
            socialized_loss: socialized_loss.to_bits(),
            percentage_loss: percentage_loss.to_bits(),
            cache_deposit_index: mango_cache.root_bank_cache[liab_index].deposit_index.to_bits()
        });

        Ok(())
    }

    #[inline(never)]
    /// *** Keeper Related Instructions ***
    /// Update the deposit and borrow index on a passed in RootBank
    fn update_root_bank(program_id: &Pubkey, accounts: &[AccountInfo]) -> MangoResult<()> {
        const NUM_FIXED: usize = 3;
        let (fixed_accounts, node_bank_ais) = array_refs![accounts, NUM_FIXED; ..;];
        let [
            mango_group_ai, // read
            mango_cache_ai, // write
            root_bank_ai,   // write
        ] = fixed_accounts;

        let mango_group = MangoGroup::load_checked(mango_group_ai, program_id)?;
        let mut mango_cache =
            MangoCache::load_mut_checked(mango_cache_ai, program_id, &mango_group)?;

        let index = mango_group
            .find_root_bank_index(root_bank_ai.key)
            .ok_or(throw_err!(MangoErrorCode::InvalidRootBank))?;

        // TODO check root bank belongs to group in load functions
        let mut root_bank = RootBank::load_mut_checked(&root_bank_ai, program_id)?;
        check_eq!(root_bank.num_node_banks, node_bank_ais.len(), MangoErrorCode::Default)?;
        for i in 0..root_bank.num_node_banks {
            check!(
                node_bank_ais.iter().any(|ai| ai.key == &root_bank.node_banks[i]),
                MangoErrorCode::InvalidNodeBank
            )?;
        }
        let clock = Clock::get()?;
        let now_ts = clock.unix_timestamp as u64;
        root_bank.update_index(node_bank_ais, program_id, now_ts)?;

        mango_cache.root_bank_cache[index] = RootBankCache {
            deposit_index: root_bank.deposit_index,
            borrow_index: root_bank.borrow_index,
            last_update: now_ts,
        };

        mango_emit!(UpdateRootBankLog {
            mango_group: *mango_group_ai.key,
            token_index: index as u64,
            deposit_index: mango_cache.root_bank_cache[index].deposit_index.to_bits(),
            borrow_index: mango_cache.root_bank_cache[index].borrow_index.to_bits()
        });

        Ok(())
    }

    #[inline(never)]
    /// similar to serum dex, but also need to do some extra magic with funding
    fn consume_events(
        program_id: &Pubkey,
        accounts: &[AccountInfo],
        limit: usize,
    ) -> MangoResult<()> {
        // Limit may be max 10 because of compute limits from logging. Increase if compute goes up
        let limit = min(limit, 10);

        const NUM_FIXED: usize = 4;
        let (fixed_ais, mango_account_ais) = array_refs![accounts, NUM_FIXED; ..;];
        let [
            mango_group_ai,     // read
            mango_cache_ai,     // read
            perp_market_ai,     // write
            event_queue_ai,     // write
        ] = fixed_ais;

        let mango_group = MangoGroup::load_checked(mango_group_ai, program_id)?;
        let mango_cache = MangoCache::load_checked(mango_cache_ai, program_id, &mango_group)?;
        let mut perp_market =
            PerpMarket::load_mut_checked(perp_market_ai, program_id, mango_group_ai.key)?;
        let mut event_queue: EventQueue =
            EventQueue::load_mut_checked(event_queue_ai, program_id, &perp_market)?;

        let now_ts = Clock::get()?.unix_timestamp as u64;
        let market_index = mango_group.find_perp_market_index(perp_market_ai.key).unwrap();
        let perp_market_cache = &mango_cache.perp_market_cache[market_index];

        perp_market_cache.check_valid(&mango_group, now_ts)?;

        let info = &mango_group.perp_markets[market_index];

        for _ in 0..limit {
            let event = match event_queue.peek_front() {
                None => break,
                Some(e) => e,
            };

            match EventType::try_from(event.event_type).map_err(|_| throw!())? {
                EventType::Fill => {
                    let fill: &FillEvent = cast_ref(event);

                    // handle self trade separately because of rust borrow checker
                    if fill.maker == fill.taker {
                        let mut ma = match mango_account_ais.iter().find(|ai| ai.key == &fill.maker)
                        {
                            None => {
                                msg!("Unable to find account {}", fill.maker.to_string());
                                return Ok(());
                            }
                            Some(account_info) => MangoAccount::load_mut_checked(
                                account_info,
                                program_id,
                                mango_group_ai.key,
                            )?,
                        };
                        let pre_mngo = ma.perp_accounts[market_index].mngo_accrued;
                        ma.execute_maker(
                            market_index,
                            &mut perp_market,
                            info,
                            perp_market_cache,
                            fill,
                        )?;
                        ma.execute_taker(
                            market_index,
                            &mut perp_market,
                            info,
                            perp_market_cache,
                            fill,
                        )?;
                        mango_emit!(MngoAccrualLog {
                            mango_group: *mango_group_ai.key,
                            mango_account: fill.maker,
                            market_index: market_index as u64,
                            mngo_accrual: ma.perp_accounts[market_index].mngo_accrued - pre_mngo
                        });
                    } else {
                        let mut maker =
                            match mango_account_ais.iter().find(|ai| ai.key == &fill.maker) {
                                None => {
                                    msg!("Unable to find maker account {}", fill.maker.to_string());
                                    return Ok(());
                                }
                                Some(account_info) => MangoAccount::load_mut_checked(
                                    account_info,
                                    program_id,
                                    mango_group_ai.key,
                                )?,
                            };
                        let mut taker =
                            match mango_account_ais.iter().find(|ai| ai.key == &fill.taker) {
                                None => {
                                    msg!("Unable to find taker account {}", fill.taker.to_string());
                                    return Ok(());
                                }
                                Some(account_info) => MangoAccount::load_mut_checked(
                                    account_info,
                                    program_id,
                                    mango_group_ai.key,
                                )?,
                            };
                        let pre_mngo = maker.perp_accounts[market_index].mngo_accrued;

                        maker.execute_maker(
                            market_index,
                            &mut perp_market,
                            info,
                            perp_market_cache,
                            fill,
                        )?;
                        taker.execute_taker(
                            market_index,
                            &mut perp_market,
                            info,
                            perp_market_cache,
                            fill,
                        )?;
                        mango_emit!(MngoAccrualLog {
                            mango_group: *mango_group_ai.key,
                            mango_account: fill.maker,
                            market_index: market_index as u64,
                            mngo_accrual: maker.perp_accounts[market_index].mngo_accrued - pre_mngo
                        });
                    }
                    mango_emit!(fill.to_fill_log(*mango_group_ai.key));
                }
                EventType::Out => {
                    let out: &OutEvent = cast_ref(event);

                    let mut ma = match mango_account_ais.iter().find(|ai| ai.key == &out.owner) {
                        None => {
                            msg!("Unable to find account {}", out.owner.to_string());
                            return Ok(());
                        }
                        Some(account_info) => MangoAccount::load_mut_checked(
                            account_info,
                            program_id,
                            mango_group_ai.key,
                        )?,
                    };

                    ma.remove_order(out.slot as usize, out.quantity)?;
                }
                EventType::Liquidate => {
                    // This is purely for record keeping. Can be removed if program logs are superior
                }
            }

            // consume this event
            event_queue.pop_front().map_err(|_| throw!())?;
        }
        Ok(())
    }

    #[inline(never)]
    /// Update the `funding_earned` of a `PerpMarket` using the current book price, spot index price
    /// and time since last update
    fn update_funding(program_id: &Pubkey, accounts: &[AccountInfo]) -> MangoResult<()> {
        const NUM_FIXED: usize = 5;
        let accounts = array_ref![accounts, 0, NUM_FIXED];
        let [
            mango_group_ai,     // read
            mango_cache_ai,     // read
            perp_market_ai,     // write
            bids_ai,            // read
            asks_ai,            // read
        ] = accounts;

        let mango_group = MangoGroup::load_checked(mango_group_ai, program_id)?;

        let mango_cache = MangoCache::load_checked(mango_cache_ai, program_id, &mango_group)?;

        let mut perp_market =
            PerpMarket::load_mut_checked(perp_market_ai, program_id, mango_group_ai.key)?;

        let book = Book::load_checked(program_id, bids_ai, asks_ai, &perp_market)?;

        let market_index = mango_group.find_perp_market_index(perp_market_ai.key).unwrap();

        let clock = Clock::get()?;
        let now_ts = clock.unix_timestamp as u64;

        perp_market.update_funding(&mango_group, &book, &mango_cache, market_index, now_ts)?;

        msg!(
            "{{\"long_funding\":{}, \"short_funding\":{}}}",
            perp_market.long_funding.to_num::<f64>(),
            perp_market.short_funding.to_num::<f64>()
        );

        Ok(())
    }

    #[inline(never)]
    /// Settle the mngo_accrued in a PerpAccount for MNGO tokens
    fn redeem_mngo(program_id: &Pubkey, accounts: &[AccountInfo]) -> MangoResult<()> {
        const NUM_FIXED: usize = 11;
        let accounts = array_ref![accounts, 0, NUM_FIXED];
        let [
            mango_group_ai,     // read
            mango_cache_ai,     // read
            mango_account_ai,   // write
            owner_ai,           // read, signer
            perp_market_ai,     // read
            mngo_perp_vault_ai, // write
            mngo_root_bank_ai,  // read
            mngo_node_bank_ai,  // write
            mngo_bank_vault_ai, // write
            signer_ai,          // read
            token_prog_ai,      // read
        ] = accounts;
        check!(token_prog_ai.key == &spl_token::ID, MangoErrorCode::InvalidProgramId)?;

        let mango_group = MangoGroup::load_checked(mango_group_ai, program_id)?;
        let market_index = mango_group
            .find_perp_market_index(perp_market_ai.key)
            .ok_or(throw_err!(MangoErrorCode::InvalidMarket))?;
        let mngo_index = mango_group
            .find_root_bank_index(mngo_root_bank_ai.key)
            .ok_or(throw_err!(MangoErrorCode::InvalidRootBank))?;

        let mango_cache = MangoCache::load_checked(mango_cache_ai, program_id, &mango_group)?;
        let mngo_bank_cache = &mango_cache.root_bank_cache[mngo_index];

        let mut mango_account =
            MangoAccount::load_mut_checked(mango_account_ai, program_id, mango_group_ai.key)?;
        check!(&mango_account.owner == owner_ai.key, MangoErrorCode::InvalidOwner)?;
        check!(!mango_account.is_bankrupt, MangoErrorCode::Bankrupt)?;
        check!(owner_ai.is_signer, MangoErrorCode::SignerNecessary)?;

        let perp_account = &mut mango_account.perp_accounts[market_index];

        // Load the mngo banks
        let root_bank = RootBank::load_checked(mngo_root_bank_ai, program_id)?;
        check!(
            root_bank.node_banks.contains(mngo_node_bank_ai.key),
            MangoErrorCode::InvalidNodeBank
        )?;
        let mut mngo_node_bank = NodeBank::load_mut_checked(mngo_node_bank_ai, program_id)?;
        check_eq!(&mngo_node_bank.vault, mngo_bank_vault_ai.key, MangoErrorCode::InvalidVault)?;

        let perp_market = PerpMarket::load_checked(perp_market_ai, program_id, mango_group_ai.key)?;
        check!(mngo_perp_vault_ai.key == &perp_market.mngo_vault, MangoErrorCode::InvalidVault)?;

        let mngo_perp_vault = Account::unpack(&mngo_perp_vault_ai.try_borrow_data()?)?;

        let mngo = min(perp_account.mngo_accrued, mngo_perp_vault.amount);
        perp_account.mngo_accrued -= mngo;

        let signers_seeds = gen_signer_seeds(&mango_group.signer_nonce, mango_group_ai.key);
        invoke_transfer(
            token_prog_ai,
            mngo_perp_vault_ai,
            mngo_bank_vault_ai,
            signer_ai,
            &[&signers_seeds],
            mngo,
        )?;

        let now_ts = Clock::get()?.unix_timestamp as u64;
        mngo_bank_cache.check_valid(&mango_group, now_ts)?;

        checked_change_net(
            mngo_bank_cache,
            &mut mngo_node_bank,
            &mut mango_account,
            mango_account_ai.key,
            mngo_index,
            I80F48::from_num(mngo),
        )
    }

    #[inline(never)]
    fn add_mango_account_info(
        program_id: &Pubkey,
        accounts: &[AccountInfo],
        info: [u8; INFO_LEN],
    ) -> MangoResult<()> {
        const NUM_FIXED: usize = 3;
        let accounts = array_ref![accounts, 0, NUM_FIXED];
        let [
            mango_group_ai,     // read
            mango_account_ai,   // write
            owner_ai            // signer
        ] = accounts;

        let mut mango_account =
            MangoAccount::load_mut_checked(mango_account_ai, program_id, mango_group_ai.key)?;
        check!(&mango_account.owner == owner_ai.key, MangoErrorCode::InvalidOwner)?;
        check!(owner_ai.is_signer, MangoErrorCode::InvalidSignerKey)?;

        mango_account.info = info;
        Ok(())
    }

    #[inline(never)]
    fn deposit_msrm(
        program_id: &Pubkey,
        accounts: &[AccountInfo],
        quantity: u64,
    ) -> MangoResult<()> {
        const NUM_FIXED: usize = 6;
        let accounts = array_ref![accounts, 0, NUM_FIXED];
        let [
            mango_group_ai,     // read
            mango_account_ai,   // write
            owner_ai,           // read, signer
            msrm_account_ai,    // write
            msrm_vault_ai,      // write
            token_prog_ai,      // read
        ] = accounts;
        check!(token_prog_ai.key == &spl_token::ID, MangoErrorCode::InvalidProgramId)?;

        let mango_group = MangoGroup::load_checked(mango_group_ai, program_id)?;
        check!(msrm_vault_ai.key == &mango_group.msrm_vault, MangoErrorCode::InvalidVault)?;

        let mut mango_account =
            MangoAccount::load_mut_checked(mango_account_ai, program_id, mango_group_ai.key)?;
        check!(&mango_account.owner == owner_ai.key, MangoErrorCode::InvalidOwner)?;
        check!(owner_ai.is_signer, MangoErrorCode::SignerNecessary)?;

        invoke_transfer(token_prog_ai, msrm_account_ai, msrm_vault_ai, owner_ai, &[], quantity)?;

        mango_account.msrm_amount += quantity;

        Ok(())
    }

    #[inline(never)]
    fn withdraw_msrm(
        program_id: &Pubkey,
        accounts: &[AccountInfo],
        quantity: u64,
    ) -> MangoResult<()> {
        const NUM_FIXED: usize = 7;
        let accounts = array_ref![accounts, 0, NUM_FIXED];
        let [
            mango_group_ai,     // read
            mango_account_ai,   // write
            owner_ai,           // read, signer
            msrm_account_ai,    // write
            msrm_vault_ai,      // write
            signer_ai,          // read
            token_prog_ai,      // read
        ] = accounts;
        check!(token_prog_ai.key == &spl_token::ID, MangoErrorCode::InvalidProgramId)?;

        let mango_group = MangoGroup::load_checked(mango_group_ai, program_id)?;
        check!(msrm_vault_ai.key == &mango_group.msrm_vault, MangoErrorCode::InvalidVault)?;

        let mut mango_account =
            MangoAccount::load_mut_checked(mango_account_ai, program_id, mango_group_ai.key)?;
        check!(&mango_account.owner == owner_ai.key, MangoErrorCode::InvalidOwner)?;
        check!(owner_ai.is_signer, MangoErrorCode::SignerNecessary)?;

        check!(mango_account.msrm_amount >= quantity, MangoErrorCode::InsufficientFunds)?;

        let signer_seeds = gen_signer_seeds(&mango_group.signer_nonce, mango_group_ai.key);
        invoke_transfer(
            token_prog_ai,
            msrm_vault_ai,
            msrm_account_ai,
            signer_ai,
            &[&signer_seeds],
            quantity,
        )?;

        mango_account.msrm_amount -= quantity;

        Ok(())
    }

    #[inline(never)]
    fn set_group_admin(program_id: &Pubkey, accounts: &[AccountInfo]) -> MangoResult<()> {
        const NUM_FIXED: usize = 3;
        let accounts = array_ref![accounts, 0, NUM_FIXED];
        let [
            mango_group_ai,     // write
            new_admin_ai,       // read
            admin_ai,           // read, signer
        ] = accounts;

        let mut mango_group = MangoGroup::load_mut_checked(mango_group_ai, program_id)?;

        check!(admin_ai.is_signer, MangoErrorCode::SignerNecessary)?;
        check_eq!(admin_ai.key, &mango_group.admin, MangoErrorCode::InvalidAdminKey)?;

        mango_group.admin = *new_admin_ai.key;

        Ok(())
    }

    #[inline(never)]
    fn init_advanced_orders(program_id: &Pubkey, accounts: &[AccountInfo]) -> MangoResult<()> {
        const NUM_FIXED: usize = 5;
        let accounts = array_ref![accounts, 0, NUM_FIXED];
        let [
            mango_group_ai,         // read
            mango_account_ai,       // write
            owner_ai,               // write & signer
            advanced_orders_ai,     // write
            system_prog_ai,         // read
        ] = accounts;
        check!(
            system_prog_ai.key == &solana_program::system_program::id(),
            MangoErrorCode::InvalidProgramId
        )?;

        let _mango_group = MangoGroup::load_checked(mango_group_ai, program_id)?;

        let mut mango_account =
            MangoAccount::load_mut_checked(mango_account_ai, program_id, mango_group_ai.key)?;
        check!(&mango_account.owner == owner_ai.key, MangoErrorCode::InvalidOwner)?;
        check!(owner_ai.is_signer, MangoErrorCode::InvalidSignerKey)?;
        check!(!mango_account.is_bankrupt, MangoErrorCode::Bankrupt)?;

        // Make sure the MangoAccount doesn't already have a AdvancedOrders set
        check!(
            mango_account.advanced_orders_key == Pubkey::default(),
            MangoErrorCode::InvalidParam
        )?;

        let (pda_address, bump_seed) =
            Pubkey::find_program_address(&[&mango_account_ai.key.to_bytes()], program_id);
        check!(&pda_address == advanced_orders_ai.key, MangoErrorCode::InvalidAccount)?;

        let pda_signer_seeds: &[&[u8]] = &[&mango_account_ai.key.to_bytes(), &[bump_seed]];
        let rent = Rent::get()?;
        create_pda_account(
            owner_ai,
            &rent,
            size_of::<AdvancedOrders>(),
            program_id,
            system_prog_ai,
            advanced_orders_ai,
            pda_signer_seeds,
        )?;

        // initialize the AdvancedOrders account
        AdvancedOrders::init(advanced_orders_ai, program_id, &rent)?;

        // set the mango_account.advanced_orders field
        mango_account.advanced_orders_key = *advanced_orders_ai.key;
        Ok(())
    }

    /// Add a perp trigger order to the AdvancedOrders account
    /// The TriggerCondition specifies if trigger_price  must be above or below oracle price
    /// When the condition is met, the order is executed as a regular perp order
    #[inline(never)]
    fn add_perp_trigger_order<'a>(
        program_id: &Pubkey,
        accounts: &'a [AccountInfo<'a>],
        order_type: OrderType,
        side: Side,
        trigger_condition: TriggerCondition,
        reduce_only: bool,
        client_order_id: u64,
        price: i64,
        quantity: i64,
        trigger_price: I80F48,
    ) -> MangoResult<()> {
        check!(price.is_positive(), MangoErrorCode::InvalidParam)?;
        check!(quantity.is_positive(), MangoErrorCode::InvalidParam)?;
        check!(trigger_price.is_positive(), MangoErrorCode::InvalidParam)?; // Is this necessary?
        check!(reduce_only, MangoErrorCode::InvalidParam)?; // necessary restriction for now

        const NUM_FIXED: usize = 7;
        // TODO - *** amend client functions
        let (fixed_ais, open_orders_ais) = array_refs![accounts, NUM_FIXED; ..;];
        let [
            mango_group_ai,         // read
            mango_account_ai,       // read
            owner_ai,               // write & signer
            advanced_orders_ai,     // write
            mango_cache_ai,         // read
            perp_market_ai,         // read
            system_prog_ai,         // read
        ] = fixed_ais;
        check!(
            system_prog_ai.key == &solana_program::system_program::id(),
            MangoErrorCode::InvalidProgramId
        )?;

        let mango_group = MangoGroup::load_checked(mango_group_ai, program_id)?;
        let mut mango_account =
            MangoAccount::load_mut_checked(mango_account_ai, program_id, mango_group_ai.key)?;
        check!(!mango_account.is_bankrupt, MangoErrorCode::Bankrupt)?;
        check!(owner_ai.is_signer, MangoErrorCode::SignerNecessary)?;
        check_eq!(&mango_account.owner, owner_ai.key, MangoErrorCode::InvalidOwner)?;
        let open_orders_ais =
            mango_account.checked_unpack_open_orders(&mango_group, open_orders_ais)?;

        let market_index = mango_group
            .find_perp_market_index(perp_market_ai.key)
            .ok_or(throw_err!(MangoErrorCode::InvalidMarket))?;

        let active_assets = UserActiveAssets::new(
            &mango_group,
            &mango_account,
            vec![(AssetType::Perp, market_index)],
        );

        // load and validate the cache
        let clock = Clock::get()?;
        let now_ts = clock.unix_timestamp as u64;
        let mango_cache = MangoCache::load_checked(mango_cache_ai, program_id, &mango_group)?;
        mango_cache.check_valid(&mango_group, &active_assets, now_ts)?;

        let mut health_cache = HealthCache::new(active_assets);
        health_cache.init_vals_with_orders_vec(
            &mango_group,
            &mango_cache,
            &mango_account,
            &open_orders_ais,
        )?;
        let init_health = health_cache.get_health(&mango_group, HealthType::Init);
        let maint_health = health_cache.get_health(&mango_group, HealthType::Maint);

        // Only allow placing of trigger orders if account above Maint and not being liquidated
        check!(
            init_health >= ZERO_I80F48
                || (!mango_account.being_liquidated && maint_health >= ZERO_I80F48),
            MangoErrorCode::InsufficientHealth
        )?;
        mango_account.being_liquidated = false;

        // Note: no need to check health here, needs to be checked on trigger
        // TODO: make sure liquidator cancels all advanced orders (why?)
        // Transfer lamports before so we don't hit rust borrow checker
        // If we don't succeed in adding the order, it will be reverted anyway
        invoke_transfer_lamports(owner_ai, advanced_orders_ai, system_prog_ai, ADVANCED_ORDER_FEE)?;

        let mut advanced_orders =
            AdvancedOrders::load_mut_checked(advanced_orders_ai, program_id, &mango_account)?;
        for i in 0..MAX_ADVANCED_ORDERS {
            if advanced_orders.orders[i].is_active {
                continue;
            }

            advanced_orders.orders[i] = cast(PerpTriggerOrder::new(
                market_index as u8,
                order_type,
                side,
                trigger_condition,
                reduce_only,
                client_order_id,
                price,
                quantity,
                trigger_price,
            ));

            return Ok(());
        }

        Err(throw_err!(MangoErrorCode::OutOfSpace))
    }

    /// Remove the order and refund the fee
    fn remove_advanced_order(
        // ***
        program_id: &Pubkey,
        accounts: &[AccountInfo],
        order_index: u8,
    ) -> MangoResult<()> {
        let order_index = order_index as usize;
        check!(order_index < MAX_ADVANCED_ORDERS, MangoErrorCode::InvalidParam)?;

        const NUM_FIXED: usize = 5;
        let accounts = array_ref![accounts, 0, NUM_FIXED];
        let [
            mango_group_ai,         // read
            mango_account_ai,       // read
            owner_ai,               // write & signer
            advanced_orders_ai,     // write
            system_prog_ai,         // read
        ] = accounts;
        check!(
            system_prog_ai.key == &solana_program::system_program::id(),
            MangoErrorCode::InvalidProgramId
        )?;

        let mango_account =
            MangoAccount::load_checked(mango_account_ai, program_id, mango_group_ai.key)?;
        check!(&mango_account.owner == owner_ai.key, MangoErrorCode::InvalidOwner)?;
        check!(owner_ai.is_signer, MangoErrorCode::InvalidSignerKey)?;
        // No bankruptcy check; removing order is fine

        let mut advanced_orders =
            AdvancedOrders::load_mut_checked(advanced_orders_ai, program_id, &mango_account)?;

        let order = &mut advanced_orders.orders[order_index];

        if order.is_active {
            order.is_active = false;
            program_transfer_lamports(advanced_orders_ai, owner_ai, ADVANCED_ORDER_FEE)
        } else {
            Ok(())
        }
    }

    #[inline(never)]
    fn execute_perp_trigger_order<'a>(
        program_id: &Pubkey,
        accounts: &'a [AccountInfo<'a>],
        order_index: u8,
    ) -> MangoResult<()> {
        let order_index = order_index as usize;
        check!(order_index < MAX_ADVANCED_ORDERS, MangoErrorCode::InvalidParam)?;
        const NUM_FIXED: usize = 9;
        let (fixed_ais, open_orders_ais) = array_refs![accounts, NUM_FIXED; ..;];
        let [
            mango_group_ai,         // read
            mango_account_ai,       // read
            advanced_orders_ai,     // write
            agent_ai,               // write
            mango_cache_ai,         // read
            perp_market_ai,         // write
            bids_ai,                // write
            asks_ai,                // write
            event_queue_ai,         // write
        ] = fixed_ais;

        let mango_group = MangoGroup::load_checked(mango_group_ai, program_id)?;

        let mut mango_account =
            MangoAccount::load_mut_checked(mango_account_ai, program_id, mango_group_ai.key)?;
        let open_orders_ais =
            mango_account.checked_unpack_open_orders(&mango_group, open_orders_ais)?;

        let mut advanced_orders =
            AdvancedOrders::load_mut_checked(advanced_orders_ai, program_id, &mango_account)?;

        // deactivate all advanced orders if account is bankrupt
        if mango_account.is_bankrupt {
            msg!("Failed to trigger order; MangoAccount is bankrupt.");
            return cancel_all_advanced_orders(advanced_orders_ai, &mut advanced_orders, agent_ai);
        }

        // Select the AdvancedOrder
        let order: &mut PerpTriggerOrder = cast_mut(&mut advanced_orders.orders[order_index]);
        check!(order.is_active, MangoErrorCode::InvalidParam)?;
        check!(
            order.advanced_order_type == AdvancedOrderType::PerpTrigger,
            MangoErrorCode::InvalidParam
        )?;
        let market_index = order.market_index as usize;

        // Check the caches are valid
        let active_assets = UserActiveAssets::new(
            &mango_group,
            &mango_account,
            vec![(AssetType::Perp, market_index)],
        );

        let clock = Clock::get()?;
        let now_ts = clock.unix_timestamp as u64;
        let mango_cache = MangoCache::load_checked(mango_cache_ai, program_id, &mango_group)?;
        mango_cache.check_valid(&mango_group, &active_assets, now_ts)?;

        // Check trigger condition is met
        let price = mango_cache.get_price(market_index);
        match order.trigger_condition {
            TriggerCondition::Above => {
                check!(price >= order.trigger_price, MangoErrorCode::TriggerConditionFalse)?;
            }
            TriggerCondition::Below => {
                check!(price <= order.trigger_price, MangoErrorCode::TriggerConditionFalse)?;
            }
        }
        check!(
            &mango_group.perp_markets[market_index].perp_market == perp_market_ai.key,
            MangoErrorCode::InvalidMarket
        )?;
        let mut perp_market =
            PerpMarket::load_mut_checked(perp_market_ai, program_id, mango_group_ai.key)?;

        let mut health_cache = HealthCache::new(active_assets);
        health_cache.init_vals_with_orders_vec(
            &mango_group,
            &mango_cache,
            &mango_account,
            &open_orders_ais,
        )?;
        let pre_health = health_cache.get_health(&mango_group, HealthType::Init);

        // update the being_liquidated flag
        if mango_account.being_liquidated {
            if pre_health >= ZERO_I80F48 {
                mango_account.being_liquidated = false;
            } else {
                msg!("Failed to trigger order; MangoAccount is being liquidated.");
                return cancel_all_advanced_orders(
                    advanced_orders_ai,
                    &mut advanced_orders,
                    agent_ai,
                );
            }
        }

        // This means health must only go up
        let health_up_only = pre_health < ZERO_I80F48;

        let mut book = Book::load_checked(program_id, bids_ai, asks_ai, &perp_market)?;
        let mut event_queue =
            EventQueue::load_mut_checked(event_queue_ai, program_id, &perp_market)?;

        // If reduce_only, position must only go down
        let quantity = if order.reduce_only {
            let base_pos = mango_account.perp_accounts[market_index].base_position;
            if (order.side == Side::Bid && base_pos > 0)
                || (order.side == Side::Ask && base_pos < 0)
            {
                0
            } else {
                base_pos.abs().min(order.quantity)
            }
        } else {
            order.quantity
        };

        if quantity != 0 {
            let (taker_base, taker_quote, bids_quantity, asks_quantity) = match order.side {
                Side::Bid => book.sim_new_bid(order.price, order.quantity, order.order_type)?,
                Side::Ask => book.sim_new_ask(order.price, order.quantity, order.order_type)?,
            };

            // simulate the effect on health
            let sim_post_health = health_cache.get_health_after_sim_perp(
                &mango_group,
                &mango_cache,
                &mango_account,
                market_index,
                HealthType::Init,
                taker_base,
                taker_quote,
                bids_quantity,
                asks_quantity,
            )?;

            if sim_post_health >= ZERO_I80F48 || (health_up_only && sim_post_health >= pre_health) {
                book.new_order(
                    &mut event_queue,
                    &mut perp_market,
                    &mango_group.perp_markets[market_index],
                    &mut mango_account,
                    mango_account_ai.key,
                    market_index,
                    order.side,
                    order.price,
                    quantity,
                    order.order_type,
                    order.client_order_id,
                    now_ts,
                )?;

                // TODO OPT - unnecessary, remove after testing
                health_cache.update_perp_val(
                    &mango_group,
                    &mango_cache,
                    &mango_account,
                    market_index,
                )?;
                let post_health = health_cache.get_health(&mango_group, HealthType::Init);
                let pa = &mango_account.perp_accounts[market_index];

                check!(
                    sim_post_health == post_health
                        && taker_base == pa.taker_base
                        && taker_quote == pa.taker_quote
                        && bids_quantity == pa.bids_quantity
                        && asks_quantity == pa.asks_quantity,
                    MangoErrorCode::MathError
                )?;
            } else {
                // normally this would be an InsufficientFunds error but we want to remove the AO and persist changes
                msg!("Failed to place perp order due to insufficient funds")
            }
        }

        order.is_active = false;
        program_transfer_lamports(advanced_orders_ai, agent_ai, ADVANCED_ORDER_FEE)
    }

    pub fn process<'a>(
        program_id: &Pubkey,
        accounts: &'a [AccountInfo<'a>],
        data: &[u8],
    ) -> MangoResult<()> {
        let instruction =
            MangoInstruction::unpack(data).ok_or(ProgramError::InvalidInstructionData)?;
        match instruction {
            MangoInstruction::InitMangoGroup {
                signer_nonce,
                valid_interval,
                quote_optimal_util,
                quote_optimal_rate,
                quote_max_rate,
            } => {
                msg!("Mango: InitMangoGroup");
                Self::init_mango_group(
                    program_id,
                    accounts,
                    signer_nonce,
                    valid_interval,
                    quote_optimal_util,
                    quote_optimal_rate,
                    quote_max_rate,
                )
            }
            MangoInstruction::InitMangoAccount => {
                msg!("Mango: InitMangoAccount");
                Self::init_mango_account(program_id, accounts)
            }
            MangoInstruction::Deposit { quantity } => {
                msg!("Mango: Deposit");
                Self::deposit(program_id, accounts, quantity)
            }
            MangoInstruction::Withdraw { quantity, allow_borrow } => {
                msg!("Mango: Withdraw");
                Self::withdraw(program_id, accounts, quantity, allow_borrow)
            }
            MangoInstruction::AddSpotMarket {
                maint_leverage,
                init_leverage,
                liquidation_fee,
                optimal_util,
                optimal_rate,
                max_rate,
            } => {
                msg!("Mango: AddSpotMarket");
                Self::add_spot_market(
                    program_id,
                    accounts,
                    maint_leverage,
                    init_leverage,
                    liquidation_fee,
                    optimal_util,
                    optimal_rate,
                    max_rate,
                )
            }
            MangoInstruction::AddToBasket { .. } => {
                msg!("Mango: AddToBasket Deprecated");
                Ok(())
            }
            MangoInstruction::Borrow { .. } => {
                msg!("Mango: Borrow DEPRECATED");
                Ok(())
            }
            MangoInstruction::CachePrices => {
                msg!("Mango: CachePrices");
                Self::cache_prices(program_id, accounts)
            }
            MangoInstruction::CacheRootBanks => {
                msg!("Mango: CacheRootBanks");
                Self::cache_root_banks(program_id, accounts)
            }
            MangoInstruction::PlaceSpotOrder { order } => {
                msg!("Mango: PlaceSpotOrder");
                Self::place_spot_order(program_id, accounts, order)
            }
            MangoInstruction::CancelSpotOrder { order, .. } => {
                msg!("Mango: CancelSpotOrder");
                let data = serum_dex::instruction::MarketInstruction::CancelOrderV2(order).pack();
                Self::cancel_spot_order(program_id, accounts, data)
            }
            MangoInstruction::AddOracle => {
                msg!("Mango: AddOracle");
                Self::add_oracle(program_id, accounts)
            }
            MangoInstruction::SettleFunds => {
                msg!("Mango: SettleFunds");
                Self::settle_funds(program_id, accounts)
            }
            MangoInstruction::UpdateRootBank => {
                msg!("Mango: UpdateRootBank");
                Self::update_root_bank(program_id, accounts)
            }

            MangoInstruction::AddPerpMarket {
                maint_leverage,
                init_leverage,
                liquidation_fee,
                maker_fee,
                taker_fee,
                base_lot_size,
                quote_lot_size,
                rate,
                max_depth_bps,
                target_period_length,
                mngo_per_period,
                exp,
            } => {
                msg!("Mango: AddPerpMarket");
                Self::add_perp_market(
                    program_id,
                    accounts,
                    maint_leverage,
                    init_leverage,
                    liquidation_fee,
                    maker_fee,
                    taker_fee,
                    base_lot_size,
                    quote_lot_size,
                    rate,
                    max_depth_bps,
                    target_period_length,
                    mngo_per_period,
                    exp,
                )
            }
            MangoInstruction::PlacePerpOrder {
                side,
                price,
                quantity,
                client_order_id,
                order_type,
                reduce_only,
            } => {
                msg!("Mango: PlacePerpOrder client_order_id={}", client_order_id);
                Self::place_perp_order(
                    program_id,
                    accounts,
                    side,
                    price,
                    quantity,
                    client_order_id,
                    order_type,
                    reduce_only,
                )
            }
            MangoInstruction::CancelPerpOrderByClientId { client_order_id, invalid_id_ok } => {
                msg!("Mango: CancelPerpOrderByClientId client_order_id={}", client_order_id);
                let result =
                    Self::cancel_perp_order_by_client_id(program_id, accounts, client_order_id);
                if invalid_id_ok {
                    if let Err(MangoError::MangoErrorCode { mango_error_code, .. }) = result {
                        if mango_error_code == MangoErrorCode::InvalidOrderId
                            || mango_error_code == MangoErrorCode::ClientIdNotFound
                        {
                            return Ok(());
                        }
                    }
                }
                result
            }
            MangoInstruction::CancelPerpOrder { order_id, invalid_id_ok } => {
                // TODO OPT this log may cost too much compute
                msg!("Mango: CancelPerpOrder order_id={}", order_id);
                let result = Self::cancel_perp_order(program_id, accounts, order_id);
                if invalid_id_ok {
                    if let Err(MangoError::MangoErrorCode { mango_error_code, .. }) = result {
                        if mango_error_code == MangoErrorCode::InvalidOrderId {
                            return Ok(());
                        }
                    }
                }
                result
            }
            MangoInstruction::ConsumeEvents { limit } => {
                msg!("Mango: ConsumeEvents limit={}", limit);
                Self::consume_events(program_id, accounts, limit)
            }
            MangoInstruction::CachePerpMarkets => {
                msg!("Mango: CachePerpMarkets");
                Self::cache_perp_markets(program_id, accounts)
            }
            MangoInstruction::UpdateFunding => {
                msg!("Mango: UpdateFunding");
                Self::update_funding(program_id, accounts)
            }
            MangoInstruction::SetOracle { price } => {
                // msg!("Mango: SetOracle {:?}", price);
                msg!("Mango: SetOracle");
                Self::set_oracle(program_id, accounts, price)
            }
            MangoInstruction::SettlePnl { market_index } => {
                msg!("Mango: SettlePnl");
                Self::settle_pnl(program_id, accounts, market_index)
            }
            MangoInstruction::SettleBorrow { .. } => {
                msg!("Mango: SettleBorrow DEPRECATED");
                Ok(())
            }
            MangoInstruction::ForceCancelSpotOrders { limit } => {
                msg!("Mango: ForceCancelSpotOrders");
                Self::force_cancel_spot_orders(program_id, accounts, limit)
            }
            MangoInstruction::ForceCancelPerpOrders { limit } => {
                msg!("Mango: ForceCancelPerpOrders");
                Self::force_cancel_perp_orders(program_id, accounts, limit)
            }
            MangoInstruction::LiquidateTokenAndToken { max_liab_transfer } => {
                msg!("Mango: LiquidateTokenAndToken");
                Self::liquidate_token_and_token(program_id, accounts, max_liab_transfer)
            }
            MangoInstruction::LiquidateTokenAndPerp {
                asset_type,
                asset_index,
                liab_type,
                liab_index,
                max_liab_transfer,
            } => {
                msg!("Mango: LiquidateTokenAndPerp");
                Self::liquidate_token_and_perp(
                    program_id,
                    accounts,
                    asset_type,
                    asset_index,
                    liab_type,
                    liab_index,
                    max_liab_transfer,
                )
            }
            MangoInstruction::LiquidatePerpMarket { base_transfer_request } => {
                msg!("Mango: LiquidatePerpMarket");
                Self::liquidate_perp_market(program_id, accounts, base_transfer_request)
            }
            MangoInstruction::SettleFees => {
                msg!("Mango: SettleFees");
                Self::settle_fees(program_id, accounts)
            }
            MangoInstruction::ResolvePerpBankruptcy { liab_index, max_liab_transfer } => {
                msg!("Mango: ResolvePerpBankruptcy");
                Self::resolve_perp_bankruptcy(program_id, accounts, liab_index, max_liab_transfer)
            }
            MangoInstruction::ResolveTokenBankruptcy { max_liab_transfer } => {
                msg!("Mango: ResolveTokenBankruptcy");
                Self::resolve_token_bankruptcy(program_id, accounts, max_liab_transfer)
            }
            MangoInstruction::InitSpotOpenOrders => {
                msg!("Mango: InitSpotOpenOrders");
                Self::init_spot_open_orders(program_id, accounts)
            }
            MangoInstruction::RedeemMngo => {
                msg!("Mango: RedeemMngo");
                Self::redeem_mngo(program_id, accounts)
            }
            MangoInstruction::AddMangoAccountInfo { info } => {
                msg!("Mango: AddMangoAccountInfo");
                Self::add_mango_account_info(program_id, accounts, info)
            }
            MangoInstruction::DepositMsrm { quantity } => {
                msg!("Mango: DepositMsrm");
                Self::deposit_msrm(program_id, accounts, quantity)
            }
            MangoInstruction::WithdrawMsrm { quantity } => {
                msg!("Mango: WithdrawMsrm");
                Self::withdraw_msrm(program_id, accounts, quantity)
            }
            MangoInstruction::ChangePerpMarketParams {
                maint_leverage,
                init_leverage,
                liquidation_fee,
                maker_fee,
                taker_fee,
                rate,
                max_depth_bps,
                target_period_length,
                mngo_per_period,
                exp,
            } => {
                msg!("Mango: ChangePerpMarketParams");
                Self::change_perp_market_params(
                    program_id,
                    accounts,
                    maint_leverage,
                    init_leverage,
                    liquidation_fee,
                    maker_fee,
                    taker_fee,
                    rate,
                    max_depth_bps,
                    target_period_length,
                    mngo_per_period,
                    exp,
                )
            }
            MangoInstruction::SetGroupAdmin => {
                msg!("Mango: SetGroupAdmin");
                Self::set_group_admin(program_id, accounts)
            }
            MangoInstruction::CancelAllPerpOrders { limit } => {
                msg!("Mango: CancelAllPerpOrders");
                Self::cancel_all_perp_orders(program_id, accounts, limit)
            }
            MangoInstruction::ForceSettleQuotePositions => {
                // ***
                msg!("DEPRECATED Mango: ForceSettleQuotePositions");
                Ok(())
            }
            MangoInstruction::PlaceSpotOrder2 { order } => {
                msg!("Mango: PlaceSpotOrder2");
                Self::place_spot_order2(program_id, accounts, order)
            }
            MangoInstruction::InitAdvancedOrders => {
                msg!("Mango: InitAdvancedOrders");
                Self::init_advanced_orders(program_id, accounts)
            }
            MangoInstruction::AddPerpTriggerOrder {
                order_type,
                side,
                trigger_condition,
                reduce_only,
                client_order_id,
                price,
                quantity,
                trigger_price,
            } => {
                msg!(
                    "Mango: AddPerpTriggerOrder client_order_id={} type={:?} side={:?} trigger_condition={:?} price={} quantity={} trigger={}",
                    client_order_id,
                    order_type,
                    side,
                    trigger_condition,
                    price,
                    quantity,
                    trigger_price.to_num::<f64>()
                );
                Self::add_perp_trigger_order(
                    program_id,
                    accounts,
                    order_type,
                    side,
                    trigger_condition,
                    reduce_only,
                    client_order_id,
                    price,
                    quantity,
                    trigger_price,
                )
            }
            MangoInstruction::RemoveAdvancedOrder { order_index } => {
                msg!("Mango: RemoveAdvancedOrder {}", order_index);
                Self::remove_advanced_order(program_id, accounts, order_index)
            }
            MangoInstruction::ExecutePerpTriggerOrder { order_index } => {
                msg!("Mango: ExecutePerpTriggerOrder {}", order_index);
                Self::execute_perp_trigger_order(program_id, accounts, order_index)
            }
        }
    }
}

fn init_root_bank(
    program_id: &Pubkey,
    mango_group: &MangoGroup,
    mint_ai: &AccountInfo,
    vault_ai: &AccountInfo,
    root_bank_ai: &AccountInfo,
    node_bank_ai: &AccountInfo,
    rent: &Rent,

    optimal_util: I80F48,
    optimal_rate: I80F48,
    max_rate: I80F48,
) -> MangoResult<RootBank> {
    let vault = Account::unpack(&vault_ai.try_borrow_data()?)?;
    check!(vault.is_initialized(), MangoErrorCode::InvalidVault)?;
    check!(vault.delegate.is_none(), MangoErrorCode::InvalidVault)?;
    check!(vault.close_authority.is_none(), MangoErrorCode::InvalidVault)?;
    check_eq!(vault.owner, mango_group.signer_key, MangoErrorCode::InvalidVault)?;
    check_eq!(&vault.mint, mint_ai.key, MangoErrorCode::InvalidVault)?;
    check_eq!(vault_ai.owner, &spl_token::id(), MangoErrorCode::InvalidVault)?;

    let _node_bank = NodeBank::load_and_init(&node_bank_ai, &program_id, &vault_ai, rent)?;
    let root_bank = RootBank::load_and_init(
        &root_bank_ai,
        &program_id,
        node_bank_ai,
        rent,
        optimal_util,
        optimal_rate,
        max_rate,
    )?;

    Ok(*root_bank)
}

fn invoke_settle_funds<'a>(
    dex_prog_ai: &AccountInfo<'a>,
    spot_market_ai: &AccountInfo<'a>,
    open_orders_ai: &AccountInfo<'a>,
    signer_ai: &AccountInfo<'a>,
    dex_base_ai: &AccountInfo<'a>,
    dex_quote_ai: &AccountInfo<'a>,
    base_vault_ai: &AccountInfo<'a>,
    quote_vault_ai: &AccountInfo<'a>,
    dex_signer_ai: &AccountInfo<'a>,
    token_prog_ai: &AccountInfo<'a>,
    signers_seeds: &[&[&[u8]]],
) -> ProgramResult {
    let data = serum_dex::instruction::MarketInstruction::SettleFunds.pack();
    let instruction = Instruction {
        program_id: *dex_prog_ai.key,
        data,
        accounts: vec![
            AccountMeta::new(*spot_market_ai.key, false),
            AccountMeta::new(*open_orders_ai.key, false),
            AccountMeta::new_readonly(*signer_ai.key, true),
            AccountMeta::new(*dex_base_ai.key, false),
            AccountMeta::new(*dex_quote_ai.key, false),
            AccountMeta::new(*base_vault_ai.key, false),
            AccountMeta::new(*quote_vault_ai.key, false),
            AccountMeta::new_readonly(*dex_signer_ai.key, false),
            AccountMeta::new_readonly(*token_prog_ai.key, false),
            AccountMeta::new(*quote_vault_ai.key, false),
        ],
    };

    let account_infos = [
        dex_prog_ai.clone(),
        spot_market_ai.clone(),
        open_orders_ai.clone(),
        signer_ai.clone(),
        dex_base_ai.clone(),
        dex_quote_ai.clone(),
        base_vault_ai.clone(),
        quote_vault_ai.clone(),
        dex_signer_ai.clone(),
        token_prog_ai.clone(),
        quote_vault_ai.clone(),
    ];
    solana_program::program::invoke_signed(&instruction, &account_infos, signers_seeds)
}

fn invoke_cancel_order<'a>(
    dex_prog_ai: &AccountInfo<'a>,
    spot_market_ai: &AccountInfo<'a>,
    bids_ai: &AccountInfo<'a>,
    asks_ai: &AccountInfo<'a>,
    open_orders_ai: &AccountInfo<'a>,
    signer_ai: &AccountInfo<'a>,
    dex_event_queue_ai: &AccountInfo<'a>,
    data: Vec<u8>,
    signers_seeds: &[&[&[u8]]],
) -> ProgramResult {
    let instruction = Instruction {
        program_id: *dex_prog_ai.key,
        data,
        accounts: vec![
            AccountMeta::new(*spot_market_ai.key, false),
            AccountMeta::new(*bids_ai.key, false),
            AccountMeta::new(*asks_ai.key, false),
            AccountMeta::new(*open_orders_ai.key, false),
            AccountMeta::new_readonly(*signer_ai.key, true),
            AccountMeta::new(*dex_event_queue_ai.key, false),
        ],
    };

    let account_infos = [
        dex_prog_ai.clone(),
        spot_market_ai.clone(),
        bids_ai.clone(),
        asks_ai.clone(),
        open_orders_ai.clone(),
        signer_ai.clone(),
        dex_event_queue_ai.clone(),
    ];
    solana_program::program::invoke_signed(&instruction, &account_infos, signers_seeds)
}

fn invoke_transfer<'a>(
    token_prog_ai: &AccountInfo<'a>,
    source_ai: &AccountInfo<'a>,
    dest_ai: &AccountInfo<'a>,
    authority_ai: &AccountInfo<'a>,
    signers_seeds: &[&[&[u8]]],
    quantity: u64,
) -> ProgramResult {
    let transfer_instruction = spl_token::instruction::transfer(
        &spl_token::ID,
        source_ai.key,
        dest_ai.key,
        authority_ai.key,
        &[],
        quantity,
    )?;
    let accs = [
        token_prog_ai.clone(), // TODO check if passing in program_id is necessary
        source_ai.clone(),
        dest_ai.clone(),
        authority_ai.clone(),
    ];

    solana_program::program::invoke_signed(&transfer_instruction, &accs, signers_seeds)
}

#[inline(never)]
fn read_oracle(
    mango_group: &MangoGroup,
    token_index: usize,
    oracle_ai: &AccountInfo,
) -> MangoResult<I80F48> {
    let quote_decimals: u8 = mango_group.tokens[QUOTE_INDEX].decimals;
    let oracle_type = determine_oracle_type(oracle_ai);
    let price = match oracle_type {
        OracleType::Pyth => {
            let price_account = Price::get_price(oracle_ai).unwrap();
            let value = I80F48::from_num(price_account.agg.price);

            let decimals = (quote_decimals as i32)
                .checked_add(price_account.expo)
                .unwrap()
                .checked_sub(mango_group.tokens[token_index].decimals as i32)
                .unwrap();

            let decimal_adj = I80F48::from_num(10u64.pow(decimals.abs() as u32));
            if decimals < 0 {
                value.checked_div(decimal_adj).unwrap()
            } else {
                value.checked_mul(decimal_adj).unwrap()
            }
        }
        OracleType::Stub => {
            let oracle = StubOracle::load(oracle_ai)?;
            I80F48::from_num(oracle.price)
        }
        OracleType::Switchboard => {
            // TODO do decimal fixes for cases where base decimals != quote decimals
            let result =
                FastRoundResultAccountData::deserialize(&oracle_ai.try_borrow_data()?).unwrap();
            let value = I80F48::from_num(result.result.result);
            let decimals = (quote_decimals as i32)
                .checked_sub(mango_group.tokens[token_index].decimals as i32)
                .unwrap();
            if decimals < 0 {
                let decimal_adj = I80F48::from_num(10u64.pow(decimals.abs() as u32));
                value.checked_div(decimal_adj).unwrap()
            } else if decimals > 0 {
                let decimal_adj = I80F48::from_num(10u64.pow(decimals.abs() as u32));
                value.checked_mul(decimal_adj).unwrap()
            } else {
                value
            }
        }
        OracleType::Unknown => {
            panic!("Unknown oracle");
        }
    };
    Ok(price)
}

/// Transfer token deposits/borrows between two MangoAccounts
/// `native_quantity` is subtracted from src and added to dst
/// Make sure to credit deposits first in case Node bank is fully utilized
fn transfer_token_internal(
    root_bank_cache: &RootBankCache,
    node_bank: &mut NodeBank,
    src: &mut MangoAccount,
    dst: &mut MangoAccount,
    src_pk: &Pubkey,
    dst_pk: &Pubkey,
    token_index: usize,
    native_quantity: I80F48,
) -> MangoResult<()> {
    if native_quantity.is_positive() {
        // increase dst first before decreasing from src
        checked_change_net(root_bank_cache, node_bank, dst, dst_pk, token_index, native_quantity)?;
        checked_change_net(root_bank_cache, node_bank, src, src_pk, token_index, -native_quantity)?;
    } else if native_quantity.is_negative() {
        // increase src first before decreasing from dst
        checked_change_net(root_bank_cache, node_bank, src, src_pk, token_index, -native_quantity)?;
        checked_change_net(root_bank_cache, node_bank, dst, dst_pk, token_index, native_quantity)?;
    }
    Ok(())
}

fn checked_change_net(
    root_bank_cache: &RootBankCache,
    node_bank: &mut NodeBank,
    mango_account: &mut MangoAccount,
    mango_account_pk: &Pubkey,
    token_index: usize,
    native_quantity: I80F48,
) -> MangoResult<()> {
    if native_quantity.is_negative() {
        checked_sub_net(root_bank_cache, node_bank, mango_account, token_index, -native_quantity)?;
    } else if native_quantity.is_positive() {
        checked_add_net(root_bank_cache, node_bank, mango_account, token_index, native_quantity)?;
    }
    mango_emit!(TokenBalanceLog {
        mango_group: mango_account.mango_group,
        mango_account: *mango_account_pk,
        token_index: token_index as u64,
        deposit: mango_account.deposits[token_index].to_bits(),
        borrow: mango_account.borrows[token_index].to_bits()
    });

    Ok(()) // This is an optimization to prevent unnecessary I80F48 calculations
}

/// If there are borrows, pay down borrows first then increase deposits
/// WARNING: won't work if native_quantity is less than zero
fn checked_add_net(
    root_bank_cache: &RootBankCache,
    node_bank: &mut NodeBank,
    mango_account: &mut MangoAccount,
    token_index: usize,
    mut native_quantity: I80F48,
) -> MangoResult<()> {
    if mango_account.borrows[token_index].is_positive() {
        let native_borrows = mango_account.get_native_borrow(root_bank_cache, token_index)?;

        if native_quantity < native_borrows {
            return checked_sub_borrow(
                node_bank,
                mango_account,
                token_index,
                native_quantity / root_bank_cache.borrow_index,
            );
        } else {
            let borrows = mango_account.borrows[token_index];
            checked_sub_borrow(node_bank, mango_account, token_index, borrows)?;
            native_quantity -= native_borrows;
        }
    }

    checked_add_deposit(
        node_bank,
        mango_account,
        token_index,
        native_quantity / root_bank_cache.deposit_index,
    )
}

/// If there are deposits, draw down deposits first then increase borrows
/// WARNING: won't work if native_quantity is less than zero
fn checked_sub_net(
    root_bank_cache: &RootBankCache,
    node_bank: &mut NodeBank,
    mango_account: &mut MangoAccount,
    token_index: usize,
    mut native_quantity: I80F48,
) -> MangoResult<()> {
    if mango_account.deposits[token_index].is_positive() {
        let native_deposits = mango_account.get_native_deposit(root_bank_cache, token_index)?;

        if native_quantity < native_deposits {
            return checked_sub_deposit(
                node_bank,
                mango_account,
                token_index,
                native_quantity / root_bank_cache.deposit_index,
            );
        } else {
            let deposits = mango_account.deposits[token_index];
            checked_sub_deposit(node_bank, mango_account, token_index, deposits)?;
            native_quantity -= native_deposits;
        }
    }

    checked_add_borrow(
        node_bank,
        mango_account,
        token_index,
        native_quantity / root_bank_cache.borrow_index,
    )?;

    check!(
        node_bank.has_valid_deposits_borrows(root_bank_cache),
        MangoErrorCode::InsufficientLiquidity
    )
}

/// TODO - although these values are I8048, they must never be less than zero
fn checked_add_deposit(
    node_bank: &mut NodeBank,
    mango_account: &mut MangoAccount,
    token_index: usize,
    quantity: I80F48,
) -> MangoResult<()> {
    mango_account.checked_add_deposit(token_index, quantity)?;
    node_bank.checked_add_deposit(quantity)
}

fn checked_sub_deposit(
    node_bank: &mut NodeBank,
    mango_account: &mut MangoAccount,
    token_index: usize,
    quantity: I80F48,
) -> MangoResult<()> {
    mango_account.checked_sub_deposit(token_index, quantity)?;
    node_bank.checked_sub_deposit(quantity)
}

fn checked_add_borrow(
    node_bank: &mut NodeBank,
    mango_account: &mut MangoAccount,
    token_index: usize,
    quantity: I80F48,
) -> MangoResult<()> {
    mango_account.checked_add_borrow(token_index, quantity)?;
    node_bank.checked_add_borrow(quantity)
}

fn checked_sub_borrow(
    node_bank: &mut NodeBank,
    mango_account: &mut MangoAccount,
    token_index: usize,
    quantity: I80F48,
) -> MangoResult<()> {
    mango_account.checked_sub_borrow(token_index, quantity)?;
    node_bank.checked_sub_borrow(quantity)
}

fn invoke_cancel_orders<'a>(
    open_orders_ai: &AccountInfo<'a>,
    dex_prog_ai: &AccountInfo<'a>,
    spot_market_ai: &AccountInfo<'a>,
    bids_ai: &AccountInfo<'a>,
    asks_ai: &AccountInfo<'a>,
    signer_ai: &AccountInfo<'a>,
    dex_event_queue_ai: &AccountInfo<'a>,
    signers_seeds: &[&[&[u8]]],

    mut limit: u8,
) -> MangoResult<()> {
    let mut cancels = vec![];
    {
        let open_orders = load_open_orders(open_orders_ai)?;

        let market = load_market_state(spot_market_ai, dex_prog_ai.key)?;
        let bids = load_bids_mut(&market, bids_ai)?;
        let asks = load_asks_mut(&market, asks_ai)?;

        limit = min(limit, open_orders.free_slot_bits.count_zeros() as u8);
        if limit == 0 {
            return Ok(());
        }
        for j in 0..128 {
            let slot_mask = 1u128 << j;
            if open_orders.free_slot_bits & slot_mask != 0 {
                // means slot is free
                continue;
            }
            let order_id = open_orders.orders[j];

            let side = if open_orders.is_bid_bits & slot_mask != 0 {
                match bids.find_by_key(order_id) {
                    None => continue,
                    Some(_) => serum_dex::matching::Side::Bid,
                }
            } else {
                match asks.find_by_key(order_id) {
                    None => continue,
                    Some(_) => serum_dex::matching::Side::Ask,
                }
            };

            let cancel_instruction =
                serum_dex::instruction::CancelOrderInstructionV2 { side, order_id };

            cancels.push(cancel_instruction);

            limit -= 1;
            if limit == 0 {
                break;
            }
        }
    }

    let mut instruction = Instruction {
        program_id: *dex_prog_ai.key,
        data: vec![],
        accounts: vec![
            AccountMeta::new(*spot_market_ai.key, false),
            AccountMeta::new(*bids_ai.key, false),
            AccountMeta::new(*asks_ai.key, false),
            AccountMeta::new(*open_orders_ai.key, false),
            AccountMeta::new_readonly(*signer_ai.key, true),
            AccountMeta::new(*dex_event_queue_ai.key, false),
        ],
    };

    let account_infos = [
        dex_prog_ai.clone(),
        spot_market_ai.clone(),
        bids_ai.clone(),
        asks_ai.clone(),
        open_orders_ai.clone(),
        signer_ai.clone(),
        dex_event_queue_ai.clone(),
    ];

    for cancel in cancels.iter() {
        let cancel_instruction =
            serum_dex::instruction::MarketInstruction::CancelOrderV2(cancel.clone());
        instruction.data = cancel_instruction.pack();
        solana_program::program::invoke_signed(&instruction, &account_infos, signers_seeds)?;
    }

    Ok(())
}

fn invoke_new_order<'a>(
    dex_prog_ai: &AccountInfo<'a>, // Have to add account of the program id
    spot_market_ai: &AccountInfo<'a>,
    open_orders_ai: &AccountInfo<'a>,
    dex_request_queue_ai: &AccountInfo<'a>,
    dex_event_queue_ai: &AccountInfo<'a>,
    bids_ai: &AccountInfo<'a>,
    asks_ai: &AccountInfo<'a>,
    vault_ai: &AccountInfo<'a>,
    signer_ai: &AccountInfo<'a>,
    dex_base_ai: &AccountInfo<'a>,
    dex_quote_ai: &AccountInfo<'a>,
    token_prog_ai: &AccountInfo<'a>,
    msrm_or_srm_vault_ai: &AccountInfo<'a>,
    signers_seeds: &[&[&[u8]]],

    order: NewOrderInstructionV3,
) -> ProgramResult {
    let data = serum_dex::instruction::MarketInstruction::NewOrderV3(order).pack();
    let mut instruction = Instruction {
        program_id: *dex_prog_ai.key,
        data,
        accounts: vec![
            AccountMeta::new(*spot_market_ai.key, false),
            AccountMeta::new(*open_orders_ai.key, false),
            AccountMeta::new(*dex_request_queue_ai.key, false),
            AccountMeta::new(*dex_event_queue_ai.key, false),
            AccountMeta::new(*bids_ai.key, false),
            AccountMeta::new(*asks_ai.key, false),
            AccountMeta::new(*vault_ai.key, false),
            AccountMeta::new_readonly(*signer_ai.key, true),
            AccountMeta::new(*dex_base_ai.key, false),
            AccountMeta::new(*dex_quote_ai.key, false),
            AccountMeta::new_readonly(*token_prog_ai.key, false),
            AccountMeta::new_readonly(*signer_ai.key, false),
        ],
    };

    if msrm_or_srm_vault_ai.key != &Pubkey::default() {
        instruction.accounts.push(AccountMeta::new_readonly(*msrm_or_srm_vault_ai.key, false));
        let account_infos = [
            dex_prog_ai.clone(), // Have to add account of the program id
            spot_market_ai.clone(),
            open_orders_ai.clone(),
            dex_request_queue_ai.clone(),
            dex_event_queue_ai.clone(),
            bids_ai.clone(),
            asks_ai.clone(),
            vault_ai.clone(),
            signer_ai.clone(),
            dex_base_ai.clone(),
            dex_quote_ai.clone(),
            token_prog_ai.clone(),
            signer_ai.clone(),
            msrm_or_srm_vault_ai.clone(),
        ];
        solana_program::program::invoke_signed(&instruction, &account_infos, signers_seeds)
    } else {
        let account_infos = [
            dex_prog_ai.clone(), // Have to add account of the program id
            spot_market_ai.clone(),
            open_orders_ai.clone(),
            dex_request_queue_ai.clone(),
            dex_event_queue_ai.clone(),
            bids_ai.clone(),
            asks_ai.clone(),
            vault_ai.clone(),
            signer_ai.clone(),
            dex_base_ai.clone(),
            dex_quote_ai.clone(),
            token_prog_ai.clone(),
            signer_ai.clone(),
        ];
        solana_program::program::invoke_signed(&instruction, &account_infos, signers_seeds)
    }
}

fn invoke_init_open_orders<'a>(
    dex_prog_ai: &AccountInfo<'a>, // Have to add account of the program id
    open_orders_ai: &AccountInfo<'a>,
    signer_ai: &AccountInfo<'a>,
    spot_market_ai: &AccountInfo<'a>,
    rent_ai: &AccountInfo<'a>,
    signers_seeds: &[&[&[u8]]],
) -> ProgramResult {
    let data = serum_dex::instruction::MarketInstruction::InitOpenOrders.pack();
    let instruction = Instruction {
        program_id: *dex_prog_ai.key,
        data,
        accounts: vec![
            AccountMeta::new(*open_orders_ai.key, false),
            AccountMeta::new_readonly(*signer_ai.key, true),
            AccountMeta::new_readonly(*spot_market_ai.key, false),
            AccountMeta::new_readonly(*rent_ai.key, false),
        ],
    };

    let account_infos = [
        dex_prog_ai.clone(),
        open_orders_ai.clone(),
        signer_ai.clone(),
        spot_market_ai.clone(),
        rent_ai.clone(),
    ];
    solana_program::program::invoke_signed(&instruction, &account_infos, signers_seeds)
}

<<<<<<< HEAD
fn invoke_transfer_lamports<'a>(
    src_ai: &AccountInfo<'a>,
    dst_ai: &AccountInfo<'a>,
    system_prog_ai: &AccountInfo<'a>,
    quantity: u64,
) -> ProgramResult {
    solana_program::program::invoke(
        &solana_program::system_instruction::transfer(src_ai.key, dst_ai.key, quantity),
        &[src_ai.clone(), dst_ai.clone(), system_prog_ai.clone()],
    )
}

fn create_pda_account<'a>(
    funder: &AccountInfo<'a>,
    rent: &Rent,
    space: usize,
    owner: &Pubkey,
    system_program: &AccountInfo<'a>,
    new_pda_account: &AccountInfo<'a>,
    new_pda_signer_seeds: &[&[u8]],
) -> ProgramResult {
    if new_pda_account.lamports() > 0 {
        let required_lamports =
            rent.minimum_balance(space).max(1).saturating_sub(new_pda_account.lamports());

        if required_lamports > 0 {
            invoke_transfer_lamports(funder, new_pda_account, system_program, required_lamports)?;
        }

        solana_program::program::invoke_signed(
            &solana_program::system_instruction::allocate(new_pda_account.key, space as u64),
            &[new_pda_account.clone(), system_program.clone()],
            &[new_pda_signer_seeds],
        )?;

        solana_program::program::invoke_signed(
            &solana_program::system_instruction::assign(new_pda_account.key, owner),
            &[new_pda_account.clone(), system_program.clone()],
            &[new_pda_signer_seeds],
        )
    } else {
        solana_program::program::invoke_signed(
            &solana_program::system_instruction::create_account(
                funder.key,
                new_pda_account.key,
                rent.minimum_balance(space).max(1),
                space as u64,
                owner,
            ),
            &[funder.clone(), new_pda_account.clone(), system_program.clone()],
            &[new_pda_signer_seeds],
        )
    }
}

/// Transfer lamports from a src account owned by the currently executing program id
fn program_transfer_lamports(
    src_ai: &AccountInfo,
    dst_ai: &AccountInfo,
    quantity: u64,
) -> MangoResult<()> {
    let src_lamports = src_ai.lamports().checked_sub(quantity).ok_or(math_err!())?;
    **src_ai.lamports.borrow_mut() = src_lamports;

    let dst_lamports = dst_ai.lamports().checked_add(quantity).ok_or(math_err!())?;
    **dst_ai.lamports.borrow_mut() = dst_lamports;
    Ok(())
}

fn cancel_all_advanced_orders<'a>(
    advanced_orders_ai: &AccountInfo<'a>,
    advanced_orders: &mut AdvancedOrders,
    agent_ai: &AccountInfo<'a>,
) -> MangoResult<()> {
    let mut total_fee = 0u64;
    for i in 0..MAX_ADVANCED_ORDERS {
        if advanced_orders.orders[i].is_active {
            advanced_orders.orders[i].is_active = false;
            total_fee += ADVANCED_ORDER_FEE;
        }
    }
    program_transfer_lamports(advanced_orders_ai, agent_ai, total_fee)
}
=======
// Returns asset_weight and liab_weight
fn get_leverage_weights(leverage: I80F48) -> (I80F48, I80F48) {
    (
        (leverage - ONE_I80F48).checked_div(leverage).unwrap(),
        (leverage + ONE_I80F48).checked_div(leverage).unwrap(),
    )
}

/*
TODO test order types
 */
>>>>>>> e0116ae3
<|MERGE_RESOLUTION|>--- conflicted
+++ resolved
@@ -5182,7 +5182,17 @@
     solana_program::program::invoke_signed(&instruction, &account_infos, signers_seeds)
 }
 
-<<<<<<< HEAD
+// Returns asset_weight and liab_weight
+fn get_leverage_weights(leverage: I80F48) -> (I80F48, I80F48) {
+    (
+        (leverage - ONE_I80F48).checked_div(leverage).unwrap(),
+        (leverage + ONE_I80F48).checked_div(leverage).unwrap(),
+    )
+}
+
+/*
+TODO test order types
+ */
 fn invoke_transfer_lamports<'a>(
     src_ai: &AccountInfo<'a>,
     dst_ai: &AccountInfo<'a>,
@@ -5265,17 +5275,4 @@
         }
     }
     program_transfer_lamports(advanced_orders_ai, agent_ai, total_fee)
-}
-=======
-// Returns asset_weight and liab_weight
-fn get_leverage_weights(leverage: I80F48) -> (I80F48, I80F48) {
-    (
-        (leverage - ONE_I80F48).checked_div(leverage).unwrap(),
-        (leverage + ONE_I80F48).checked_div(leverage).unwrap(),
-    )
-}
-
-/*
-TODO test order types
- */
->>>>>>> e0116ae3
+}