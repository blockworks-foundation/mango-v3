use std::cell::RefMut;
use std::cmp::min;
use std::convert::{identity, TryFrom};
use std::mem::size_of;
use std::vec;

use arrayref::{array_ref, array_refs};
use bytemuck::{cast, cast_ref};
use fixed::types::I80F48;
use mango_common::Loadable;
use serum_dex::instruction::NewOrderInstructionV3;
use serum_dex::state::ToAlignedBytes;
use solana_program::account_info::AccountInfo;
use solana_program::clock::Clock;
use solana_program::entrypoint::ProgramResult;
use solana_program::instruction::{AccountMeta, Instruction};
use solana_program::msg;
use solana_program::program_error::ProgramError;
use solana_program::program_pack::{IsInitialized, Pack};
use solana_program::pubkey::Pubkey;
use solana_program::rent::Rent;
use solana_program::sysvar::Sysvar;
use spl_token::state::{Account, Mint};

use crate::error::{check_assert, MangoError, MangoErrorCode, MangoResult, SourceFileId};
use crate::ids::msrm_token;
use crate::ids::srm_token;
use crate::instruction::MangoInstruction;
use crate::matching::{Book, BookSide, OrderType, Side};
use crate::oracle::{determine_oracle_type, OracleType, Price, StubOracle};
use crate::queue::{EventQueue, EventType, FillEvent, LiquidateEvent, OutEvent};
use crate::state::{
    load_asks_mut, load_bids_mut, load_market_state, load_open_orders, AssetType, DataType,
    HealthCache, HealthType, MangoAccount, MangoCache, MangoGroup, MetaData, NodeBank,
    OldHealthCache, PerpMarket, PerpMarketCache, PerpMarketInfo, PriceCache, RootBank,
    RootBankCache, SpotMarketInfo, TokenInfo, UserActiveAssets, INFO_LEN, MAX_NODE_BANKS,
    MAX_PAIRS, ONE_I80F48, QUOTE_INDEX, ZERO_I80F48,
};
use crate::utils::{gen_signer_key, gen_signer_seeds};

declare_check_assert_macros!(SourceFileId::Processor);

pub struct Processor {}

impl Processor {
    #[inline(never)]
    fn init_mango_group(
        program_id: &Pubkey,
        accounts: &[AccountInfo],
        signer_nonce: u64,
        valid_interval: u64,
        quote_optimal_util: I80F48,
        quote_optimal_rate: I80F48,
        quote_max_rate: I80F48,
    ) -> ProgramResult {
        const NUM_FIXED: usize = 11;
        let accounts = array_ref![accounts, 0, NUM_FIXED];

        let [
            mango_group_ai,     // write
            signer_ai,          // read
            admin_ai,           // read
            quote_mint_ai,      // read
            quote_vault_ai,     // read
            quote_node_bank_ai, // write
            quote_root_bank_ai, // write
            dao_vault_ai,       // read
            msrm_vault_ai,      // read
            mango_cache_ai,     // write
            dex_prog_ai         // read
        ] = accounts;
        check_eq!(mango_group_ai.owner, program_id, MangoErrorCode::InvalidGroupOwner)?;
        let rent = Rent::get()?;
        check!(
            rent.is_exempt(mango_group_ai.lamports(), size_of::<MangoGroup>()),
            MangoErrorCode::GroupNotRentExempt
        )?;
        let mut mango_group = MangoGroup::load_mut(mango_group_ai)?;
        check!(!mango_group.meta_data.is_initialized, MangoErrorCode::Default)?;

        check!(
            gen_signer_key(signer_nonce, mango_group_ai.key, program_id)? == *signer_ai.key,
            MangoErrorCode::InvalidSignerKey
        )?;
        mango_group.signer_nonce = signer_nonce;
        mango_group.signer_key = *signer_ai.key;
        mango_group.valid_interval = valid_interval;
        mango_group.dex_program_id = *dex_prog_ai.key;

        // TODO OPT make PDA
        let dao_vault = Account::unpack(&dao_vault_ai.try_borrow_data()?)?;
        check!(dao_vault.is_initialized(), MangoErrorCode::Default)?;
        check_eq!(dao_vault.owner, mango_group.signer_key, MangoErrorCode::InvalidVault)?;
        check_eq!(&dao_vault.mint, quote_mint_ai.key, MangoErrorCode::InvalidVault)?;
        check_eq!(dao_vault_ai.owner, &spl_token::ID, MangoErrorCode::InvalidVault)?;
        mango_group.dao_vault = *dao_vault_ai.key;

        // TODO OPT make this a PDA
        if msrm_vault_ai.key != &Pubkey::default() {
            let msrm_vault = Account::unpack(&msrm_vault_ai.try_borrow_data()?)?;
            check!(msrm_vault.is_initialized(), MangoErrorCode::InvalidVault)?;
            check_eq!(msrm_vault.owner, mango_group.signer_key, MangoErrorCode::InvalidVault)?;
            check_eq!(&msrm_vault.mint, &msrm_token::ID, MangoErrorCode::InvalidVault)?;
            check_eq!(msrm_vault_ai.owner, &spl_token::ID, MangoErrorCode::InvalidVault)?;
            mango_group.msrm_vault = *msrm_vault_ai.key;
        }

        let _root_bank = init_root_bank(
            program_id,
            &mango_group,
            quote_mint_ai,
            quote_vault_ai,
            quote_root_bank_ai,
            quote_node_bank_ai,
            &rent,
            quote_optimal_util,
            quote_optimal_rate,
            quote_max_rate,
        )?;
        let mint = Mint::unpack(&quote_mint_ai.try_borrow_data()?)?;
        mango_group.tokens[QUOTE_INDEX] = TokenInfo {
            mint: *quote_mint_ai.key,
            root_bank: *quote_root_bank_ai.key,
            decimals: mint.decimals,
            padding: [0u8; 7],
        };

        check!(admin_ai.is_signer, MangoErrorCode::Default)?;
        mango_group.admin = *admin_ai.key;

        mango_group.meta_data = MetaData::new(DataType::MangoGroup, 0, true);

        // init MangoCache
        let mut mango_cache = MangoCache::load_mut(&mango_cache_ai)?;
        check!(!mango_cache.meta_data.is_initialized, MangoErrorCode::Default)?;
        mango_cache.meta_data = MetaData::new(DataType::MangoCache, 0, true);
        mango_group.mango_cache = *mango_cache_ai.key;

        // check size
        Ok(())
    }

    #[allow(unused)]
    fn remove_spot_market(program_id: &Pubkey, accounts: &[AccountInfo]) -> MangoResult<()> {
        todo!()
    }
    #[inline(never)]
    /// TODO figure out how to do docs for functions with link to instruction.rs instruction documentation
    /// TODO make the mango account a derived address
    fn init_mango_account(program_id: &Pubkey, accounts: &[AccountInfo]) -> MangoResult<()> {
        const NUM_FIXED: usize = 3;
        let accounts = array_ref![accounts, 0, NUM_FIXED];

        let [
            mango_group_ai,     // read
            mango_account_ai,   // write
            owner_ai            // read, signer
        ] = accounts;

        let rent = Rent::get()?;
        check!(
            rent.is_exempt(mango_account_ai.lamports(), size_of::<MangoAccount>()),
            MangoErrorCode::Default
        )?;
        check!(owner_ai.is_signer, MangoErrorCode::Default)?;

        let _mango_group = MangoGroup::load_checked(mango_group_ai, program_id)?;

        let mut mango_account: RefMut<MangoAccount> = MangoAccount::load_mut(mango_account_ai)?;
        check_eq!(&mango_account_ai.owner, &program_id, MangoErrorCode::InvalidOwner)?;
        check!(!mango_account.meta_data.is_initialized, MangoErrorCode::Default)?;

        mango_account.mango_group = *mango_group_ai.key;
        mango_account.owner = *owner_ai.key;
        mango_account
            .perp_accounts
            .iter_mut()
            .for_each(|pa| pa.open_orders.is_free_bits = u32::MAX);
        mango_account.meta_data = MetaData::new(DataType::MangoAccount, 0, true);

        Ok(())
    }

    #[inline(never)]
    /// Add asset and spot market to mango group
    /// Initialize a root bank and add it to the mango group
    /// Requires a price oracle for this asset priced in quote currency
    /// Only allow admin to add to MangoGroup
    // TODO - implement remove asset
    fn add_spot_market(
        program_id: &Pubkey,
        accounts: &[AccountInfo],
        market_index: usize,
        maint_leverage: I80F48,
        init_leverage: I80F48,
        liquidation_fee: I80F48,
        optimal_util: I80F48,
        optimal_rate: I80F48,
        max_rate: I80F48,
    ) -> MangoResult<()> {
        check!(
            init_leverage >= ONE_I80F48 && maint_leverage > init_leverage,
            MangoErrorCode::InvalidParam
        )?;

        const NUM_FIXED: usize = 8;
        let accounts = array_ref![accounts, 0, NUM_FIXED];
        let [
            mango_group_ai, // write
            spot_market_ai, // read
            dex_program_ai, // read
            mint_ai,        // read
            node_bank_ai,   // write
            vault_ai,       // read
            root_bank_ai,   // write
            admin_ai        // read, signer
        ] = accounts;

        let mut mango_group = MangoGroup::load_mut_checked(mango_group_ai, program_id)?;

        check!(admin_ai.is_signer, MangoErrorCode::SignerNecessary)?;
        check_eq!(admin_ai.key, &mango_group.admin, MangoErrorCode::InvalidOwner)?;

        check!(market_index < mango_group.num_oracles, MangoErrorCode::InvalidParam)?;

        // Make sure there is an oracle at this index -- probably unnecessary because add_oracle is only place that modifies num_oracles
        check!(mango_group.oracles[market_index] != Pubkey::default(), MangoErrorCode::Default)?;

        // Make sure spot market at this index not already initialized
        check!(mango_group.spot_markets[market_index].is_empty(), MangoErrorCode::Default)?;

        // Make sure token at this index not already initialized
        check!(mango_group.tokens[market_index].is_empty(), MangoErrorCode::Default)?;
        let _root_bank = init_root_bank(
            program_id,
            &mango_group,
            mint_ai,
            vault_ai,
            root_bank_ai,
            node_bank_ai,
            &Rent::get()?,
            optimal_util,
            optimal_rate,
            max_rate,
        )?;

        let mint = Mint::unpack(&mint_ai.try_borrow_data()?)?;
        mango_group.tokens[market_index] = TokenInfo {
            mint: *mint_ai.key,
            root_bank: *root_bank_ai.key,
            decimals: mint.decimals,
            padding: [0u8; 7],
        };

        // check leverage is reasonable

        mango_group.spot_markets[market_index] = SpotMarketInfo {
            spot_market: *spot_market_ai.key,
            maint_asset_weight: (maint_leverage - ONE_I80F48).checked_div(maint_leverage).unwrap(),
            init_asset_weight: (init_leverage - ONE_I80F48).checked_div(init_leverage).unwrap(),
            maint_liab_weight: (maint_leverage + ONE_I80F48).checked_div(maint_leverage).unwrap(),
            init_liab_weight: (init_leverage + ONE_I80F48).checked_div(init_leverage).unwrap(),
            liquidation_fee,
        };

        let spot_market = load_market_state(spot_market_ai, dex_program_ai.key)?;

        check_eq!(
            identity(spot_market.coin_mint),
            mint_ai.key.to_aligned_bytes(),
            MangoErrorCode::Default
        )?;
        check_eq!(
            identity(spot_market.pc_mint),
            mango_group.tokens[QUOTE_INDEX].mint.to_aligned_bytes(),
            MangoErrorCode::Default
        )?;

        // TODO - what if quote currency is mngo, srm or msrm
        // if mint is SRM set srm_vault
        // if mint is MSRM set msrm_vault  -- NOTE maybe we don't want to allow trading on msrm

        if mint_ai.key == &srm_token::ID {
            check!(mango_group.srm_vault == Pubkey::default(), MangoErrorCode::Default)?;
            mango_group.srm_vault = *vault_ai.key;
        }
        Ok(())
    }

    #[inline(never)]
    /// Add an oracle to the MangoGroup
    /// This must be called first before `add_spot_market` or `add_perp_market`
    /// There will never be a gap in the mango_group.oracles array
    fn add_oracle(program_id: &Pubkey, accounts: &[AccountInfo]) -> MangoResult<()> {
        const NUM_FIXED: usize = 3;
        let accounts = array_ref![accounts, 0, NUM_FIXED];
        let [
            mango_group_ai, // write
            oracle_ai,      // write
            admin_ai        // read
        ] = accounts;

        let mut mango_group = MangoGroup::load_mut_checked(mango_group_ai, program_id)?;
        check!(admin_ai.is_signer, MangoErrorCode::Default)?;
        check_eq!(admin_ai.key, &mango_group.admin, MangoErrorCode::Default)?;

        let oracle_type = determine_oracle_type(oracle_ai);
        match oracle_type {
            OracleType::Pyth => {
                msg!("OracleType: got pyth"); // Do nothing really cause all that's needed is storing the pkey
            }
            OracleType::Stub | OracleType::Unknown => {
                msg!("OracleType: got unknown or stub");
                let rent = Rent::get()?;
                let mut oracle = StubOracle::load_and_init(oracle_ai, program_id, &rent)?;
                oracle.magic = 0x6F676E4D;
            }
        }

        let oracle_index = mango_group.num_oracles;
        mango_group.oracles[oracle_index] = *oracle_ai.key;
        mango_group.num_oracles += 1;

        Ok(())
    }

    #[inline(never)]
    fn set_oracle(program_id: &Pubkey, accounts: &[AccountInfo], price: I80F48) -> MangoResult<()> {
        const NUM_FIXED: usize = 3;
        let accounts = array_ref![accounts, 0, NUM_FIXED];
        let [
            mango_group_ai, // read
            oracle_ai,      // write
            admin_ai        // read
        ] = accounts;

        let mango_group = MangoGroup::load_checked(mango_group_ai, program_id)?;
        check!(admin_ai.is_signer, MangoErrorCode::Default)?;
        check_eq!(admin_ai.key, &mango_group.admin, MangoErrorCode::Default)?;
        check!(mango_group.find_oracle_index(oracle_ai.key).is_some(), MangoErrorCode::Default)?;

        let oracle_type = determine_oracle_type(oracle_ai);
        check_eq!(oracle_type, OracleType::Stub, MangoErrorCode::Default)?;

        let mut oracle = StubOracle::load_mut_checked(oracle_ai, program_id)?;
        oracle.price = price;
        let clock = Clock::get()?;
        oracle.last_update = clock.unix_timestamp as u64;
        Ok(())
    }

    #[inline(never)]
    /// Initialize perp market including orderbooks and queues
    fn add_perp_market(
        program_id: &Pubkey,
        accounts: &[AccountInfo],
        market_index: usize,
        maint_leverage: I80F48,
        init_leverage: I80F48,
        liquidation_fee: I80F48,
        maker_fee: I80F48,
        taker_fee: I80F48,
        base_lot_size: i64,
        quote_lot_size: i64,
        rate: I80F48, // starting rate for liquidity mining
        max_depth_bps: I80F48,
        target_period_length: u64,
        mngo_per_period: u64,
    ) -> MangoResult<()> {
        // params check
        check!(init_leverage >= ONE_I80F48, MangoErrorCode::InvalidParam)?;
        check!(maint_leverage > init_leverage, MangoErrorCode::InvalidParam)?;
        check!(maker_fee + taker_fee >= ZERO_I80F48, MangoErrorCode::InvalidParam)?;
        check!(base_lot_size.is_positive(), MangoErrorCode::InvalidParam)?;
        check!(quote_lot_size.is_positive(), MangoErrorCode::InvalidParam)?;
        check!(!max_depth_bps.is_negative(), MangoErrorCode::InvalidParam)?;
        check!(!rate.is_negative(), MangoErrorCode::InvalidParam)?;
        check!(target_period_length > 0, MangoErrorCode::InvalidParam)?;

        const NUM_FIXED: usize = 7;
        let accounts = array_ref![accounts, 0, NUM_FIXED];

        let [
            mango_group_ai, // write
            perp_market_ai, // write
            event_queue_ai, // write
            bids_ai,        // write
            asks_ai,        // write
            mngo_vault_ai,  // read
            admin_ai        // read, signer
        ] = accounts;

        let rent = Rent::get()?; // dynamically load rent sysvar

        let mut mango_group = MangoGroup::load_mut_checked(mango_group_ai, program_id)?;

        check!(admin_ai.is_signer, MangoErrorCode::Default)?;
        check_eq!(admin_ai.key, &mango_group.admin, MangoErrorCode::Default)?;

        check!(market_index < mango_group.num_oracles, MangoErrorCode::InvalidParam)?;

        // Make sure there is an oracle at this index -- probably unnecessary because add_oracle is only place that modifies num_oracles
        check!(mango_group.oracles[market_index] != Pubkey::default(), MangoErrorCode::Default)?;

        // Make sure perp market at this index not already initialized
        check!(mango_group.perp_markets[market_index].is_empty(), MangoErrorCode::InvalidParam)?;

        mango_group.perp_markets[market_index] = PerpMarketInfo {
            perp_market: *perp_market_ai.key,
            maint_asset_weight: (maint_leverage - ONE_I80F48).checked_div(maint_leverage).unwrap(),
            init_asset_weight: (init_leverage - ONE_I80F48).checked_div(init_leverage).unwrap(),
            maint_liab_weight: (maint_leverage + ONE_I80F48).checked_div(maint_leverage).unwrap(),
            init_liab_weight: (init_leverage + ONE_I80F48).checked_div(init_leverage).unwrap(),
            liquidation_fee,
            maker_fee,
            taker_fee,
            base_lot_size,
            quote_lot_size,
        };

        // Initialize the Bids
        let _bids = BookSide::load_and_init(bids_ai, program_id, DataType::Bids, &rent)?;

        // Initialize the Asks
        let _asks = BookSide::load_and_init(asks_ai, program_id, DataType::Asks, &rent)?;

        // Initialize the EventQueue
        // TODO: check that the event queue is reasonably large
        let _event_queue = EventQueue::load_and_init(event_queue_ai, program_id, &rent)?;

        // Now initialize the PerpMarket itself
        let _perp_market = PerpMarket::load_and_init(
            perp_market_ai,
            program_id,
            mango_group_ai,
            bids_ai,
            asks_ai,
            event_queue_ai,
            mngo_vault_ai,
            &mango_group,
            &rent,
            base_lot_size,
            quote_lot_size,
            rate,
            max_depth_bps,
            target_period_length,
            mngo_per_period,
        )?;

        Ok(())
    }

    #[inline(never)]
    /// Deposit instruction
    fn deposit(program_id: &Pubkey, accounts: &[AccountInfo], quantity: u64) -> MangoResult<()> {
        const NUM_FIXED: usize = 9;
        let accounts = array_ref![accounts, 0, NUM_FIXED];
        let [
            mango_group_ai,         // read
            mango_account_ai,       // write
            owner_ai,               // read
            mango_cache_ai,         // read
            root_bank_ai,           // read
            node_bank_ai,           // write
            vault_ai,               // write
            token_prog_ai,          // read
            owner_token_account_ai, // write
        ] = accounts;
        let mango_group = MangoGroup::load_checked(mango_group_ai, program_id)?;
        let mut mango_account =
            MangoAccount::load_mut_checked(mango_account_ai, program_id, mango_group_ai.key)?;

        // TODO - Probably not necessary for deposit to be from owner
        check_eq!(&mango_account.owner, owner_ai.key, MangoErrorCode::InvalidOwner)?;
        check!(!mango_account.is_bankrupt, MangoErrorCode::Bankrupt)?;
        let mango_cache = MangoCache::load_checked(mango_cache_ai, program_id, &mango_group)?;

        let token_index = mango_group
            .find_root_bank_index(root_bank_ai.key)
            .ok_or(throw_err!(MangoErrorCode::InvalidToken))?;

        let mut node_bank = NodeBank::load_mut_checked(node_bank_ai, program_id)?;

        // Find the node_bank pubkey in root_bank, if not found error
        let root_bank = RootBank::load_checked(root_bank_ai, program_id)?;
        check!(root_bank.node_banks.contains(node_bank_ai.key), MangoErrorCode::Default)?;
        check_eq!(&node_bank.vault, vault_ai.key, MangoErrorCode::InvalidVault)?;

        // deposit into node bank token vault using invoke_transfer
        check_eq!(token_prog_ai.key, &spl_token::ID, MangoErrorCode::Default)?;

        invoke_transfer(token_prog_ai, owner_token_account_ai, vault_ai, owner_ai, &[], quantity)?;

        // Check validity of root bank cache
        let now_ts = Clock::get()?.unix_timestamp as u64;
        let root_bank_cache = &mango_cache.root_bank_cache[token_index];
        check!(
            now_ts <= root_bank_cache.last_update + mango_group.valid_interval,
            MangoErrorCode::InvalidCache
        )?;

        checked_add_net(
            root_bank_cache,
            &mut node_bank,
            &mut mango_account,
            token_index,
            I80F48::from_num(quantity),
        )
    }

    // TODO create client functions and instruction.rs
    #[inline(never)]
    #[allow(unused)]
    /// Change the shape of the interest rate function
    fn set_rate_params(
        program_id: &Pubkey,
        accounts: &[AccountInfo],
        optimal_util: I80F48,
        optimal_rate: I80F48,
        max_rate: I80F48,
    ) -> MangoResult<()> {
        const NUM_FIXED: usize = 3;
        let accounts = array_ref![accounts, 0, NUM_FIXED];
        let [
            mango_group_ai, // read
            root_bank_ai,   // read
            admin_ai        // read, signer
        ] = accounts;

        let mango_group = MangoGroup::load_checked(mango_group_ai, program_id)?;
        check!(admin_ai.is_signer, MangoErrorCode::Default)?;
        check_eq!(admin_ai.key, &mango_group.admin, MangoErrorCode::Default)?;
        check!(
            mango_group.find_root_bank_index(root_bank_ai.key).is_some(),
            MangoErrorCode::InvalidRootBank
        )?;
        let mut root_bank = RootBank::load_mut_checked(root_bank_ai, program_id)?;
        root_bank.set_rate_params(optimal_util, optimal_rate, max_rate)?;

        Ok(())
    }

    #[inline(never)]
    /// Write oracle prices onto MangoAccount before calling a value-dep instruction (e.g. Withdraw)
    fn cache_prices(program_id: &Pubkey, accounts: &[AccountInfo]) -> MangoResult<()> {
        const NUM_FIXED: usize = 2;
        let (fixed_ais, oracle_ais) = array_refs![accounts, NUM_FIXED; ..;];
        let [
            mango_group_ai,     // read
            mango_cache_ai,     // write
        ] = fixed_ais;
        let mango_group = MangoGroup::load_checked(mango_group_ai, program_id)?;
        let mut mango_cache =
            MangoCache::load_mut_checked(mango_cache_ai, program_id, &mango_group)?;
        let clock = Clock::get()?;
        let now_ts = clock.unix_timestamp as u64;
        for oracle_ai in oracle_ais.iter() {
            let i = mango_group.find_oracle_index(oracle_ai.key).ok_or(throw!())?;
            mango_cache.price_cache[i] =
                PriceCache { price: read_oracle(&mango_group, i, oracle_ai)?, last_update: now_ts };
        }
        Ok(())
    }

    #[inline(never)]
    fn cache_root_banks(program_id: &Pubkey, accounts: &[AccountInfo]) -> MangoResult<()> {
        const NUM_FIXED: usize = 2;
        let (fixed_ais, root_bank_ais) = array_refs![accounts, NUM_FIXED; ..;];
        let [
            mango_group_ai,     // read
            mango_cache_ai,     // write
        ] = fixed_ais;

        let mango_group = MangoGroup::load_checked(mango_group_ai, program_id)?;
        let mut mango_cache =
            MangoCache::load_mut_checked(mango_cache_ai, program_id, &mango_group)?;
        let clock = Clock::get()?;
        let now_ts = clock.unix_timestamp as u64;

        for root_bank_ai in root_bank_ais.iter() {
            let index = mango_group.find_root_bank_index(root_bank_ai.key).unwrap();
            let root_bank = RootBank::load_checked(root_bank_ai, program_id)?;
            mango_cache.root_bank_cache[index] = RootBankCache {
                deposit_index: root_bank.deposit_index,
                borrow_index: root_bank.borrow_index,
                last_update: now_ts,
            };
        }
        Ok(())
    }

    #[inline(never)]
    fn cache_perp_markets(program_id: &Pubkey, accounts: &[AccountInfo]) -> MangoResult<()> {
        const NUM_FIXED: usize = 2;
        let (fixed_ais, perp_market_ais) = array_refs![accounts, NUM_FIXED; ..;];
        let [
            mango_group_ai,     // read
            mango_cache_ai,     // write
        ] = fixed_ais;

        let mango_group = MangoGroup::load_checked(mango_group_ai, program_id)?;
        let mut mango_cache =
            MangoCache::load_mut_checked(mango_cache_ai, program_id, &mango_group)?;
        let clock = Clock::get()?;
        let now_ts = clock.unix_timestamp as u64;
        for perp_market_ai in perp_market_ais.iter() {
            let index = mango_group.find_perp_market_index(perp_market_ai.key).unwrap();
            let perp_market =
                PerpMarket::load_checked(perp_market_ai, program_id, mango_group_ai.key)?;
            mango_cache.perp_market_cache[index] = PerpMarketCache {
                long_funding: perp_market.long_funding,
                short_funding: perp_market.short_funding,
                last_update: now_ts,
            };
        }
        Ok(())
    }

    #[inline(never)]
    /// Withdraw a token from the bank if collateral ratio permits
    fn withdraw(
        program_id: &Pubkey,
        accounts: &[AccountInfo],
        quantity: u64,
        allow_borrow: bool, // TODO only borrow if true
    ) -> MangoResult<()> {
        const NUM_FIXED: usize = 10;
        let accounts = array_ref![accounts, 0, NUM_FIXED + MAX_PAIRS];
        let (fixed_ais, open_orders_ais) = array_refs![accounts, NUM_FIXED, MAX_PAIRS];
        let [
            mango_group_ai,     // read
            mango_account_ai,   // write
            owner_ai,           // read
            mango_cache_ai,     // read
            root_bank_ai,       // read
            node_bank_ai,       // write
            vault_ai,           // write
            token_account_ai,   // write
            signer_ai,          // read
            token_prog_ai,      // read
        ] = fixed_ais;
        check_eq!(&spl_token::ID, token_prog_ai.key, MangoErrorCode::InvalidProgramId)?;

        let mango_group = MangoGroup::load_checked(mango_group_ai, program_id)?;

        let mut mango_account =
            MangoAccount::load_mut_checked(mango_account_ai, program_id, mango_group_ai.key)?;
        check!(&mango_account.owner == owner_ai.key, MangoErrorCode::InvalidOwner)?;
        check!(!mango_account.is_bankrupt, MangoErrorCode::Bankrupt)?;
        check!(owner_ai.is_signer, MangoErrorCode::InvalidSignerKey)?;
        mango_account.check_open_orders(&mango_group, open_orders_ais)?;

        let root_bank = RootBank::load_checked(root_bank_ai, program_id)?;
        let token_index = mango_group
            .find_root_bank_index(root_bank_ai.key)
            .ok_or(throw_err!(MangoErrorCode::InvalidToken))?;

        let mut node_bank = NodeBank::load_mut_checked(node_bank_ai, program_id)?;
        check!(root_bank.node_banks.contains(node_bank_ai.key), MangoErrorCode::InvalidNodeBank)?;
        let clock = Clock::get()?;
        let now_ts = clock.unix_timestamp as u64;

        // Safety checks
        check_eq!(&node_bank.vault, vault_ai.key, MangoErrorCode::InvalidVault)?;

        // First check all caches to make sure valid
        let mango_cache = MangoCache::load_checked(mango_cache_ai, program_id, &mango_group)?;
        let mut active_assets = mango_account.get_active_assets(&mango_group);
        active_assets[token_index] = true; // Make sure token index is always checked

        check!(
            mango_cache.check_caches_valid(&mango_group, &active_assets, now_ts),
            MangoErrorCode::InvalidCache
        )?;
        let root_bank_cache = &mango_cache.root_bank_cache[token_index];

        // Borrow if withdrawing more than deposits
        let native_deposit = mango_account.get_native_deposit(root_bank_cache, token_index)?;
        let withdraw = I80F48::from_num(quantity);

        check!(native_deposit >= withdraw || allow_borrow, MangoErrorCode::InsufficientFunds)?;
        checked_sub_net(
            root_bank_cache,
            &mut node_bank,
            &mut mango_account,
            token_index,
            withdraw,
        )?;

        let signers_seeds = gen_signer_seeds(&mango_group.signer_nonce, mango_group_ai.key);
        invoke_transfer(
            token_prog_ai,
            vault_ai,
            token_account_ai,
            signer_ai,
            &[&signers_seeds],
            quantity,
        )?;

        let health = mango_account.get_health(
            &mango_group,
            &mango_cache,
            open_orders_ais,
            &active_assets,
            HealthType::Init,
        )?;
        check!(health >= ZERO_I80F48, MangoErrorCode::InsufficientFunds)?;

        Ok(())
    }

    #[inline(never)]
    /// Call the init_open_orders instruction in serum dex and add this OpenOrders account to margin account
    fn init_spot_open_orders(program_id: &Pubkey, accounts: &[AccountInfo]) -> MangoResult<()> {
        const NUM_FIXED: usize = 8;
        let accounts = array_ref![accounts, 0, NUM_FIXED];
        let [
            mango_group_ai,         // read
            mango_account_ai,       // write
            owner_ai,               // read
            dex_prog_ai,            // read
            open_orders_ai,         // write
            spot_market_ai,         // read
            signer_ai,              // read
            rent_ai,                // read
        ] = accounts;

        let mango_group = MangoGroup::load_checked(mango_group_ai, program_id)?;
        check_eq!(dex_prog_ai.key, &mango_group.dex_program_id, MangoErrorCode::InvalidProgramId)?;

        let market_index = mango_group
            .find_spot_market_index(spot_market_ai.key)
            .ok_or(throw_err!(MangoErrorCode::InvalidMarket))?;

        let mut mango_account =
            MangoAccount::load_mut_checked(mango_account_ai, program_id, mango_group_ai.key)?;
        check!(&mango_account.owner == owner_ai.key, MangoErrorCode::InvalidOwner)?;
        check!(owner_ai.is_signer, MangoErrorCode::InvalidSignerKey)?;
        check!(!mango_account.is_bankrupt, MangoErrorCode::Bankrupt)?;

        {
            // TODO OPT - Unnecessary check because serum dex also checks account flags 0
            let open_orders = load_open_orders(open_orders_ai)?;

            // Make sure this open orders account has not been initialized already
            check_eq!(open_orders.account_flags, 0, MangoErrorCode::Default)?;
        }

        // Make sure there isn't already an open orders account for this market
        check!(
            mango_account.spot_open_orders[market_index] == Pubkey::default(),
            MangoErrorCode::Default
        )?;

        let signers_seeds = gen_signer_seeds(&mango_group.signer_nonce, mango_group_ai.key);
        invoke_init_open_orders(
            dex_prog_ai,
            open_orders_ai,
            signer_ai,
            spot_market_ai,
            rent_ai,
            &[&signers_seeds],
        )?;

        mango_account.spot_open_orders[market_index] = *open_orders_ai.key;

        Ok(())
    }

    // TODO - add serum dex fee discount functionality
    #[inline(never)]
    fn place_spot_order(
        program_id: &Pubkey,
        accounts: &[AccountInfo],
        order: serum_dex::instruction::NewOrderInstructionV3,
    ) -> MangoResult<()> {
        const NUM_FIXED: usize = 19;
        let accounts = array_ref![accounts, 0, NUM_FIXED + MAX_PAIRS];
        let (fixed_ais, open_orders_ais) = array_refs![accounts, NUM_FIXED, MAX_PAIRS];

        let [
            mango_group_ai,         // read
            mango_account_ai,       // write
            owner_ai,               // read & signer
            mango_cache_ai,         // read
            dex_prog_ai,            // read
            spot_market_ai,         // write
            bids_ai,                // write
            asks_ai,                // write
            dex_request_queue_ai,   // write
            dex_event_queue_ai,     // write
            dex_base_ai,            // write
            dex_quote_ai,           // write
            root_bank_ai,           // read
            node_bank_ai,           // write
            vault_ai,               // write
            token_prog_ai,          // read
            signer_ai,              // read
            rent_ai,                // read
            msrm_or_srm_vault_ai,   // read
        ] = fixed_ais;

        // TODO OPT - reduce size of this transaction
        // put bank info into group +64 bytes
        // remove settle_funds +64 bytes
        // ask serum dex to use dynamic sysvars +32 bytes
        // only send in open orders pubkeys we need +54 bytes
        // shrink size of order instruction +10 bytes

        let mango_group = MangoGroup::load_checked(mango_group_ai, program_id)?;
        check_eq!(token_prog_ai.key, &spl_token::ID, MangoErrorCode::InvalidProgramId)?;
        check_eq!(dex_prog_ai.key, &mango_group.dex_program_id, MangoErrorCode::InvalidProgramId)?;

        let mut mango_account =
            MangoAccount::load_mut_checked(mango_account_ai, program_id, mango_group_ai.key)?;
        check!(&mango_account.owner == owner_ai.key, MangoErrorCode::InvalidOwner)?;
        check!(owner_ai.is_signer, MangoErrorCode::InvalidSignerKey)?;
        check!(!mango_account.is_bankrupt, MangoErrorCode::Bankrupt)?;

        let clock = Clock::get()?;
        let now_ts = clock.unix_timestamp as u64;

        let market_index = mango_group
            .find_spot_market_index(spot_market_ai.key)
            .ok_or(throw_err!(MangoErrorCode::InvalidMarket))?;

        let token_index = match order.side {
            serum_dex::matching::Side::Bid => QUOTE_INDEX,
            serum_dex::matching::Side::Ask => market_index,
        };

        check!(
            &mango_group.tokens[token_index].root_bank == root_bank_ai.key,
            MangoErrorCode::InvalidRootBank
        )?;
        let root_bank = RootBank::load_checked(root_bank_ai, program_id)?;

        check!(root_bank.node_banks.contains(node_bank_ai.key), MangoErrorCode::InvalidNodeBank)?;
        let mut node_bank = NodeBank::load_mut_checked(node_bank_ai, program_id)?;

        check_eq!(&node_bank.vault, vault_ai.key, MangoErrorCode::InvalidVault)?;

        // Adjust margin basket; this also makes this market an active asset
        mango_account.add_to_basket(market_index)?;
        mango_account.check_open_orders(&mango_group, open_orders_ais)?;

        let active_assets = UserActiveAssets::new(&mango_group, &mango_account, vec![]);
        let mango_cache = MangoCache::load_checked(mango_cache_ai, program_id, &mango_group)?;
        mango_cache.check_valid(&mango_group, &active_assets, now_ts)?;

        let mut health_cache = HealthCache::new(active_assets);
        health_cache.init_vals(&mango_group, &mango_cache, &mango_account, open_orders_ais)?;
        let pre_health = health_cache.get_health(&mango_group, HealthType::Init);

        // update the being_liquidated flag
        if mango_account.being_liquidated {
            if pre_health >= ZERO_I80F48 {
                mango_account.being_liquidated = false;
            } else {
                return Err(throw_err!(MangoErrorCode::BeingLiquidated));
            }
        }

        // This means health must only go up
        let reduce_only = pre_health < ZERO_I80F48;

        // TODO maybe check that root bank was updated recently
        // TODO maybe check oracle was updated recently

        // TODO OPT - write a zero copy way to deserialize Account to reduce compute
        // this is to keep track of how much funds were transferred out
        let pre_amount = Account::unpack(&vault_ai.try_borrow_data()?)?.amount;

        // Send order to serum dex
        let signers_seeds = gen_signer_seeds(&mango_group.signer_nonce, mango_group_ai.key);
        invoke_new_order(
            dex_prog_ai,
            spot_market_ai,
            &open_orders_ais[market_index],
            dex_request_queue_ai,
            dex_event_queue_ai,
            bids_ai,
            asks_ai,
            vault_ai,
            signer_ai,
            dex_base_ai,
            dex_quote_ai,
            token_prog_ai,
            rent_ai,
            msrm_or_srm_vault_ai,
            &[&signers_seeds],
            order,
        )?;

        // See if we can remove this market from margin
        let open_orders = load_open_orders(&open_orders_ais[market_index])?;
        mango_account.update_basket(market_index, &open_orders)?;

        let post_amount = Account::unpack(&vault_ai.try_borrow_data()?)?.amount;

        checked_change_net(
            &mango_cache.root_bank_cache[token_index],
            &mut node_bank,
            &mut mango_account,
            token_index,
            I80F48::from_num(post_amount) - I80F48::from_num(pre_amount),
        )?;

        // Update health for tokens that may have changed
        health_cache.update_quote(&mango_cache, &mango_account);
        health_cache.update_spot_val(
            &mango_group,
            &mango_cache,
            &mango_account,
            &open_orders_ais[market_index],
            market_index,
        )?;
        let post_health = health_cache.get_health(&mango_group, HealthType::Init);

        // If an account is in reduce_only mode, health must only go up
        check!(
            post_health >= ZERO_I80F48 || (reduce_only && post_health >= pre_health),
            MangoErrorCode::InsufficientFunds
        )
    }

    #[inline(never)]
    fn cancel_spot_order(
        program_id: &Pubkey,
        accounts: &[AccountInfo],
        data: Vec<u8>,
    ) -> MangoResult<()> {
        // TODO add param `ok_invalid_id` to return Ok() instead of Err if order id or client id invalid

        const NUM_FIXED: usize = 10;
        let accounts = array_ref![accounts, 0, NUM_FIXED];

        let [
            mango_group_ai,     // read
            owner_ai,           // signer
            mango_account_ai,   // read
            dex_prog_ai,        // read
            spot_market_ai,     // write
            bids_ai,            // write
            asks_ai,            // write
            open_orders_ai,     // write
            signer_ai,          // read
            dex_event_queue_ai, // write
        ] = accounts;

        let mango_group = MangoGroup::load_checked(mango_group_ai, program_id)?;
        check_eq!(dex_prog_ai.key, &mango_group.dex_program_id, MangoErrorCode::Default)?;

        let mango_account =
            MangoAccount::load_checked(mango_account_ai, program_id, mango_group_ai.key)?;
        check!(!mango_account.is_bankrupt, MangoErrorCode::Bankrupt)?;
        check!(owner_ai.is_signer, MangoErrorCode::Default)?;
        check_eq!(&mango_account.owner, owner_ai.key, MangoErrorCode::Default)?;

        let market_i = mango_group.find_spot_market_index(spot_market_ai.key).unwrap();
        check_eq!(
            &mango_account.spot_open_orders[market_i],
            open_orders_ai.key,
            MangoErrorCode::Default
        )?;

        let signer_seeds = gen_signer_seeds(&mango_group.signer_nonce, mango_group_ai.key);
        invoke_cancel_order(
            dex_prog_ai,
            spot_market_ai,
            bids_ai,
            asks_ai,
            open_orders_ai,
            signer_ai,
            dex_event_queue_ai,
            data,
            &[&signer_seeds],
        )?;
        Ok(())
    }

    #[inline(never)]
    fn settle_funds(program_id: &Pubkey, accounts: &[AccountInfo]) -> MangoResult<()> {
        const NUM_FIXED: usize = 18;
        let accounts = array_ref![accounts, 0, NUM_FIXED];
        let [
            mango_group_ai,         // read
            mango_cache_ai,         // read
            owner_ai,               // signer
            mango_account_ai,       // write
            dex_prog_ai,            // read
            spot_market_ai,         // write
            open_orders_ai,         // write
            signer_ai,              // read
            dex_base_ai,            // write
            dex_quote_ai,           // write
            base_root_bank_ai,      // read
            base_node_bank_ai,      // write
            quote_root_bank_ai,     // read
            quote_node_bank_ai,     // write
            base_vault_ai,          // write
            quote_vault_ai,         // write
            dex_signer_ai,          // read
            token_prog_ai,          // read
        ] = accounts;

        let mango_group = MangoGroup::load_checked(mango_group_ai, program_id)?;
        check_eq!(token_prog_ai.key, &spl_token::id(), MangoErrorCode::Default)?;
        check_eq!(dex_prog_ai.key, &mango_group.dex_program_id, MangoErrorCode::Default)?;

        let mut mango_account =
            MangoAccount::load_mut_checked(mango_account_ai, program_id, mango_group_ai.key)?;
        check!(owner_ai.key == &mango_account.owner, MangoErrorCode::InvalidOwner)?;
        check!(owner_ai.is_signer, MangoErrorCode::SignerNecessary)?;
        check!(!mango_account.is_bankrupt, MangoErrorCode::Bankrupt)?;

        // Make sure the spot market is valid
        let spot_market_index = mango_group
            .find_spot_market_index(spot_market_ai.key)
            .ok_or(throw_err!(MangoErrorCode::InvalidMarket))?;

        let base_root_bank = RootBank::load_checked(base_root_bank_ai, program_id)?;
        check!(
            base_root_bank_ai.key == &mango_group.tokens[spot_market_index].root_bank,
            MangoErrorCode::InvalidRootBank
        )?;

        let mut base_node_bank = NodeBank::load_mut_checked(base_node_bank_ai, program_id)?;
        check!(
            base_root_bank.node_banks.contains(base_node_bank_ai.key),
            MangoErrorCode::InvalidNodeBank
        )?;
        check_eq!(&base_node_bank.vault, base_vault_ai.key, MangoErrorCode::InvalidVault)?;

        let quote_root_bank = RootBank::load_checked(quote_root_bank_ai, program_id)?;
        check!(
            quote_root_bank_ai.key == &mango_group.tokens[QUOTE_INDEX].root_bank,
            MangoErrorCode::InvalidRootBank
        )?;
        let mut quote_node_bank = NodeBank::load_mut_checked(quote_node_bank_ai, program_id)?;
        check!(
            quote_root_bank.node_banks.contains(quote_node_bank_ai.key),
            MangoErrorCode::InvalidNodeBank
        )?;
        check_eq!(&quote_node_bank.vault, quote_vault_ai.key, MangoErrorCode::InvalidVault)?;

        check_eq!(
            &mango_account.spot_open_orders[spot_market_index],
            open_orders_ai.key,
            MangoErrorCode::Default
        )?;

        if *open_orders_ai.key == Pubkey::default() {
            return Ok(());
        }

        let (pre_base, pre_quote) = {
            let open_orders = load_open_orders(open_orders_ai)?;
            (
                open_orders.native_coin_free,
                open_orders.native_pc_free + open_orders.referrer_rebates_accrued,
            )
        };

        let signer_seeds = gen_signer_seeds(&mango_group.signer_nonce, mango_group_ai.key);
        invoke_settle_funds(
            dex_prog_ai,
            spot_market_ai,
            open_orders_ai,
            signer_ai,
            dex_base_ai,
            dex_quote_ai,
            base_vault_ai,
            quote_vault_ai,
            dex_signer_ai,
            token_prog_ai,
            &[&signer_seeds],
        )?;

        let (post_base, post_quote) = {
            let open_orders = load_open_orders(open_orders_ai)?;
            // remove from margin basket if it's empty
            mango_account.update_basket(spot_market_index, &open_orders)?;

            (
                open_orders.native_coin_free,
                open_orders.native_pc_free + open_orders.referrer_rebates_accrued,
            )
        };

        // TODO OPT - remove sanity check if confident
        check!(post_base <= pre_base, MangoErrorCode::Default)?;
        check!(post_quote <= pre_quote, MangoErrorCode::Default)?;

        let mango_cache = MangoCache::load_checked(mango_cache_ai, program_id, &mango_group)?;
        let valid_last_update = Clock::get()?.unix_timestamp as u64 - mango_group.valid_interval;
        check!(
            mango_cache.root_bank_cache[spot_market_index].last_update >= valid_last_update,
            MangoErrorCode::InvalidCache
        )?;
        check!(
            mango_cache.root_bank_cache[QUOTE_INDEX].last_update >= valid_last_update,
            MangoErrorCode::InvalidCache
        )?;

        checked_add_net(
            &mango_cache.root_bank_cache[spot_market_index],
            &mut base_node_bank,
            &mut mango_account,
            spot_market_index,
            I80F48::from_num(pre_base - post_base),
        )?;
        checked_add_net(
            &mango_cache.root_bank_cache[QUOTE_INDEX],
            &mut quote_node_bank,
            &mut mango_account,
            QUOTE_INDEX,
            I80F48::from_num(pre_quote - post_quote),
        )?;

        Ok(())
    }

    #[inline(never)]
    fn place_perp_order(
        program_id: &Pubkey,
        accounts: &[AccountInfo],
        side: Side,
        price: i64,
        quantity: i64,
        client_order_id: u64,
        order_type: OrderType,
    ) -> MangoResult<()> {
        check!(price > 0, MangoErrorCode::InvalidParam)?;
        check!(quantity > 0, MangoErrorCode::InvalidParam)?;

        const NUM_FIXED: usize = 8;
        let accounts = array_ref![accounts, 0, NUM_FIXED + MAX_PAIRS];
        let (fixed_ais, open_orders_ais) = array_refs![accounts, NUM_FIXED, MAX_PAIRS];
        let [
            mango_group_ai,     // read
            mango_account_ai,   // write
            owner_ai,           // read, signer
            mango_cache_ai,     // read
            perp_market_ai,     // write
            bids_ai,            // write
            asks_ai,            // write
            event_queue_ai,     // write
        ] = fixed_ais;
        let mango_group = MangoGroup::load_checked(mango_group_ai, program_id)?;

        let mut mango_account =
            MangoAccount::load_mut_checked(mango_account_ai, program_id, mango_group_ai.key)?;
        check!(!mango_account.is_bankrupt, MangoErrorCode::Bankrupt)?;
        check!(owner_ai.is_signer, MangoErrorCode::SignerNecessary)?;
        check_eq!(&mango_account.owner, owner_ai.key, MangoErrorCode::InvalidOwner)?;
        mango_account.check_open_orders(&mango_group, open_orders_ais)?;

        let clock = Clock::get()?;
        let now_ts = clock.unix_timestamp as u64;

        // TODO could also make class PosI64 but it gets ugly when doing computations. Maybe have to do this with a large enough dev team

        let mut perp_market =
            PerpMarket::load_mut_checked(perp_market_ai, program_id, mango_group_ai.key)?;
        let market_index = mango_group
            .find_perp_market_index(perp_market_ai.key)
            .ok_or(throw_err!(MangoErrorCode::InvalidMarket))?;
        let mango_cache = MangoCache::load_checked(mango_cache_ai, program_id, &mango_group)?;

        // initialize the health cache with active assets
        let mut health_cache = OldHealthCache::new(&mango_group, &mango_account, HealthType::Init);
        health_cache.set_active_asset(market_index);

        check!(
            mango_cache.check_caches_valid(&mango_group, &health_cache.active_assets, now_ts),
            MangoErrorCode::InvalidCache
        )?;

        // calculate init health
        health_cache.update_health(&mango_group, &mango_cache, &mango_account, open_orders_ais)?;
        let pre_health = health_cache.health;

        // update the being_liquidated flag
        if mango_account.being_liquidated {
            if pre_health >= ZERO_I80F48 {
                mango_account.being_liquidated = false;
            } else {
                return Err(throw_err!(MangoErrorCode::BeingLiquidated));
            }
        }

        // This means health must only go up
        let reduce_only = pre_health < ZERO_I80F48;

        let mut book = Book::load_checked(program_id, bids_ai, asks_ai, &perp_market)?;
        let mut event_queue =
            EventQueue::load_mut_checked(event_queue_ai, program_id, &perp_market)?;

        book.new_order(
            &mut event_queue,
            &mut perp_market,
            &mango_group.perp_markets[market_index],
            &mut mango_account,
            mango_account_ai.key,
            market_index,
            side,
            price,
            quantity,
            order_type,
            client_order_id,
            Clock::get()?.unix_timestamp as u64,
        )?;

        health_cache.update_perp_health(
            &mango_group,
            &mango_cache,
            &mango_account,
            market_index,
        )?;
        let post_health = health_cache.health;

        // If an account is in reduce_only mode, health must only go up
        check!(
            post_health >= ZERO_I80F48 || (reduce_only && post_health >= pre_health),
            MangoErrorCode::InsufficientFunds
        )
    }

    #[inline(never)]
    fn cancel_perp_order_by_client_id(
        program_id: &Pubkey,
        accounts: &[AccountInfo],
        client_order_id: u64,
    ) -> MangoResult<()> {
        const NUM_FIXED: usize = 6;
        let accounts = array_ref![accounts, 0, NUM_FIXED];
        let [
            mango_group_ai,     // read
            mango_account_ai,   // write
            owner_ai,           // read, signer
            perp_market_ai,     // write
            bids_ai,            // write
            asks_ai,            // write
        ] = accounts;

        let mango_group = MangoGroup::load_checked(mango_group_ai, program_id)?;

        let mut mango_account =
            MangoAccount::load_mut_checked(mango_account_ai, program_id, mango_group_ai.key)?;
        check!(!mango_account.is_bankrupt, MangoErrorCode::Bankrupt)?;
        check!(owner_ai.is_signer, MangoErrorCode::Default)?;
        check_eq!(&mango_account.owner, owner_ai.key, MangoErrorCode::InvalidOwner)?;

        let mut perp_market =
            PerpMarket::load_mut_checked(perp_market_ai, program_id, mango_group_ai.key)?;

        let market_index = mango_group.find_perp_market_index(perp_market_ai.key).unwrap();

        let perp_account = &mut mango_account.perp_accounts[market_index];

        // we should consider not throwing an error but to silently ignore cancel_order when it passes an unknown
        // client_order_id, this would allow batching multiple cancel instructions with place instructions for
        // super-efficient updating of orders. if not then the same usage pattern might often trigger errors due
        // to the possibility of already filled orders?
        let (_, order_id, side) = perp_account
            .open_orders
            .orders_with_client_ids()
            .find(|entry| client_order_id == u64::from(entry.0))
            .ok_or(throw_err!(MangoErrorCode::ClientIdNotFound))?;

        let mut book = Book::load_checked(program_id, bids_ai, asks_ai, &perp_market)?;

        let best_final = match side {
            Side::Bid => book.get_best_bid_price().unwrap(),
            Side::Ask => book.get_best_ask_price().unwrap(),
        };

        let order = book.cancel_order(order_id, side)?;
        check_eq!(&order.owner, mango_account_ai.key, MangoErrorCode::InvalidOrderId)?;
        perp_account.open_orders.cancel_order(&order, order_id, side)?;
        perp_account.apply_incentives(
            &mut perp_market,
            side,
            order.price(),
            order.best_initial,
            best_final,
            order.timestamp,
            Clock::get()?.unix_timestamp as u64,
            order.quantity,
        )?;

        Ok(())
    }

    #[inline(never)]
    fn cancel_perp_order(
        program_id: &Pubkey,
        accounts: &[AccountInfo],
        order_id: i128,
        side: Side,
    ) -> MangoResult<()> {
        const NUM_FIXED: usize = 6;
        let accounts = array_ref![accounts, 0, NUM_FIXED];
        let [
            mango_group_ai,     // read
            mango_account_ai,   // write
            owner_ai,           // read, signer
            perp_market_ai,     // write
            bids_ai,            // write
            asks_ai,            // write
        ] = accounts;

        // TODO OPT put the liquidity incentive stuff in the bids and asks accounts so perp market
        //  doesn't have to be passed in as write

        let mango_group = MangoGroup::load_checked(mango_group_ai, program_id)?;

        let mut mango_account =
            MangoAccount::load_mut_checked(mango_account_ai, program_id, mango_group_ai.key)?;
        check!(!mango_account.is_bankrupt, MangoErrorCode::Bankrupt)?;
        check!(owner_ai.is_signer, MangoErrorCode::Default)?;
        check_eq!(&mango_account.owner, owner_ai.key, MangoErrorCode::InvalidOwner)?;

        let mut perp_market =
            PerpMarket::load_mut_checked(perp_market_ai, program_id, mango_group_ai.key)?;

        let market_index = mango_group.find_perp_market_index(perp_market_ai.key).unwrap();

        let perp_account = &mut mango_account.perp_accounts[market_index];
        let mut book = Book::load_checked(program_id, bids_ai, asks_ai, &perp_market)?;

        let best_final = match side {
            Side::Bid => book.get_best_bid_price().unwrap(),
            Side::Ask => book.get_best_ask_price().unwrap(),
        };

        let order = book.cancel_order(order_id, side)?;
        check_eq!(&order.owner, mango_account_ai.key, MangoErrorCode::InvalidOrderId)?;
        perp_account.open_orders.cancel_order(&order, order_id, side)?;
        perp_account.apply_incentives(
            &mut perp_market,
            side,
            order.price(),
            order.best_initial,
            best_final,
            order.timestamp,
            Clock::get()?.unix_timestamp as u64,
            order.quantity,
        )?;

        Ok(())
    }

    #[inline(never)]
    /// Take two MangoAccount and settle quote currency pnl between them
    fn settle_pnl(
        program_id: &Pubkey,
        accounts: &[AccountInfo],
        market_index: usize,
    ) -> MangoResult<()> {
        // TODO - what if someone has no collateral except other perps contracts
        //  maybe you don't allow people to withdraw if they don't have enough
        //  when liquidating, make sure you settle their pnl first?
        // TODO consider doing this in batches of 32 accounts that are close to zero sum
        // TODO write unit tests for this function

        const NUM_FIXED: usize = 6;
        let accounts = array_ref![accounts, 0, NUM_FIXED];
        let [
            mango_group_ai,     // read
            mango_account_a_ai, // write
            mango_account_b_ai, // write
            mango_cache_ai,     // read
            root_bank_ai,       // read
            node_bank_ai,       // write
        ] = accounts;
        let mango_group = MangoGroup::load_checked(mango_group_ai, program_id)?;

        let mut mango_account_a =
            MangoAccount::load_mut_checked(mango_account_a_ai, program_id, mango_group_ai.key)?;
        check!(!mango_account_a.is_bankrupt, MangoErrorCode::Bankrupt)?;

        let mut mango_account_b =
            MangoAccount::load_mut_checked(mango_account_b_ai, program_id, mango_group_ai.key)?;
        check!(!mango_account_b.is_bankrupt, MangoErrorCode::Bankrupt)?;

        match mango_group.find_root_bank_index(root_bank_ai.key) {
            None => return Err(throw_err!(MangoErrorCode::Default)),
            Some(i) => check!(i == QUOTE_INDEX, MangoErrorCode::Default)?,
        }
        let root_bank = RootBank::load_checked(root_bank_ai, program_id)?;
        let mut node_bank = NodeBank::load_mut_checked(node_bank_ai, program_id)?;
        check!(root_bank.node_banks.contains(node_bank_ai.key), MangoErrorCode::Default)?;

        let mango_cache = MangoCache::load_checked(mango_cache_ai, program_id, &mango_group)?;
        let now_ts = Clock::get()?.unix_timestamp as u64;

        let valid_last_update = now_ts - mango_group.valid_interval;
        let perp_market_cache = &mango_cache.perp_market_cache[market_index];

        check!(
            valid_last_update <= mango_cache.price_cache[market_index].last_update,
            MangoErrorCode::InvalidCache
        )?;
        check!(
            valid_last_update <= mango_cache.root_bank_cache[QUOTE_INDEX].last_update,
            MangoErrorCode::InvalidCache
        )?;
        check!(valid_last_update <= perp_market_cache.last_update, MangoErrorCode::InvalidCache)?;

        let price = mango_cache.price_cache[market_index].price;

        // No need to check if market_index is in basket because if it's not, it will be zero and not possible to settle

        let a = &mut mango_account_a.perp_accounts[market_index];
        let b = &mut mango_account_b.perp_accounts[market_index];

        // Account for unrealized funding payments before settling
        a.settle_funding(perp_market_cache);
        b.settle_funding(perp_market_cache);

        let contract_size = mango_group.perp_markets[market_index].base_lot_size;
        let new_quote_pos_a = I80F48::from_num(-a.base_position * contract_size) * price;
        let new_quote_pos_b = I80F48::from_num(-b.base_position * contract_size) * price;
        let a_pnl = a.quote_position - new_quote_pos_a;
        let b_pnl = b.quote_position - new_quote_pos_b;

        // pnl must be opposite signs for there to be a settlement
        if a_pnl * b_pnl > 0 {
            return Ok(());
        }

        let settlement = a_pnl.abs().min(b_pnl.abs());
        if a_pnl > 0 {
            a.quote_position -= settlement;
            b.quote_position += settlement;
        } else {
            a.quote_position += settlement;
            b.quote_position -= settlement;
        }

        checked_add_net(
            &mango_cache.root_bank_cache[QUOTE_INDEX],
            &mut node_bank,
            if a_pnl > 0 { &mut mango_account_a } else { &mut mango_account_b },
            QUOTE_INDEX,
            settlement,
        )?;
        checked_sub_net(
            &mango_cache.root_bank_cache[QUOTE_INDEX],
            &mut node_bank,
            if a_pnl > 0 { &mut mango_account_b } else { &mut mango_account_a },
            QUOTE_INDEX,
            settlement,
        )
    }

    #[inline(never)]
    /// Take an account that has losses in the selected perp market to account for fees_accrued
    fn settle_fees(program_id: &Pubkey, accounts: &[AccountInfo]) -> MangoResult<()> {
        // TODO
        const NUM_FIXED: usize = 11;
        let accounts = array_ref![accounts, 0, NUM_FIXED];
        let [
            mango_group_ai,     // read
            mango_cache_ai,     // read
            perp_market_ai,     // write
            mango_account_ai,   // write
            root_bank_ai,       // read
            node_bank_ai,       // write
            bank_vault_ai,      // write
            dao_vault_ai,       // write
            signer_ai,          // read
            admin_ai,           // read, signer
            token_prog_ai,      // read
        ] = accounts;
        let mango_group = MangoGroup::load_checked(mango_group_ai, program_id)?;
        let mut perp_market =
            PerpMarket::load_mut_checked(perp_market_ai, program_id, mango_group_ai.key)?;
        let market_index = mango_group.find_perp_market_index(perp_market_ai.key).unwrap();

        let mut mango_account =
            MangoAccount::load_mut_checked(mango_account_ai, program_id, mango_group_ai.key)?;
        check!(!mango_account.is_bankrupt, MangoErrorCode::Bankrupt)?;

        check!(admin_ai.key == &mango_group.admin, MangoErrorCode::InvalidSignerKey)?;
        check!(admin_ai.is_signer, MangoErrorCode::InvalidSignerKey)?;
        check!(signer_ai.key == &mango_group.signer_key, MangoErrorCode::InvalidSignerKey)?;

        match mango_group.find_root_bank_index(root_bank_ai.key) {
            None => return Err(throw_err!(MangoErrorCode::InvalidRootBank)),
            Some(i) => check!(i == QUOTE_INDEX, MangoErrorCode::InvalidRootBank)?,
        }
        let root_bank = RootBank::load_checked(root_bank_ai, program_id)?;
        let mut node_bank = NodeBank::load_mut_checked(node_bank_ai, program_id)?;
        check!(root_bank.node_banks.contains(node_bank_ai.key), MangoErrorCode::Default)?;
        check!(bank_vault_ai.key == &node_bank.vault, MangoErrorCode::InvalidVault)?;

        let mango_cache = MangoCache::load_checked(mango_cache_ai, program_id, &mango_group)?;
        let now_ts = Clock::get()?.unix_timestamp as u64;

        let valid_last_update = now_ts - mango_group.valid_interval;
        let perp_market_cache = &mango_cache.perp_market_cache[market_index];
        let root_bank_cache = &mango_cache.root_bank_cache[QUOTE_INDEX];

        check!(
            valid_last_update <= mango_cache.price_cache[market_index].last_update,
            MangoErrorCode::InvalidCache
        )?;
        check!(valid_last_update <= root_bank_cache.last_update, MangoErrorCode::InvalidCache)?;
        check!(valid_last_update <= perp_market_cache.last_update, MangoErrorCode::InvalidCache)?;

        let price = mango_cache.price_cache[market_index].price;

        let pa = &mut mango_account.perp_accounts[market_index];

        let contract_size = mango_group.perp_markets[market_index].base_lot_size;
        let new_quote_pos = I80F48::from_num(-pa.base_position * contract_size) * price;
        let pnl: I80F48 = pa.quote_position - new_quote_pos;
        check!(pnl.is_negative(), MangoErrorCode::Default)?;
        check!(perp_market.fees_accrued.is_positive(), MangoErrorCode::Default)?;

        let settlement = pnl.abs().min(perp_market.fees_accrued).checked_floor().unwrap();

        perp_market.fees_accrued -= settlement;
        pa.quote_position += settlement;

        // Transfer quote token from bank vault to dao vault
        check_eq!(token_prog_ai.key, &spl_token::ID, MangoErrorCode::Default)?;
        let signers_seeds = gen_signer_seeds(&mango_group.signer_nonce, mango_group_ai.key);
        invoke_transfer(
            token_prog_ai,
            bank_vault_ai,
            dao_vault_ai,
            signer_ai,
            &[&signers_seeds],
            settlement.to_num(),
        )?;

        // Decrement deposits on mango account
        checked_sub_net(
            root_bank_cache,
            &mut node_bank,
            &mut mango_account,
            QUOTE_INDEX,
            settlement,
        )
    }

    #[inline(never)]
    fn force_cancel_spot_orders(
        program_id: &Pubkey,
        accounts: &[AccountInfo],
        limit: u8,
    ) -> MangoResult<()> {
        const NUM_FIXED: usize = 19;
        let accounts = array_ref![accounts, 0, NUM_FIXED + MAX_PAIRS];
        let (fixed_ais, liqee_open_orders_ais) = array_refs![accounts, NUM_FIXED, MAX_PAIRS];

        let [
            mango_group_ai,         // read
            mango_cache_ai,         // read
            liqee_mango_account_ai, // write
            base_root_bank_ai,      // read
            base_node_bank_ai,      // write
            base_vault_ai,          // write
            quote_root_bank_ai,     // read
            quote_node_bank_ai,     // write
            quote_vault_ai,         // write

            spot_market_ai,         // write
            bids_ai,                // write
            asks_ai,                // write
            signer_ai,              // read
            dex_event_queue_ai,     // write
            dex_base_ai,            // write
            dex_quote_ai,           // write
            dex_signer_ai,          // read
            dex_prog_ai,            // read
            token_prog_ai,          // read
        ] = fixed_ais;

        // Check token program id
        check_eq!(token_prog_ai.key, &spl_token::ID, MangoErrorCode::InvalidProgramId)?;

        let mango_group = MangoGroup::load_checked(mango_group_ai, program_id)?;
        check_eq!(dex_prog_ai.key, &mango_group.dex_program_id, MangoErrorCode::InvalidProgramId)?;

        let mango_cache = MangoCache::load_checked(mango_cache_ai, program_id, &mango_group)?;
        let mut liqee_ma =
            MangoAccount::load_mut_checked(liqee_mango_account_ai, program_id, mango_group_ai.key)?;
        check!(!liqee_ma.is_bankrupt, MangoErrorCode::Bankrupt)?;
        liqee_ma.check_open_orders(&mango_group, liqee_open_orders_ais)?;

        let market_index = mango_group.find_spot_market_index(spot_market_ai.key).unwrap();
        check!(liqee_ma.in_margin_basket[market_index], MangoErrorCode::Default)?;

        check_eq!(
            &mango_group.tokens[market_index].root_bank,
            base_root_bank_ai.key,
            MangoErrorCode::InvalidRootBank
        )?;
        let base_root_bank = RootBank::load_checked(base_root_bank_ai, program_id)?;

        check!(
            base_root_bank.node_banks.contains(base_node_bank_ai.key),
            MangoErrorCode::InvalidNodeBank
        )?;
        let mut base_node_bank = NodeBank::load_mut_checked(base_node_bank_ai, program_id)?;
        check_eq!(&base_node_bank.vault, base_vault_ai.key, MangoErrorCode::InvalidVault)?;

        check_eq!(
            &mango_group.tokens[QUOTE_INDEX].root_bank,
            quote_root_bank_ai.key,
            MangoErrorCode::InvalidRootBank
        )?;
        let quote_root_bank = RootBank::load_checked(quote_root_bank_ai, program_id)?;

        check!(
            quote_root_bank.node_banks.contains(quote_node_bank_ai.key),
            MangoErrorCode::InvalidNodeBank
        )?;
        let mut quote_node_bank = NodeBank::load_mut_checked(quote_node_bank_ai, program_id)?;
        check_eq!(&quote_node_bank.vault, quote_vault_ai.key, MangoErrorCode::InvalidVault)?;

        let now_ts = Clock::get()?.unix_timestamp as u64;

        let liqee_active_assets = UserActiveAssets::new(&mango_group, &liqee_ma, vec![]);

        mango_cache.check_valid(&mango_group, &liqee_active_assets, now_ts)?;

        let mut health_cache = HealthCache::new(liqee_active_assets);
        health_cache.init_vals(&mango_group, &mango_cache, &liqee_ma, liqee_open_orders_ais)?;
        let init_health = health_cache.get_health(&mango_group, HealthType::Init);
        let maint_health = health_cache.get_health(&mango_group, HealthType::Maint);

        // Can only force cancel on an account already being liquidated
        if liqee_ma.being_liquidated {
            if init_health > ZERO_I80F48 {
                liqee_ma.being_liquidated = false;
                msg!("Account init_health above zero.");
                return Ok(());
            }
        } else if maint_health >= ZERO_I80F48 {
            return Err(throw_err!(MangoErrorCode::NotLiquidatable));
        } else {
            liqee_ma.being_liquidated = true;
        }

        // Cancel orders up to the limit
        let open_orders_ai = &liqee_open_orders_ais[market_index];
        let signers_seeds = gen_signer_seeds(&mango_group.signer_nonce, mango_group_ai.key);
        invoke_cancel_orders(
            open_orders_ai,
            dex_prog_ai,
            spot_market_ai,
            bids_ai,
            asks_ai,
            signer_ai,
            dex_event_queue_ai,
            &[&signers_seeds],
            limit,
        )?;

        let (pre_base, pre_quote) = {
            let open_orders = load_open_orders(open_orders_ai)?;
            (
                open_orders.native_coin_free,
                open_orders.native_pc_free + open_orders.referrer_rebates_accrued,
            )
        };

        if pre_base == 0 && pre_quote == 0 {
            return Ok(());
        }

        // Settle funds released by canceling open orders
        // TODO OPT add a new ForceSettleFunds to save compute in this instruction
        invoke_settle_funds(
            dex_prog_ai,
            spot_market_ai,
            open_orders_ai,
            signer_ai,
            dex_base_ai,
            dex_quote_ai,
            base_vault_ai,
            quote_vault_ai,
            dex_signer_ai,
            token_prog_ai,
            &[&signers_seeds],
        )?;

        let (post_base, post_quote) = {
            let open_orders = load_open_orders(open_orders_ai)?;
            liqee_ma.update_basket(market_index, &open_orders)?;
            (
                open_orders.native_coin_free,
                open_orders.native_pc_free + open_orders.referrer_rebates_accrued,
            )
        };

        check!(post_base <= pre_base, MangoErrorCode::Default)?;
        check!(post_quote <= pre_quote, MangoErrorCode::Default)?;

        // Update balances from settling funds
        let base_change = I80F48::from_num(pre_base - post_base);
        let quote_change = I80F48::from_num(pre_quote - post_quote);

        checked_add_net(
            &mango_cache.root_bank_cache[market_index],
            &mut base_node_bank,
            &mut liqee_ma,
            market_index,
            base_change,
        )?;
        checked_add_net(
            &mango_cache.root_bank_cache[QUOTE_INDEX],
            &mut quote_node_bank,
            &mut liqee_ma,
            QUOTE_INDEX,
            quote_change,
        )?;

        Ok(())
    }

    #[inline(never)]
    fn force_cancel_perp_orders(
        program_id: &Pubkey,
        accounts: &[AccountInfo],
        limit: u8,
    ) -> MangoResult<()> {
        const NUM_FIXED: usize = 6;
        let accounts = array_ref![accounts, 0, NUM_FIXED + MAX_PAIRS];
        let (fixed_ais, liqee_open_orders_ais) = array_refs![accounts, NUM_FIXED, MAX_PAIRS];

        let [
            mango_group_ai,         // read
            mango_cache_ai,         // read
            perp_market_ai,         // read
            bids_ai,                // write
            asks_ai,                // write
            liqee_mango_account_ai, // write
        ] = fixed_ais;

        let mango_group = MangoGroup::load_checked(mango_group_ai, program_id)?;
        let mango_cache = MangoCache::load_checked(mango_cache_ai, program_id, &mango_group)?;

        let mut liqee_ma =
            MangoAccount::load_mut_checked(liqee_mango_account_ai, program_id, mango_group_ai.key)?;
        check!(!liqee_ma.is_bankrupt, MangoErrorCode::Bankrupt)?;
        liqee_ma.check_open_orders(&mango_group, liqee_open_orders_ais)?;

        let perp_market = PerpMarket::load_checked(perp_market_ai, program_id, mango_group_ai.key)?;
        let market_index = mango_group.find_perp_market_index(perp_market_ai.key).unwrap();
        let perp_market_info = &mango_group.perp_markets[market_index];
        check!(!perp_market_info.is_empty(), MangoErrorCode::InvalidMarket)?;

        let now_ts = Clock::get()?.unix_timestamp as u64;

        let liqee_active_assets = UserActiveAssets::new(&mango_group, &liqee_ma, vec![]);

        mango_cache.check_valid(&mango_group, &liqee_active_assets, now_ts)?;

        let mut health_cache = HealthCache::new(liqee_active_assets);
        health_cache.init_vals(&mango_group, &mango_cache, &liqee_ma, liqee_open_orders_ais)?;
        let init_health = health_cache.get_health(&mango_group, HealthType::Init);
        let maint_health = health_cache.get_health(&mango_group, HealthType::Maint);

        if liqee_ma.being_liquidated {
            if init_health > ZERO_I80F48 {
                liqee_ma.being_liquidated = false;
                msg!("Account init_health above zero.");
                return Ok(());
            }
        } else if maint_health >= ZERO_I80F48 {
            msg!(
                "maint health {} init health {}",
                maint_health.to_num::<f64>(),
                init_health.to_num::<f64>()
            );
            return Err(throw_err!(MangoErrorCode::NotLiquidatable));
        } else {
            liqee_ma.being_liquidated = true;
        }

        let mut book = Book::load_checked(program_id, bids_ai, asks_ai, &perp_market)?;
        let open_orders = &mut liqee_ma.perp_accounts[market_index].open_orders;

        let limit = min(limit, open_orders.is_free_bits.count_zeros() as u8);
        if limit == 0 {
            Ok(())
        } else {
            book.cancel_all(open_orders, limit)
        }
    }

    #[inline(never)]
    /// Liquidator takes some of borrows at token at `liab_index` and receives some deposits from
    /// the token at `asset_index`
    /// Requires: `liab_index != asset_index`
    fn liquidate_token_and_token(
        program_id: &Pubkey,
        accounts: &[AccountInfo],
        max_liab_transfer: I80F48,
    ) -> MangoResult<()> {
        // parameter checks
        check!(max_liab_transfer.is_positive(), MangoErrorCode::InvalidParam)?;

        const NUM_FIXED: usize = 9;
        let accounts = array_ref![accounts, 0, NUM_FIXED + 2 * MAX_PAIRS];
        let (fixed_ais, liqee_open_orders_ais, liqor_open_orders_ais) =
            array_refs![accounts, NUM_FIXED, MAX_PAIRS, MAX_PAIRS];

        let [
            mango_group_ai,         // read
            mango_cache_ai,         // read
            liqee_mango_account_ai, // write
            liqor_mango_account_ai, // write
            liqor_ai,               // read, signer
            asset_root_bank_ai,     // read
            asset_node_bank_ai,     // write
            liab_root_bank_ai,      // read
            liab_node_bank_ai,      // write
        ] = fixed_ais;

        let mango_group = MangoGroup::load_checked(mango_group_ai, program_id)?;
        let mango_cache = MangoCache::load_checked(mango_cache_ai, program_id, &mango_group)?;
        let mut liqee_ma =
            MangoAccount::load_mut_checked(liqee_mango_account_ai, program_id, mango_group_ai.key)?;
        check!(!liqee_ma.is_bankrupt, MangoErrorCode::Bankrupt)?;
        liqee_ma.check_open_orders(&mango_group, liqee_open_orders_ais)?;

        let mut liqor_ma =
            MangoAccount::load_mut_checked(liqor_mango_account_ai, program_id, mango_group_ai.key)?;
        check_eq!(liqor_ai.key, &liqor_ma.owner, MangoErrorCode::InvalidOwner)?;
        check!(liqor_ai.is_signer, MangoErrorCode::InvalidSignerKey)?;
        check!(!liqor_ma.is_bankrupt, MangoErrorCode::Bankrupt)?;
        liqor_ma.check_open_orders(&mango_group, liqor_open_orders_ais)?;

        let asset_root_bank = RootBank::load_checked(asset_root_bank_ai, program_id)?;
        let asset_index = mango_group.find_root_bank_index(asset_root_bank_ai.key).unwrap();
        let mut asset_node_bank = NodeBank::load_mut_checked(asset_node_bank_ai, program_id)?;
        check!(
            asset_root_bank.node_banks.contains(asset_node_bank_ai.key),
            MangoErrorCode::Default
        )?;

        let liab_root_bank = RootBank::load_checked(liab_root_bank_ai, program_id)?;
        let liab_index = mango_group.find_root_bank_index(liab_root_bank_ai.key).unwrap();
        let mut liab_node_bank = NodeBank::load_mut_checked(liab_node_bank_ai, program_id)?;
        check!(liab_root_bank.node_banks.contains(liab_node_bank_ai.key), MangoErrorCode::Default)?;
        check!(asset_index != liab_index, MangoErrorCode::InvalidParam)?;

        let now_ts = Clock::get()?.unix_timestamp as u64;
        let liqee_active_assets = UserActiveAssets::new(&mango_group, &liqee_ma, vec![]);
        let liqor_active_assets = UserActiveAssets::new(
            &mango_group,
            &liqor_ma,
            vec![(AssetType::Token, asset_index), (AssetType::Token, liab_index)],
        );

        mango_cache.check_valid(
            &mango_group,
            &UserActiveAssets::merge(&liqee_active_assets, &liqor_active_assets),
            now_ts,
        )?;

        // Make sure orders are cancelled for perps and check orders
        for i in 0..mango_group.num_oracles {
            if liqee_active_assets.perps[i] {
                let oo = &liqee_ma.perp_accounts[i].open_orders;
                check!(oo.bids_quantity == 0 && oo.asks_quantity == 0, MangoErrorCode::Default)?;
            }
        }

        let mut health_cache = HealthCache::new(liqee_active_assets);
        health_cache.init_vals(&mango_group, &mango_cache, &liqee_ma, liqee_open_orders_ais)?;
        let init_health = health_cache.get_health(&mango_group, HealthType::Init);
        let maint_health = health_cache.get_health(&mango_group, HealthType::Maint);

        if liqee_ma.being_liquidated {
            if init_health > ZERO_I80F48 {
                liqee_ma.being_liquidated = false;
                msg!("Account init_health above zero.");
                return Ok(());
            }
        } else if maint_health >= ZERO_I80F48 {
            return Err(throw_err!(MangoErrorCode::NotLiquidatable));
        } else {
            liqee_ma.being_liquidated = true;
        }

        check!(liqee_ma.deposits[asset_index].is_positive(), MangoErrorCode::Default)?;
        check!(liqee_ma.borrows[liab_index].is_positive(), MangoErrorCode::Default)?;

        let asset_bank = &mango_cache.root_bank_cache[asset_index];
        let liab_bank = &mango_cache.root_bank_cache[liab_index];

        let asset_price = mango_cache.get_price(asset_index);
        let liab_price = mango_cache.get_price(liab_index);

        let (asset_fee, init_asset_weight) = if asset_index == QUOTE_INDEX {
            (ONE_I80F48, ONE_I80F48)
        } else {
            let asset_info = &mango_group.spot_markets[asset_index];
            check!(!asset_info.is_empty(), MangoErrorCode::InvalidMarket)?;
            (ONE_I80F48 + asset_info.liquidation_fee, asset_info.init_asset_weight)
        };

        let (liab_fee, init_liab_weight) = if liab_index == QUOTE_INDEX {
            (ONE_I80F48, ONE_I80F48)
        } else {
            let liab_info = &mango_group.spot_markets[liab_index];
            check!(!liab_info.is_empty(), MangoErrorCode::InvalidMarket)?;
            (ONE_I80F48 - liab_info.liquidation_fee, liab_info.init_liab_weight)
        };

        // Max liab transferred to reach init_health == 0
        let deficit_max_liab: I80F48 = -init_health
            / (liab_price * (init_liab_weight - init_asset_weight * asset_fee / liab_fee));

        let native_deposits = liqee_ma.get_native_deposit(asset_bank, asset_index)?;
        let native_borrows = liqee_ma.get_native_borrow(liab_bank, liab_index)?;

        // Max liab transferred to reach asset_i == 0
        let asset_implied_liab_transfer =
            native_deposits * asset_price * liab_fee / (liab_price * asset_fee);
        let actual_liab_transfer = min(
            min(min(deficit_max_liab, native_borrows), max_liab_transfer),
            asset_implied_liab_transfer,
        );

        // Transfer into liqee to reduce liabilities
        checked_add_net(
            &liab_bank,
            &mut liab_node_bank,
            &mut liqee_ma,
            liab_index,
            actual_liab_transfer,
        )?; // TODO make sure deposits for this index is == 0

        // Transfer from liqor
        checked_sub_net(
            &liab_bank,
            &mut liab_node_bank,
            &mut liqor_ma,
            liab_index,
            actual_liab_transfer,
        )?;

        let asset_transfer =
            actual_liab_transfer * liab_price * asset_fee / (liab_fee * asset_price);

        // Transfer collater into liqor
        checked_add_net(
            &asset_bank,
            &mut asset_node_bank,
            &mut liqor_ma,
            asset_index,
            asset_transfer,
        )?;

        // Transfer collateral out of liqee
        checked_sub_net(
            &asset_bank,
            &mut asset_node_bank,
            &mut liqee_ma,
            asset_index,
            asset_transfer,
        )?;

        let mut liqor_health_cache = HealthCache::new(liqor_active_assets);
        liqor_health_cache.init_vals(
            &mango_group,
            &mango_cache,
            &liqor_ma,
            liqor_open_orders_ais,
        )?;
        let liqor_health = liqor_health_cache.get_health(&mango_group, HealthType::Init);
        check!(liqor_health >= ZERO_I80F48, MangoErrorCode::InsufficientFunds)?;

        // Update liqee's health where it may have changed
        for &i in &[asset_index, liab_index] {
            health_cache.update_token_val(
                &mango_group,
                &mango_cache,
                &liqee_ma,
                liqee_open_orders_ais,
                i,
            )?;
        }
        let liqee_maint_health = health_cache.get_health(&mango_group, HealthType::Maint);
        if liqee_maint_health < ZERO_I80F48 {
            liqee_ma.is_bankrupt =
                liqee_ma.check_enter_bankruptcy(&mango_group, liqee_open_orders_ais);
        } else {
            let liqee_init_health = health_cache.get_health(&mango_group, HealthType::Init);
            if liqee_init_health >= ZERO_I80F48 {
                liqee_ma.being_liquidated = false;
            }
        }

        msg!(
            "liquidate_token_and_token: {{ asset_index: {}, liab_index: {}, asset_transfer: {}, liab_transfer: {}, asset_price: {}, liab_price: {}, bankruptcy: {} }}",
            asset_index,
            liab_index,
            asset_transfer,
            actual_liab_transfer,
            asset_price,
            liab_price,
            liqee_ma.is_bankrupt,
        );

        Ok(())
    }

    #[inline(never)]
    /// swap tokens for perp quote position only and only if the base position in that market is 0
    fn liquidate_token_and_perp(
        program_id: &Pubkey,
        accounts: &[AccountInfo],
        asset_type: AssetType,
        asset_index: usize,
        liab_type: AssetType,
        liab_index: usize,
        max_liab_transfer: I80F48,
    ) -> MangoResult<()> {
        check!(max_liab_transfer.is_positive(), MangoErrorCode::InvalidParam)?;
        check!(asset_type != liab_type, MangoErrorCode::InvalidParam)?;

        const NUM_FIXED: usize = 7;
        let accounts = array_ref![accounts, 0, NUM_FIXED + 2 * MAX_PAIRS];
        let (fixed_ais, liqee_open_orders_ais, liqor_open_orders_ais) =
            array_refs![accounts, NUM_FIXED, MAX_PAIRS, MAX_PAIRS];

        let [
            mango_group_ai,         // read
            mango_cache_ai,         // read
            liqee_mango_account_ai, // write
            liqor_mango_account_ai, // write
            liqor_ai,               // read, signer
            root_bank_ai,           // read
            node_bank_ai,           // write
        ] = fixed_ais;
        let mango_group = MangoGroup::load_checked(mango_group_ai, program_id)?;
        let mango_cache = MangoCache::load_checked(mango_cache_ai, program_id, &mango_group)?;
        let mut liqee_ma =
            MangoAccount::load_mut_checked(liqee_mango_account_ai, program_id, mango_group_ai.key)?;
        check!(!liqee_ma.is_bankrupt, MangoErrorCode::Bankrupt)?;
        liqee_ma.check_open_orders(&mango_group, liqee_open_orders_ais)?;

        let mut liqor_ma =
            MangoAccount::load_mut_checked(liqor_mango_account_ai, program_id, mango_group_ai.key)?;
        check_eq!(liqor_ai.key, &liqor_ma.owner, MangoErrorCode::InvalidOwner)?;
        check!(liqor_ai.is_signer, MangoErrorCode::InvalidSignerKey)?;
        check!(!liqor_ma.is_bankrupt, MangoErrorCode::Bankrupt)?;
        liqor_ma.check_open_orders(&mango_group, liqor_open_orders_ais)?;

        let root_bank = RootBank::load_checked(root_bank_ai, program_id)?;
        let mut node_bank = NodeBank::load_mut_checked(node_bank_ai, program_id)?;
        check!(root_bank.node_banks.contains(node_bank_ai.key), MangoErrorCode::InvalidNodeBank)?;

        let now_ts = Clock::get()?.unix_timestamp as u64;
        let liqee_active_assets = UserActiveAssets::new(&mango_group, &liqee_ma, vec![]);
        let liqor_active_assets = UserActiveAssets::new(
            &mango_group,
            &liqor_ma,
            vec![(asset_type, asset_index), (liab_type, liab_index)],
        );

        mango_cache.check_valid(
            &mango_group,
            &UserActiveAssets::merge(&liqee_active_assets, &liqor_active_assets),
            now_ts,
        )?;

        // Make sure orders are cancelled for perps and check orders
        for i in 0..mango_group.num_oracles {
            if liqee_active_assets.perps[i] {
                let oo = &liqee_ma.perp_accounts[i].open_orders;
                check!(oo.bids_quantity == 0 && oo.asks_quantity == 0, MangoErrorCode::Default)?;
            }
        }

        let mut health_cache = HealthCache::new(liqee_active_assets);
        health_cache.init_vals(&mango_group, &mango_cache, &liqee_ma, liqee_open_orders_ais)?;
        let init_health = health_cache.get_health(&mango_group, HealthType::Init);
        let maint_health = health_cache.get_health(&mango_group, HealthType::Maint);

        if liqee_ma.being_liquidated {
            if init_health > ZERO_I80F48 {
                liqee_ma.being_liquidated = false;
                msg!("Account init_health above zero.");
                return Ok(());
            }
        } else if maint_health >= ZERO_I80F48 {
            return Err(throw_err!(MangoErrorCode::NotLiquidatable));
        } else {
            liqee_ma.being_liquidated = true;
        }

        if asset_type == AssetType::Token {
            // we know asset_type != liab_type
            let asset_price = mango_cache.get_price(asset_index);
            let liab_price = ONE_I80F48;
            let bank_cache = &mango_cache.root_bank_cache[asset_index];
            check!(liqee_ma.deposits[asset_index].is_positive(), MangoErrorCode::Default)?;
            check!(liab_index != QUOTE_INDEX, MangoErrorCode::Default)?;
            check!(
                mango_group.find_root_bank_index(root_bank_ai.key).unwrap() == asset_index,
                MangoErrorCode::InvalidRootBank
            )?;
            let native_borrows = -liqee_ma.perp_accounts[liab_index].quote_position;
            check!(liqee_ma.perp_accounts[liab_index].base_position == 0, MangoErrorCode::Default)?;
            check!(native_borrows.is_positive(), MangoErrorCode::Default)?;

            let (asset_fee, init_asset_weight) = if asset_index == QUOTE_INDEX {
                (ONE_I80F48, ONE_I80F48)
            } else {
                let asset_info = &mango_group.spot_markets[asset_index];
                check!(!asset_info.is_empty(), MangoErrorCode::InvalidMarket)?;
                (ONE_I80F48 + asset_info.liquidation_fee, asset_info.init_asset_weight)
            };

            let liab_info = &mango_group.perp_markets[liab_index];
            check!(!liab_info.is_empty(), MangoErrorCode::InvalidMarket)?;

            let (liab_fee, init_liab_weight) = (ONE_I80F48, ONE_I80F48);

            let native_deposits = liqee_ma.get_native_deposit(bank_cache, asset_index)?;

            // Max liab transferred to reach init_health == 0
            let deficit_max_liab = if asset_index == QUOTE_INDEX {
                native_deposits
            } else {
                -init_health
                    / (liab_price * (init_liab_weight - init_asset_weight * asset_fee / liab_fee))
            };

            // Max liab transferred to reach asset_i == 0
            let asset_implied_liab_transfer =
                native_deposits * asset_price * liab_fee / (liab_price * asset_fee);
            let actual_liab_transfer = min(
                min(min(deficit_max_liab, native_borrows), max_liab_transfer),
                asset_implied_liab_transfer,
            );

            liqee_ma.perp_accounts[liab_index].transfer_quote_position(
                &mut liqor_ma.perp_accounts[liab_index],
                -actual_liab_transfer,
            );

            let asset_transfer =
                actual_liab_transfer * liab_price * asset_fee / (liab_fee * asset_price);

            // Transfer collater into liqor
            checked_add_net(
                bank_cache,
                &mut node_bank,
                &mut liqor_ma,
                asset_index,
                asset_transfer,
            )?;

            // Transfer collateral out of liqee
            checked_sub_net(
                bank_cache,
                &mut node_bank,
                &mut liqee_ma,
                asset_index,
                asset_transfer,
            )?;

            health_cache.update_token_val(
                &mango_group,
                &mango_cache,
                &liqee_ma,
                liqee_open_orders_ais,
                asset_index,
            )?;

<<<<<<< HEAD
            maint_health_cache.update_perp_health(
                &mango_group,
                &mango_cache,
                &liqee_ma,
                liab_index,
            )?;
            msg!(
                "liquidate_token_and_perp: {{ asset_index: {}, liab_index: {}, asset_type: \"{:?}\", liab_type: \"{:?}\", asset_price: {}, liab_price: {}, asset_transfer: {}, actual_liab_transfer: {} }}",
                asset_index,
                liab_index,
                asset_type,
                liab_type,
                asset_price,
                liab_price,
                asset_transfer,
                actual_liab_transfer,
            );
=======
            health_cache.update_perp_val(&mango_group, &mango_cache, &liqee_ma, liab_index)?;
>>>>>>> 313d2560
        } else {
            let asset_price = ONE_I80F48;
            let liab_price = mango_cache.get_price(liab_index);
            check!(
                mango_group.find_root_bank_index(root_bank_ai.key).unwrap() == liab_index,
                MangoErrorCode::InvalidRootBank
            )?;

            check!(liqee_ma.borrows[liab_index].is_positive(), MangoErrorCode::Default)?;
            check!(asset_index != QUOTE_INDEX, MangoErrorCode::Default)?;

            check!(
                liqee_ma.perp_accounts[asset_index].base_position == 0,
                MangoErrorCode::Default
            )?;
            let native_deposits = liqee_ma.perp_accounts[asset_index].quote_position;
            check!(native_deposits.is_positive(), MangoErrorCode::Default)?;

            let bank_cache = &mango_cache.root_bank_cache[liab_index];
            let (asset_fee, init_asset_weight) = (ONE_I80F48, ONE_I80F48);
            let (liab_fee, init_liab_weight) = if liab_index == QUOTE_INDEX {
                (ONE_I80F48, ONE_I80F48)
            } else {
                let liab_info = &mango_group.spot_markets[liab_index];
                check!(!liab_info.is_empty(), MangoErrorCode::InvalidMarket)?;
                (ONE_I80F48 + liab_info.liquidation_fee, liab_info.init_asset_weight)
            };

            let native_borrows = liqee_ma.get_native_borrow(bank_cache, liab_index)?;

            // Max liab transferred to reach init_health == 0
            let deficit_max_liab: I80F48 = -init_health
                / (liab_price * (init_liab_weight - init_asset_weight * asset_fee / liab_fee));

            // Max liab transferred to reach asset_i == 0
            let asset_implied_liab_transfer =
                native_deposits * asset_price * liab_fee / (liab_price * asset_fee);
            let actual_liab_transfer = min(
                min(min(deficit_max_liab, native_borrows), max_liab_transfer),
                asset_implied_liab_transfer,
            );

            let asset_transfer =
                actual_liab_transfer * liab_price * asset_fee / (liab_fee * asset_price);

            // Transfer collater into liqor
            checked_add_net(
                bank_cache,
                &mut node_bank,
                &mut liqor_ma,
                liab_index,
                actual_liab_transfer,
            )?;

            // Transfer collateral out of liqee
            checked_sub_net(
                bank_cache,
                &mut node_bank,
                &mut liqee_ma,
                liab_index,
                actual_liab_transfer,
            )?;

            liqee_ma.perp_accounts[asset_index]
                .transfer_quote_position(&mut liqor_ma.perp_accounts[asset_index], asset_transfer);

            health_cache.update_token_val(
                &mango_group,
                &mango_cache,
                &liqee_ma,
                liqee_open_orders_ais,
                liab_index,
            )?;

<<<<<<< HEAD
            maint_health_cache.update_perp_health(
                &mango_group,
                &mango_cache,
                &liqee_ma,
                asset_index,
            )?;

            msg!(
                "liquidate_token_and_perp: {{ asset_index: {}, liab_index: {}, asset_type: \"{:?}\", liab_type: \"{:?}\", asset_price: {}, liab_price: {}, asset_transfer: {}, actual_liab_transfer: {} }}",
                asset_index,
                liab_index,
                asset_type,
                liab_type,
                asset_price,
                liab_price,
                asset_transfer,
                actual_liab_transfer,
            );
=======
            health_cache.update_perp_val(&mango_group, &mango_cache, &liqee_ma, asset_index)?;
>>>>>>> 313d2560
        }

        let mut liqor_health_cache = HealthCache::new(liqor_active_assets);
        liqor_health_cache.init_vals(
            &mango_group,
            &mango_cache,
            &liqor_ma,
            liqor_open_orders_ais,
        )?;
        let liqor_health = liqor_health_cache.get_health(&mango_group, HealthType::Init);
        check!(liqor_health >= ZERO_I80F48, MangoErrorCode::InsufficientFunds)?;

        let liqee_maint_health = health_cache.get_health(&mango_group, HealthType::Maint);
        if liqee_maint_health < ZERO_I80F48 {
            liqee_ma.is_bankrupt =
                liqee_ma.check_enter_bankruptcy(&mango_group, liqee_open_orders_ais);
        } else {
            let liqee_init_health = health_cache.get_health(&mango_group, HealthType::Init);
            liqee_ma.being_liquidated = liqee_init_health < ZERO_I80F48;
        }

        Ok(())
    }

    #[inline(never)]
    /// Reduce some of the base position in exchange for quote position in this market
    /// Transfer will not exceed abs(base_position)
    /// Example:
    ///     BTC/USD price 9.4k
    ///     liquidation_fee = 0.025
    ///     liqee initial
    ///         USDC deposit 10k
    ///         BTC-PERP base_position = 10
    ///         BTC-PERP quote_position = -100k
    ///         maint_health = -700
    ///         init_health = -5400
    ///     liqee after liquidate_perp_market
    ///         USDC deposit 10k
    ///         BTC-PERP base_position = 2.3404
    ///         BTC-PERP quote_position = -29799.766
    ///         init_health = 0.018
    ///     liqor after liquidate_perp_market
    ///         BTC-PERP base_position = 7.6596
    ///         BTC-PERP quote_position = -70200.234
    fn liquidate_perp_market(
        program_id: &Pubkey,
        accounts: &[AccountInfo],
        base_transfer_request: i64,
    ) -> MangoResult<()> {
        // TODO - make sure sum of all quote positions + funding in system == 0
        // TODO - find a way to send in open orders accounts
        // liqor passes in his own account and the liqee mango account
        // position is transfered to the liqor at favorable rate
        check!(base_transfer_request != 0, MangoErrorCode::InvalidParam)?;
        const NUM_FIXED: usize = 7;
        let accounts = array_ref![accounts, 0, NUM_FIXED + 2 * MAX_PAIRS];
        let (fixed_ais, liqee_open_orders_ais, liqor_open_orders_ais) =
            array_refs![accounts, NUM_FIXED, MAX_PAIRS, MAX_PAIRS];

        let [
            mango_group_ai,         // read
            mango_cache_ai,         // read
            perp_market_ai,         // write
            event_queue_ai,         // write
            liqee_mango_account_ai, // write
            liqor_mango_account_ai, // write
            liqor_ai,               // read, signer
        ] = fixed_ais;

        let mango_group = MangoGroup::load_checked(mango_group_ai, program_id)?;
        let mango_cache = MangoCache::load_checked(mango_cache_ai, program_id, &mango_group)?;

        let mut liqee_ma =
            MangoAccount::load_mut_checked(liqee_mango_account_ai, program_id, mango_group_ai.key)?;
        check!(!liqee_ma.is_bankrupt, MangoErrorCode::Bankrupt)?;
        liqee_ma.check_open_orders(&mango_group, liqee_open_orders_ais)?;

        let mut liqor_ma =
            MangoAccount::load_mut_checked(liqor_mango_account_ai, program_id, mango_group_ai.key)?;
        check!(!liqor_ma.is_bankrupt, MangoErrorCode::Bankrupt)?;
        check_eq!(liqor_ai.key, &liqor_ma.owner, MangoErrorCode::InvalidOwner)?;
        check!(liqor_ai.is_signer, MangoErrorCode::InvalidSignerKey)?;
        liqor_ma.check_open_orders(&mango_group, liqor_open_orders_ais)?;

        let mut perp_market =
            PerpMarket::load_mut_checked(perp_market_ai, program_id, mango_group_ai.key)?;
        let market_index = mango_group.find_perp_market_index(perp_market_ai.key).unwrap();
        let perp_market_info = &mango_group.perp_markets[market_index];
        check!(!perp_market_info.is_empty(), MangoErrorCode::InvalidMarket)?;
        let mut event_queue: EventQueue =
            EventQueue::load_mut_checked(event_queue_ai, program_id, &perp_market)?;

        // Move funding into quote position. Not necessary to adjust funding settled after funding is moved
        let cache = &mango_cache.perp_market_cache[market_index];
        liqee_ma.perp_accounts[market_index].settle_funding(cache);
        liqor_ma.perp_accounts[market_index].settle_funding(cache);

        let now_ts = Clock::get()?.unix_timestamp as u64;
        let liqee_active_assets = UserActiveAssets::new(&mango_group, &liqee_ma, vec![]);
        let liqor_active_assets =
            UserActiveAssets::new(&mango_group, &liqor_ma, vec![(AssetType::Perp, market_index)]);

        mango_cache.check_valid(
            &mango_group,
            &UserActiveAssets::merge(&liqee_active_assets, &liqor_active_assets),
            now_ts,
        )?;

        // Make sure orders are cancelled for perps before liquidation
        for i in 0..mango_group.num_oracles {
            if liqee_active_assets.perps[i] {
                let oo = &liqee_ma.perp_accounts[i].open_orders;
                check!(oo.bids_quantity == 0 && oo.asks_quantity == 0, MangoErrorCode::Default)?;
            }
        }

        let mut health_cache = HealthCache::new(liqee_active_assets);
        health_cache.init_vals(&mango_group, &mango_cache, &liqee_ma, liqee_open_orders_ais)?;
        let init_health = health_cache.get_health(&mango_group, HealthType::Init);
        let maint_health = health_cache.get_health(&mango_group, HealthType::Maint);

        if liqee_ma.being_liquidated {
            if init_health > ZERO_I80F48 {
                liqee_ma.being_liquidated = false;
                msg!("Account init_health above zero.");
                return Ok(());
            }
        } else if maint_health >= ZERO_I80F48 {
            return Err(throw_err!(MangoErrorCode::NotLiquidatable));
        } else {
            liqee_ma.being_liquidated = true;
        }

        // TODO - what happens if base position and quote position have same sign?
        // TODO - what if base position is 0 but quote is negative. Perhaps settle that pnl first?

        let liqee_perp_account = &mut liqee_ma.perp_accounts[market_index];
        let liqor_perp_account = &mut liqor_ma.perp_accounts[market_index];

        let price = mango_cache.price_cache[market_index].price;
        let (base_transfer, quote_transfer) = if liqee_perp_account.base_position > 0 {
            check!(base_transfer_request > 0, MangoErrorCode::InvalidParam)?;

            // TODO - verify this calculation is accurate
            let max_transfer: I80F48 = -init_health
                / (price
                    * (ONE_I80F48
                        - perp_market_info.init_asset_weight
                        - perp_market_info.liquidation_fee));
            let max_transfer: i64 = max_transfer.checked_ceil().unwrap().to_num();

            let base_transfer =
                max_transfer.min(base_transfer_request).min(liqee_perp_account.base_position);

            let quote_transfer = I80F48::from_num(-base_transfer * perp_market_info.base_lot_size)
                * price
                * (ONE_I80F48 - perp_market_info.liquidation_fee);

            (base_transfer, quote_transfer)
        } else {
            // We know it liqee_perp_account.base_position < 0
            check!(base_transfer_request < 0, MangoErrorCode::InvalidParam)?;

            // TODO verify calculations are accurate
            let max_transfer: I80F48 = -init_health
                / (price
                    * (ONE_I80F48 - perp_market_info.init_liab_weight
                        + perp_market_info.liquidation_fee));
            let max_transfer: i64 = max_transfer.checked_floor().unwrap().to_num();

            let base_transfer =
                max_transfer.max(base_transfer_request).max(liqee_perp_account.base_position);
            let quote_transfer = I80F48::from_num(-base_transfer * perp_market_info.base_lot_size)
                * price
                * (ONE_I80F48 + perp_market_info.liquidation_fee);

            (base_transfer, quote_transfer)
        };

        liqee_perp_account.change_base_position(&mut perp_market, -base_transfer);
        liqor_perp_account.change_base_position(&mut perp_market, base_transfer);

        liqee_perp_account.transfer_quote_position(liqor_perp_account, quote_transfer);

        // Log this to EventQueue
        let liquidate_event = LiquidateEvent::new(
            now_ts,
            event_queue.header.seq_num,
            *liqee_mango_account_ai.key,
            *liqor_mango_account_ai.key,
            price,
            base_transfer,
            perp_market_info.liquidation_fee,
        );
        event_queue.push_back(cast(liquidate_event)).unwrap();

        // Calculate the health of liqor and see if liqor is still valid
        let mut liqor_health_cache = HealthCache::new(liqor_active_assets);
        liqor_health_cache.init_vals(
            &mango_group,
            &mango_cache,
            &liqor_ma,
            liqor_open_orders_ais,
        )?;
        let liqor_health = liqor_health_cache.get_health(&mango_group, HealthType::Init);
        check!(liqor_health >= ZERO_I80F48, MangoErrorCode::InsufficientFunds)?;

        health_cache.update_perp_val(&mango_group, &mango_cache, &liqee_ma, market_index)?;
        let liqee_maint_health = health_cache.get_health(&mango_group, HealthType::Maint);
        if liqee_maint_health < ZERO_I80F48 {
            liqee_ma.is_bankrupt =
                liqee_ma.check_enter_bankruptcy(&mango_group, liqee_open_orders_ais);
        } else {
            let liqee_init_health = health_cache.get_health(&mango_group, HealthType::Init);
            liqee_ma.being_liquidated = liqee_init_health < ZERO_I80F48;
        }

        msg!(
            "liquidate_perp_market: {{ market_index: {}, base_transfer: {}, quote_transfer: {}, bankruptcy: {} }}",
            market_index,
            base_transfer,
            quote_transfer,
            liqee_ma.is_bankrupt,
        );
        Ok(())
    }

    #[inline(never)]
    /// Claim insurance fund and then socialize loss
    fn resolve_perp_bankruptcy(
        program_id: &Pubkey,
        accounts: &[AccountInfo],
        liab_index: usize,
        max_liab_transfer: I80F48,
    ) -> MangoResult<()> {
        // First check the account is bankrupt
        // Determine the value of the liab transfer
        // Check if insurance fund has enough (given the fees)
        // If insurance fund does not have enough, start the socialize loss function

        // TODO - since liquidation fee is 0 for USDC, what's the incentive for someone to call this?
        //  just add 1bp fee

        // Do parameter checks
        check!(liab_index < QUOTE_INDEX, MangoErrorCode::InvalidParam)?;
        check!(max_liab_transfer.is_positive(), MangoErrorCode::InvalidParam)?;

        const NUM_FIXED: usize = 12;
        let accounts = array_ref![accounts, 0, NUM_FIXED + MAX_PAIRS];
        let (fixed_ais, liqor_open_orders_ais) = array_refs![accounts, NUM_FIXED, MAX_PAIRS];

        let [
            mango_group_ai,         // read
            mango_cache_ai,         // write
            liqee_mango_account_ai, // write
            liqor_mango_account_ai, // write
            liqor_ai,               // read, signer
            root_bank_ai,           // read
            node_bank_ai,           // write
            vault_ai,               // write
            dao_vault_ai,           // write
            signer_ai,              // read
            perp_market_ai,         // write
            token_prog_ai,          // read
        ] = fixed_ais;
        check_eq!(token_prog_ai.key, &spl_token::ID, MangoErrorCode::InvalidProgramId)?;

        let mango_group = MangoGroup::load_checked(mango_group_ai, program_id)?;
        let mut mango_cache =
            MangoCache::load_mut_checked(mango_cache_ai, program_id, &mango_group)?;
        let mut liqee_ma =
            MangoAccount::load_mut_checked(liqee_mango_account_ai, program_id, mango_group_ai.key)?;
        check!(liqee_ma.is_bankrupt, MangoErrorCode::Default)?;

        let mut liqor_ma =
            MangoAccount::load_mut_checked(liqor_mango_account_ai, program_id, mango_group_ai.key)?;
        check_eq!(liqor_ai.key, &liqor_ma.owner, MangoErrorCode::InvalidOwner)?;
        check!(liqor_ai.is_signer, MangoErrorCode::InvalidSignerKey)?;
        check!(!liqor_ma.is_bankrupt, MangoErrorCode::Bankrupt)?;
        liqor_ma.check_open_orders(&mango_group, liqor_open_orders_ais)?;

        let root_bank = RootBank::load_checked(root_bank_ai, program_id)?;
        check!(
            &mango_group.tokens[QUOTE_INDEX].root_bank == root_bank_ai.key,
            MangoErrorCode::InvalidRootBank
        )?;

        check!(root_bank.node_banks.contains(node_bank_ai.key), MangoErrorCode::InvalidNodeBank)?;
        let mut node_bank = NodeBank::load_mut_checked(node_bank_ai, program_id)?;
        check!(vault_ai.key == &node_bank.vault, MangoErrorCode::InvalidVault)?;

        let now_ts = Clock::get()?.unix_timestamp as u64;
        let liqor_active_assets =
            UserActiveAssets::new(&mango_group, &liqor_ma, vec![(AssetType::Perp, liab_index)]);

        mango_cache.check_valid(&mango_group, &liqor_active_assets, now_ts)?;

        check!(dao_vault_ai.key == &mango_group.dao_vault, MangoErrorCode::InvalidVault)?;
        let dao_vault = Account::unpack(&dao_vault_ai.try_borrow_data()?)?;

        let bank_cache = &mango_cache.root_bank_cache[QUOTE_INDEX];
        let quote_pos = liqee_ma.perp_accounts[liab_index].quote_position;
        check!(quote_pos.is_negative(), MangoErrorCode::Default)?;

        let liab_transfer_u64 = max_liab_transfer
            .min(-quote_pos) // minimum of what liqor wants and what liqee has
            .checked_ceil() // round up and convert to native quote token
            .unwrap()
            .to_num::<u64>()
            .min(dao_vault.amount); // take min of what ins. fund has

        if liab_transfer_u64 != 0 {
            let signers_seeds = gen_signer_seeds(&mango_group.signer_nonce, mango_group_ai.key);
            invoke_transfer(
                token_prog_ai,
                dao_vault_ai,
                vault_ai,
                signer_ai,
                &[&signers_seeds],
                liab_transfer_u64,
            )?;
            let liab_transfer = I80F48::from_num(liab_transfer_u64);
            liqee_ma.perp_accounts[liab_index]
                .transfer_quote_position(&mut liqor_ma.perp_accounts[liab_index], -liab_transfer);
            checked_add_net(bank_cache, &mut node_bank, &mut liqor_ma, QUOTE_INDEX, liab_transfer)?;

            // Make sure liqor is above init cond.
            let mut liqor_health_cache = HealthCache::new(liqor_active_assets);
            liqor_health_cache.init_vals(
                &mango_group,
                &mango_cache,
                &liqor_ma,
                liqor_open_orders_ais,
            )?;
<<<<<<< HEAD
            check!(liqor_health >= ZERO_I80F48, MangoErrorCode::InsufficientHealth)?;
            msg!(
                "perp_bankruptcy: {{ liab_index: {}, dao_transfer:{} }}",
                liab_index,
                liab_transfer_u64
            );
=======
            let liqor_health = liqor_health_cache.get_health(&mango_group, HealthType::Init);
            check!(liqor_health >= ZERO_I80F48, MangoErrorCode::InsufficientFunds)?;
>>>>>>> 313d2560
        }

        let quote_position = liqee_ma.perp_accounts[liab_index].quote_position;
        // If we transferred everything out of dao_vault, dao vault is empty
        // and if quote position is still negative
        if liab_transfer_u64 == dao_vault.amount && quote_position.is_negative() {
            // insurance fund empty so socialize loss
            check!(
                &mango_group.perp_markets[liab_index].perp_market == perp_market_ai.key,
                MangoErrorCode::InvalidMarket
            )?;
            let mut perp_market =
                PerpMarket::load_mut_checked(perp_market_ai, program_id, mango_group_ai.key)?;

            // TODO - log this
            perp_market.socialize_loss(
                &mut liqee_ma.perp_accounts[liab_index],
                &mut mango_cache.perp_market_cache[liab_index],
            )?;
            msg!(
                "perp_socialized_loss: {{ liab_index: {}, socialized_loss:{} }}",
                liab_index,
                quote_position / (I80F48::from_num(perp_market.open_interest))
            );
        }

        liqee_ma.is_bankrupt = !liqee_ma.check_exit_bankruptcy(&mango_group);

        Ok(())
    }

    #[inline(never)]
    /// Claim insurance fund and then socialize loss
    fn resolve_token_bankruptcy(
        program_id: &Pubkey,
        accounts: &[AccountInfo],
        max_liab_transfer: I80F48, // in native token terms
    ) -> MangoResult<()> {
        // First check the account is bankrupt
        // Determine the value of the liab transfer
        // Check if insurance fund has enough (given the fees)
        // If insurance fund does not have enough, start the socialize loss function
        check!(max_liab_transfer.is_positive(), MangoErrorCode::Default)?;

        const NUM_FIXED: usize = 13;
        let accounts = array_ref![accounts, 0, NUM_FIXED + MAX_PAIRS + MAX_NODE_BANKS];
        let (
            fixed_ais,
            liqor_open_orders_ais, // read
            liab_node_bank_ais,    // write
        ) = array_refs![accounts, NUM_FIXED, MAX_PAIRS, MAX_NODE_BANKS];

        let [
            mango_group_ai,         // read
            mango_cache_ai,         // write
            liqee_mango_account_ai, // write
            liqor_mango_account_ai, // write
            liqor_ai,               // read, signer
            quote_root_bank_ai,     // read
            quote_node_bank_ai,     // write
            quote_vault_ai,         // write
            dao_vault_ai,           // write
            signer_ai,              // read
            liab_root_bank_ai,      // write
            liab_node_bank_ai,      // write
            token_prog_ai,          // read
        ] = fixed_ais;
        check_eq!(token_prog_ai.key, &spl_token::ID, MangoErrorCode::InvalidProgramId)?;

        let mango_group = MangoGroup::load_checked(mango_group_ai, program_id)?;
        let mut mango_cache =
            MangoCache::load_mut_checked(mango_cache_ai, program_id, &mango_group)?;

        // Load the liqee's mango account
        let mut liqee_ma =
            MangoAccount::load_mut_checked(liqee_mango_account_ai, program_id, mango_group_ai.key)?;
        check!(liqee_ma.is_bankrupt, MangoErrorCode::Default)?;

        // Load the liqor's mango account
        let mut liqor_ma =
            MangoAccount::load_mut_checked(liqor_mango_account_ai, program_id, mango_group_ai.key)?;
        check_eq!(liqor_ai.key, &liqor_ma.owner, MangoErrorCode::InvalidOwner)?;
        check!(liqor_ai.is_signer, MangoErrorCode::InvalidSignerKey)?;
        check!(!liqor_ma.is_bankrupt, MangoErrorCode::Bankrupt)?;
        liqor_ma.check_open_orders(&mango_group, liqor_open_orders_ais)?;

        // Load the bank for liab token
        let mut liab_root_bank = RootBank::load_mut_checked(liab_root_bank_ai, program_id)?;
        let liab_index = mango_group.find_root_bank_index(liab_root_bank_ai.key).unwrap();
        let mut liab_node_bank = NodeBank::load_mut_checked(liab_node_bank_ai, program_id)?;
        check!(liab_root_bank.node_banks.contains(liab_node_bank_ai.key), MangoErrorCode::Default)?;

        let now_ts = Clock::get()?.unix_timestamp as u64;
        let liqor_active_assets =
            UserActiveAssets::new(&mango_group, &liqor_ma, vec![(AssetType::Token, liab_index)]);

        mango_cache.check_valid(&mango_group, &liqor_active_assets, now_ts)?;

        // Load the dao vault (insurance fund)
        check!(dao_vault_ai.key == &mango_group.dao_vault, MangoErrorCode::InvalidVault)?;
        let dao_vault = Account::unpack(&dao_vault_ai.try_borrow_data()?)?;

        // Make sure there actually exist liabs here
        check!(liqee_ma.borrows[liab_index].is_positive(), MangoErrorCode::Default)?;
        let liab_price = mango_cache.get_price(liab_index);
        let liab_fee = if liab_index == QUOTE_INDEX {
            ONE_I80F48
        } else {
            let liab_info = &mango_group.spot_markets[liab_index];
            ONE_I80F48 - liab_info.liquidation_fee
        };

        let liab_bank_cache = &mango_cache.root_bank_cache[liab_index];
        let native_borrows = liqee_ma.get_native_borrow(liab_bank_cache, liab_index)?;

        let insured_liabs = I80F48::from_num(dao_vault.amount) * liab_fee / liab_price;
        let liab_transfer = max_liab_transfer.min(native_borrows).min(insured_liabs);

        let dao_transfer = (liab_transfer * liab_price / liab_fee)
            .checked_ceil()
            .unwrap()
            .to_num::<u64>()
            .min(dao_vault.amount);

        if dao_transfer != 0 {
            check!(signer_ai.key == &mango_group.signer_key, MangoErrorCode::InvalidSignerKey)?;
            let signers_seeds = gen_signer_seeds(&mango_group.signer_nonce, mango_group_ai.key);
            invoke_transfer(
                token_prog_ai,
                dao_vault_ai,
                quote_vault_ai,
                signer_ai,
                &[&signers_seeds],
                dao_transfer,
            )?;
            let liab_transfer = I80F48::from_num(dao_transfer) * liab_fee / liab_price;

            if liab_index == QUOTE_INDEX {
                checked_add_net(
                    &mango_cache.root_bank_cache[QUOTE_INDEX],
                    &mut liab_node_bank,
                    &mut liqor_ma,
                    QUOTE_INDEX,
                    I80F48::from_num(dao_transfer),
                )?;
            } else {
                // Load the bank for quote token
                let quote_root_bank = RootBank::load_checked(quote_root_bank_ai, program_id)?;
                check!(
                    &mango_group.tokens[QUOTE_INDEX].root_bank == quote_root_bank_ai.key,
                    MangoErrorCode::InvalidRootBank
                )?;
                let mut quote_node_bank =
                    NodeBank::load_mut_checked(quote_node_bank_ai, program_id)?;
                check!(
                    quote_root_bank.node_banks.contains(quote_node_bank_ai.key),
                    MangoErrorCode::InvalidNodeBank
                )?;

                checked_add_net(
                    &mango_cache.root_bank_cache[QUOTE_INDEX],
                    &mut quote_node_bank,
                    &mut liqor_ma,
                    QUOTE_INDEX,
                    I80F48::from_num(dao_transfer),
                )?;
            }

            checked_add_net(
                liab_bank_cache,
                &mut liab_node_bank,
                &mut liqee_ma,
                liab_index,
                liab_transfer,
            )?;
            checked_sub_net(
                liab_bank_cache,
                &mut liab_node_bank,
                &mut liqor_ma,
                liab_index,
                liab_transfer,
            )?;

            // Make sure liqor is above init health
            let mut liqor_health_cache = HealthCache::new(liqor_active_assets);
            liqor_health_cache.init_vals(
                &mango_group,
                &mango_cache,
                &liqor_ma,
                liqor_open_orders_ais,
            )?;
<<<<<<< HEAD
            check!(liqor_health >= ZERO_I80F48, MangoErrorCode::InsufficientHealth)?;
            msg!(
                "token_bankruptcy: {{ liab_index: {}, dao_transfer:{} }}",
                liab_index,
                dao_transfer
            );
=======
            let liqor_health = liqor_health_cache.get_health(&mango_group, HealthType::Init);
            check!(liqor_health >= ZERO_I80F48, MangoErrorCode::InsufficientFunds)?;
>>>>>>> 313d2560
        }

        if dao_transfer == dao_vault.amount && liqee_ma.borrows[liab_index].is_positive() {
            // insurance fund empty so socialize loss
<<<<<<< HEAD
            let native_borrows = liqee_ma.get_native_borrow(liab_bank_cache, liab_index)?;
=======
            // TODO - log this
>>>>>>> 313d2560
            liab_root_bank.socialize_loss(
                program_id,
                liab_index,
                &mut mango_cache,
                &mut liqee_ma,
                liab_node_bank_ais,
                &mut liab_node_bank,
                liab_node_bank_ai.key,
            )?;
            msg!(
                "token_socialized_loss: {{ liab_index: {}, native_borrows:{} }}",
                liab_index,
                native_borrows
            );
        }

        liqee_ma.is_bankrupt = !liqee_ma.check_exit_bankruptcy(&mango_group);

        Ok(())
    }

    #[inline(never)]
    /// *** Keeper Related Instructions ***
    /// Update the deposit and borrow index on a passed in RootBank
    fn update_root_bank(program_id: &Pubkey, accounts: &[AccountInfo]) -> MangoResult<()> {
        const NUM_FIXED: usize = 2;
        let (fixed_accounts, node_bank_ais) = array_refs![accounts, NUM_FIXED; ..;];
        let [
            mango_group_ai, // read
            root_bank_ai,   // write
        ] = fixed_accounts;

        let mango_group = MangoGroup::load_checked(mango_group_ai, program_id)?;
        check!(
            mango_group.find_root_bank_index(root_bank_ai.key).is_some(),
            MangoErrorCode::InvalidRootBank
        )?;
        // TODO check root bank belongs to group in load functions
        let mut root_bank = RootBank::load_mut_checked(&root_bank_ai, program_id)?;
        check_eq!(root_bank.num_node_banks, node_bank_ais.len(), MangoErrorCode::Default)?;
        for i in 0..root_bank.num_node_banks - 1 {
            check!(
                node_bank_ais.iter().any(|ai| ai.key == &root_bank.node_banks[i]),
                MangoErrorCode::InvalidNodeBank
            )?;
        }

        root_bank.update_index(node_bank_ais, program_id)?;

        Ok(())
    }

    #[inline(never)]
    /// similar to serum dex, but also need to do some extra magic with funding
    fn consume_events(
        program_id: &Pubkey,
        accounts: &[AccountInfo],
        limit: usize,
    ) -> MangoResult<()> {
        const NUM_FIXED: usize = 4;
        let (fixed_ais, mango_account_ais) = array_refs![accounts, NUM_FIXED; ..;];
        let [
            mango_group_ai,     // read
            mango_cache_ai,     // read
            perp_market_ai,     // write
            event_queue_ai,     // write
        ] = fixed_ais;

        let mango_group = MangoGroup::load_checked(mango_group_ai, program_id)?;
        let mango_cache = MangoCache::load_checked(mango_cache_ai, program_id, &mango_group)?;
        let mut perp_market =
            PerpMarket::load_mut_checked(perp_market_ai, program_id, mango_group_ai.key)?;
        let mut event_queue: EventQueue =
            EventQueue::load_mut_checked(event_queue_ai, program_id, &perp_market)?;

        let market_index = mango_group.find_perp_market_index(perp_market_ai.key).unwrap();
        let cache = &mango_cache.perp_market_cache[market_index];
        let info = &mango_group.perp_markets[market_index];

        for _ in 0..limit {
            let event = match event_queue.peek_front() {
                None => break,
                Some(e) => e,
            };

            match EventType::try_from(event.event_type).map_err(|_| throw!())? {
                EventType::Fill => {
                    let fill_event: &FillEvent = cast_ref(event);

                    // TODO add msg! for FillEvent

                    // handle self trade separately
                    if fill_event.maker == fill_event.taker {
                        let mut mango_account = match mango_account_ais
                            .binary_search_by_key(&fill_event.maker, |ai| *(ai.key))
                        {
                            Ok(i) => MangoAccount::load_mut_checked(
                                &mango_account_ais[i],
                                program_id,
                                mango_group_ai.key,
                            )?,
                            Err(_) => return Ok(()), // If it's not found, stop consuming events
                        };

                        perp_market.execute_self_trade(
                            cache,
                            info,
                            fill_event,
                            &mut mango_account.perp_accounts[market_index],
                        )?;
                    } else {
                        let mut maker = match mango_account_ais
                            .binary_search_by_key(&fill_event.maker, |ai| *(ai.key))
                        {
                            Ok(i) => MangoAccount::load_mut_checked(
                                &mango_account_ais[i],
                                program_id,
                                mango_group_ai.key,
                            )?,
                            Err(_) => {
                                msg!(
                                    "Unable to find maker account {}",
                                    fill_event.maker.to_string()
                                );
                                return Ok(());
                            } // If it's not found, stop consuming events
                        };

                        let mut taker = match mango_account_ais
                            .binary_search_by_key(&fill_event.taker, |ai| *(ai.key))
                        {
                            Ok(i) => MangoAccount::load_mut_checked(
                                &mango_account_ais[i],
                                program_id,
                                mango_group_ai.key,
                            )?,
                            Err(_) => {
                                msg!(
                                    "Unable to find taker account {}",
                                    fill_event.taker.to_string()
                                );
                                return Ok(());
                            } // If it's not found, stop consuming events
                        };

                        perp_market.execute_trade(
                            cache,
                            info,
                            fill_event,
                            &mut maker.perp_accounts[market_index],
                            &mut taker.perp_accounts[market_index],
                        )?;

                        // msg!("taker base {}", taker.perp_accounts[market_index].base_position);
                    }
                }
                EventType::Out => {
                    let out_event: &OutEvent = cast_ref(event);
                    let mut mango_account = match mango_account_ais
                        .binary_search_by_key(&out_event.owner, |ai| *ai.key)
                    {
                        Ok(i) => MangoAccount::load_mut_checked(
                            &mango_account_ais[i],
                            program_id,
                            mango_group_ai.key,
                        )?,
                        Err(_) => return Ok(()), // If it's not found, stop consuming events
                    };
                    let perp_account = &mut mango_account.perp_accounts[market_index];
                    perp_account.open_orders.remove_order(
                        out_event.side,
                        out_event.slot,
                        out_event.quantity,
                    )?;
                }
                EventType::Liquidate => {}
            }

            // consume this event
            event_queue.pop_front().map_err(|_| throw!())?;
        }
        Ok(())
    }

    #[inline(never)]
    /// Update the `funding_earned` of a `PerpMarket` using the current book price, spot index price
    /// and time since last update
    fn update_funding(program_id: &Pubkey, accounts: &[AccountInfo]) -> MangoResult<()> {
        const NUM_FIXED: usize = 5;
        let accounts = array_ref![accounts, 0, NUM_FIXED];
        let [
            mango_group_ai,     // read
            mango_cache_ai,     // read
            perp_market_ai,     // write
            bids_ai,            // read
            asks_ai,            // read
        ] = accounts;

        let mango_group = MangoGroup::load_checked(mango_group_ai, program_id)?;

        let mango_cache = MangoCache::load_checked(mango_cache_ai, program_id, &mango_group)?;

        let mut perp_market =
            PerpMarket::load_mut_checked(perp_market_ai, program_id, mango_group_ai.key)?;

        let book = Book::load_checked(program_id, bids_ai, asks_ai, &perp_market)?;

        let market_index = mango_group.find_perp_market_index(perp_market_ai.key).unwrap();

        let clock = Clock::get()?;
        let now_ts = clock.unix_timestamp as u64;

        perp_market.update_funding(&mango_group, &book, &mango_cache, market_index, now_ts)?;

        msg!(
            "{{\"long_funding\":{}, \"short_funding\":{}}}",
            perp_market.long_funding.to_num::<f64>(),
            perp_market.short_funding.to_num::<f64>()
        );

        Ok(())
    }

    #[inline(never)]
    /// Settle the mngo_accrued in a PerpAccount for MNGO tokens
    fn redeem_mngo(program_id: &Pubkey, accounts: &[AccountInfo]) -> MangoResult<()> {
        const NUM_FIXED: usize = 11;
        let accounts = array_ref![accounts, 0, NUM_FIXED];
        let [
            mango_group_ai,     // read
            mango_cache_ai,     // read
            mango_account_ai,   // write
            owner_ai,           // read, signer
            perp_market_ai,     // read
            mngo_perp_vault_ai, // write
            mngo_root_bank_ai,  // read
            mngo_node_bank_ai,  // write
            mngo_bank_vault_ai, // write
            signer_ai,          // read
            token_prog_ai,      // read
        ] = accounts;
        check!(token_prog_ai.key == &spl_token::ID, MangoErrorCode::InvalidProgramId)?;

        let mango_group = MangoGroup::load_checked(mango_group_ai, program_id)?;
        let market_index = mango_group
            .find_perp_market_index(perp_market_ai.key)
            .ok_or(throw_err!(MangoErrorCode::InvalidMarket))?;
        let mngo_index = mango_group
            .find_root_bank_index(mngo_root_bank_ai.key)
            .ok_or(throw_err!(MangoErrorCode::InvalidRootBank))?;

        let mango_cache = MangoCache::load_checked(mango_cache_ai, program_id, &mango_group)?;
        let mngo_bank_cache = &mango_cache.root_bank_cache[mngo_index];

        let mut mango_account =
            MangoAccount::load_mut_checked(mango_account_ai, program_id, mango_group_ai.key)?;
        check!(&mango_account.owner == owner_ai.key, MangoErrorCode::InvalidOwner)?;
        check!(!mango_account.is_bankrupt, MangoErrorCode::Bankrupt)?;
        check!(owner_ai.is_signer, MangoErrorCode::SignerNecessary)?;

        let perp_account = &mut mango_account.perp_accounts[market_index];

        // Load the mngo banks
        let root_bank = RootBank::load_checked(mngo_root_bank_ai, program_id)?;
        check!(
            root_bank.node_banks.contains(mngo_node_bank_ai.key),
            MangoErrorCode::InvalidNodeBank
        )?;
        let mut mngo_node_bank = NodeBank::load_mut_checked(mngo_node_bank_ai, program_id)?;
        check_eq!(&mngo_node_bank.vault, mngo_bank_vault_ai.key, MangoErrorCode::InvalidVault)?;

        let perp_market = PerpMarket::load_checked(perp_market_ai, program_id, mango_group_ai.key)?;
        check!(mngo_perp_vault_ai.key == &perp_market.mngo_vault, MangoErrorCode::InvalidVault)?;

        let mngo_perp_vault = Account::unpack(&mngo_perp_vault_ai.try_borrow_data()?)?;

        let mngo = min(perp_account.mngo_accrued, mngo_perp_vault.amount);
        perp_account.mngo_accrued -= mngo;

        let signers_seeds = gen_signer_seeds(&mango_group.signer_nonce, mango_group_ai.key);
        invoke_transfer(
            token_prog_ai,
            mngo_perp_vault_ai,
            mngo_bank_vault_ai,
            signer_ai,
            &[&signers_seeds],
            mngo,
        )?;

        let now_ts = Clock::get()?.unix_timestamp as u64;
        check!(
            now_ts <= mngo_bank_cache.last_update + mango_group.valid_interval,
            MangoErrorCode::InvalidCache
        )?;

        checked_add_net(
            mngo_bank_cache,
            &mut mngo_node_bank,
            &mut mango_account,
            mngo_index,
            I80F48::from_num(mngo),
        )
    }

    #[inline(never)]
    fn add_mango_account_info(
        program_id: &Pubkey,
        accounts: &[AccountInfo],
        info: [u8; INFO_LEN],
    ) -> MangoResult<()> {
        const NUM_FIXED: usize = 3;
        let accounts = array_ref![accounts, 0, NUM_FIXED];
        let [
            mango_group_ai,     // read 
            mango_account_ai,   // write
            owner_ai            // signer
        ] = accounts;

        let mut mango_account =
            MangoAccount::load_mut_checked(mango_account_ai, program_id, mango_group_ai.key)?;
        check!(&mango_account.owner == owner_ai.key, MangoErrorCode::InvalidOwner)?;
        check!(owner_ai.is_signer, MangoErrorCode::InvalidSignerKey)?;

        mango_account.info = info;
        Ok(())
    }

    #[inline(never)]
    fn deposit_msrm(
        program_id: &Pubkey,
        accounts: &[AccountInfo],
        quantity: u64,
    ) -> MangoResult<()> {
        const NUM_FIXED: usize = 6;
        let accounts = array_ref![accounts, 0, NUM_FIXED];
        let [
            mango_group_ai,     // read
            mango_account_ai,   // write
            owner_ai,           // read, signer
            msrm_account_ai,    // write
            msrm_vault_ai,      // write
            token_prog_ai,      // read
        ] = accounts;
        check!(token_prog_ai.key == &spl_token::ID, MangoErrorCode::InvalidProgramId)?;

        let mango_group = MangoGroup::load_checked(mango_group_ai, program_id)?;
        check!(msrm_vault_ai.key == &mango_group.msrm_vault, MangoErrorCode::InvalidVault)?;

        let mut mango_account =
            MangoAccount::load_mut_checked(mango_account_ai, program_id, mango_group_ai.key)?;
        check!(&mango_account.owner == owner_ai.key, MangoErrorCode::InvalidOwner)?;
        check!(owner_ai.is_signer, MangoErrorCode::SignerNecessary)?;

        invoke_transfer(token_prog_ai, msrm_account_ai, msrm_vault_ai, owner_ai, &[], quantity)?;

        mango_account.msrm_amount += quantity;

        Ok(())
    }

    #[inline(never)]
    fn withdraw_msrm(
        program_id: &Pubkey,
        accounts: &[AccountInfo],
        quantity: u64,
    ) -> MangoResult<()> {
        const NUM_FIXED: usize = 7;
        let accounts = array_ref![accounts, 0, NUM_FIXED];
        let [
            mango_group_ai,     // read
            mango_account_ai,   // write
            owner_ai,           // read, signer
            msrm_account_ai,    // write
            msrm_vault_ai,      // write
            signer_ai,          // read
            token_prog_ai,      // read
        ] = accounts;
        check!(token_prog_ai.key == &spl_token::ID, MangoErrorCode::InvalidProgramId)?;

        let mango_group = MangoGroup::load_checked(mango_group_ai, program_id)?;
        check!(msrm_vault_ai.key == &mango_group.msrm_vault, MangoErrorCode::InvalidVault)?;

        let mut mango_account =
            MangoAccount::load_mut_checked(mango_account_ai, program_id, mango_group_ai.key)?;
        check!(&mango_account.owner == owner_ai.key, MangoErrorCode::InvalidOwner)?;
        check!(owner_ai.is_signer, MangoErrorCode::SignerNecessary)?;

        check!(mango_account.msrm_amount >= quantity, MangoErrorCode::InsufficientFunds)?;

        let signer_seeds = gen_signer_seeds(&mango_group.signer_nonce, mango_group_ai.key);
        invoke_transfer(
            token_prog_ai,
            msrm_vault_ai,
            msrm_account_ai,
            signer_ai,
            &[&signer_seeds],
            quantity,
        )?;

        mango_account.msrm_amount -= quantity;

        Ok(())
    }

    pub fn process(program_id: &Pubkey, accounts: &[AccountInfo], data: &[u8]) -> MangoResult<()> {
        let instruction =
            MangoInstruction::unpack(data).ok_or(ProgramError::InvalidInstructionData)?;
        match instruction {
            MangoInstruction::InitMangoGroup {
                signer_nonce,
                valid_interval,
                quote_optimal_util,
                quote_optimal_rate,
                quote_max_rate,
            } => {
                msg!("Mango: InitMangoGroup");
                Self::init_mango_group(
                    program_id,
                    accounts,
                    signer_nonce,
                    valid_interval,
                    quote_optimal_util,
                    quote_optimal_rate,
                    quote_max_rate,
                )?;
            }
            MangoInstruction::InitMangoAccount => {
                msg!("Mango: InitMangoAccount");
                Self::init_mango_account(program_id, accounts)?;
            }
            MangoInstruction::Deposit { quantity } => {
                msg!("Mango: Deposit");
                Self::deposit(program_id, accounts, quantity)?;
            }
            MangoInstruction::Withdraw { quantity, allow_borrow } => {
                msg!("Mango: Withdraw");
                Self::withdraw(program_id, accounts, quantity, allow_borrow)?;
            }
            MangoInstruction::AddSpotMarket {
                market_index,
                maint_leverage,
                init_leverage,
                liquidation_fee,
                optimal_util,
                optimal_rate,
                max_rate,
            } => {
                msg!("Mango: AddSpotMarket");
                Self::add_spot_market(
                    program_id,
                    accounts,
                    market_index,
                    maint_leverage,
                    init_leverage,
                    liquidation_fee,
                    optimal_util,
                    optimal_rate,
                    max_rate,
                )?;
            }
            MangoInstruction::AddToBasket { .. } => {
                msg!("Mango: AddToBasket Deprecated");
                unimplemented!() // TODO remove
            }
            MangoInstruction::Borrow { .. } => {
                msg!("Mango: Borrow DEPRECATED");
            }
            MangoInstruction::CachePrices => {
                msg!("Mango: CachePrices");
                Self::cache_prices(program_id, accounts)?;
            }
            MangoInstruction::CacheRootBanks => {
                msg!("Mango: CacheRootBanks");
                Self::cache_root_banks(program_id, accounts)?;
            }
            MangoInstruction::PlaceSpotOrder { order } => {
                msg!("Mango: PlaceSpotOrder");
                Self::place_spot_order(program_id, accounts, order)?;
            }
            MangoInstruction::CancelSpotOrder { order } => {
                msg!("Mango: CancelSpotOrder");
                let data = serum_dex::instruction::MarketInstruction::CancelOrderV2(order).pack();
                Self::cancel_spot_order(program_id, accounts, data)?;
            }
            MangoInstruction::AddOracle => {
                msg!("Mango: AddOracle");
                Self::add_oracle(program_id, accounts)?
            }
            MangoInstruction::SettleFunds => {
                msg!("Mango: SettleFunds");
                Self::settle_funds(program_id, accounts)?
            }
            MangoInstruction::UpdateRootBank => {
                msg!("Mango: UpdateRootBank");
                Self::update_root_bank(program_id, accounts)?
            }

            MangoInstruction::AddPerpMarket {
                market_index,
                maint_leverage,
                init_leverage,
                liquidation_fee,
                maker_fee,
                taker_fee,
                base_lot_size,
                quote_lot_size,
                rate,
                max_depth_bps,
                target_period_length,
                mngo_per_period,
            } => {
                msg!("Mango: AddPerpMarket");
                Self::add_perp_market(
                    program_id,
                    accounts,
                    market_index,
                    maint_leverage,
                    init_leverage,
                    liquidation_fee,
                    maker_fee,
                    taker_fee,
                    base_lot_size,
                    quote_lot_size,
                    rate,
                    max_depth_bps,
                    target_period_length,
                    mngo_per_period,
                )?;
            }
            MangoInstruction::PlacePerpOrder {
                side,
                price,
                quantity,
                client_order_id,
                order_type,
            } => {
                msg!("Mango: PlacePerpOrder client_order_id={}", client_order_id);
                Self::place_perp_order(
                    program_id,
                    accounts,
                    side,
                    price,
                    quantity,
                    client_order_id,
                    order_type,
                )?;
            }
            MangoInstruction::CancelPerpOrderByClientId { client_order_id } => {
                msg!("Mango: CancelPerpOrderByClientId client_order_id={}", client_order_id);
                Self::cancel_perp_order_by_client_id(program_id, accounts, client_order_id)?;
            }
            MangoInstruction::CancelPerpOrder { order_id, side } => {
                // TODO this log may cost too much compute
                msg!("Mango: CancelPerpOrder order_id={} side={}", order_id, side as u8);
                Self::cancel_perp_order(program_id, accounts, order_id, side)?;
            }
            MangoInstruction::ConsumeEvents { limit } => {
                msg!("Mango: ConsumeEvents limit={}", limit);
                Self::consume_events(program_id, accounts, limit)?;
            }
            MangoInstruction::CachePerpMarkets => {
                msg!("Mango: CachePerpMarkets");
                Self::cache_perp_markets(program_id, accounts)?;
            }
            MangoInstruction::UpdateFunding => {
                msg!("Mango: UpdateFunding");
                Self::update_funding(program_id, accounts)?;
            }
            MangoInstruction::SetOracle { price } => {
                // msg!("Mango: SetOracle {:?}", price);
                msg!("Mango: SetOracle");
                Self::set_oracle(program_id, accounts, price)?;
            }
            MangoInstruction::SettlePnl { market_index } => {
                msg!("Mango: SettlePnl");
                Self::settle_pnl(program_id, accounts, market_index)?;
            }
            MangoInstruction::SettleBorrow { .. } => {
                msg!("Mango: SettleBorrow DEPRECATED");
            }
            MangoInstruction::ForceCancelSpotOrders { limit } => {
                msg!("Mango: ForceCancelSpotOrders");
                Self::force_cancel_spot_orders(program_id, accounts, limit)?;
            }
            MangoInstruction::ForceCancelPerpOrders { limit } => {
                msg!("Mango: ForceCancelPerpOrders");
                Self::force_cancel_perp_orders(program_id, accounts, limit)?;
            }
            MangoInstruction::LiquidateTokenAndToken { max_liab_transfer } => {
                msg!("Mango: LiquidateTokenAndToken");
                Self::liquidate_token_and_token(program_id, accounts, max_liab_transfer)?;
            }
            MangoInstruction::LiquidateTokenAndPerp {
                asset_type,
                asset_index,
                liab_type,
                liab_index,
                max_liab_transfer,
            } => {
                msg!("Mango: LiquidateTokenAndPerp");
                Self::liquidate_token_and_perp(
                    program_id,
                    accounts,
                    asset_type,
                    asset_index,
                    liab_type,
                    liab_index,
                    max_liab_transfer,
                )?;
            }
            MangoInstruction::LiquidatePerpMarket { base_transfer_request } => {
                msg!("Mango: LiquidatePerpMarket");
                Self::liquidate_perp_market(program_id, accounts, base_transfer_request)?;
            }
            MangoInstruction::SettleFees => {
                msg!("Mango: SettleFees");
                Self::settle_fees(program_id, accounts)?;
            }
            MangoInstruction::ResolvePerpBankruptcy { liab_index, max_liab_transfer } => {
                msg!("Mango: ResolvePerpBankruptcy");
                Self::resolve_perp_bankruptcy(program_id, accounts, liab_index, max_liab_transfer)?;
            }
            MangoInstruction::ResolveTokenBankruptcy { max_liab_transfer } => {
                msg!("Mango: ResolveTokenBankruptcy");
                Self::resolve_token_bankruptcy(program_id, accounts, max_liab_transfer)?;
            }
            MangoInstruction::InitSpotOpenOrders => {
                msg!("Mango: InitSpotOpenOrders");
                Self::init_spot_open_orders(program_id, accounts)?;
            }
            MangoInstruction::RedeemMngo => {
                msg!("Mango: RedeemMngo");
                Self::redeem_mngo(program_id, accounts)?;
            }
            MangoInstruction::AddMangoAccountInfo { info } => {
                msg!("Mango: AddMangoAccountInfo");
                Self::add_mango_account_info(program_id, accounts, info)?;
            }
            MangoInstruction::DepositMsrm { quantity } => {
                msg!("Mango: DepositMsrm");
                Self::deposit_msrm(program_id, accounts, quantity)?;
            }
            MangoInstruction::WithdrawMsrm { quantity } => {
                msg!("Mango: WithdrawMsrm");
                Self::withdraw_msrm(program_id, accounts, quantity)?;
            }
        }

        Ok(())
    }
}

fn init_root_bank(
    program_id: &Pubkey,
    mango_group: &MangoGroup,
    mint_ai: &AccountInfo,
    vault_ai: &AccountInfo,
    root_bank_ai: &AccountInfo,
    node_bank_ai: &AccountInfo,
    rent: &Rent,

    optimal_util: I80F48,
    optimal_rate: I80F48,
    max_rate: I80F48,
) -> MangoResult<RootBank> {
    let vault = Account::unpack(&vault_ai.try_borrow_data()?)?;
    check!(vault.is_initialized(), MangoErrorCode::Default)?;
    check_eq!(vault.owner, mango_group.signer_key, MangoErrorCode::Default)?;
    check_eq!(&vault.mint, mint_ai.key, MangoErrorCode::Default)?;
    check_eq!(vault_ai.owner, &spl_token::id(), MangoErrorCode::Default)?;

    let mut _node_bank = NodeBank::load_and_init(&node_bank_ai, &program_id, &vault_ai, rent)?;
    let root_bank = RootBank::load_and_init(
        &root_bank_ai,
        &program_id,
        node_bank_ai,
        rent,
        optimal_util,
        optimal_rate,
        max_rate,
    )?;

    Ok(*root_bank)
}

fn invoke_settle_funds<'a>(
    dex_prog_ai: &AccountInfo<'a>,
    spot_market_ai: &AccountInfo<'a>,
    open_orders_ai: &AccountInfo<'a>,
    signer_ai: &AccountInfo<'a>,
    dex_base_ai: &AccountInfo<'a>,
    dex_quote_ai: &AccountInfo<'a>,
    base_vault_ai: &AccountInfo<'a>,
    quote_vault_ai: &AccountInfo<'a>,
    dex_signer_ai: &AccountInfo<'a>,
    token_prog_ai: &AccountInfo<'a>,
    signers_seeds: &[&[&[u8]]],
) -> ProgramResult {
    let data = serum_dex::instruction::MarketInstruction::SettleFunds.pack();
    let instruction = Instruction {
        program_id: *dex_prog_ai.key,
        data,
        accounts: vec![
            AccountMeta::new(*spot_market_ai.key, false),
            AccountMeta::new(*open_orders_ai.key, false),
            AccountMeta::new_readonly(*signer_ai.key, true),
            AccountMeta::new(*dex_base_ai.key, false),
            AccountMeta::new(*dex_quote_ai.key, false),
            AccountMeta::new(*base_vault_ai.key, false),
            AccountMeta::new(*quote_vault_ai.key, false),
            AccountMeta::new_readonly(*dex_signer_ai.key, false),
            AccountMeta::new_readonly(*token_prog_ai.key, false),
            AccountMeta::new(*quote_vault_ai.key, false),
        ],
    };

    let account_infos = [
        dex_prog_ai.clone(),
        spot_market_ai.clone(),
        open_orders_ai.clone(),
        signer_ai.clone(),
        dex_base_ai.clone(),
        dex_quote_ai.clone(),
        base_vault_ai.clone(),
        quote_vault_ai.clone(),
        dex_signer_ai.clone(),
        token_prog_ai.clone(),
        quote_vault_ai.clone(),
    ];
    solana_program::program::invoke_signed(&instruction, &account_infos, signers_seeds)
}

fn invoke_cancel_order<'a>(
    dex_prog_ai: &AccountInfo<'a>,
    spot_market_ai: &AccountInfo<'a>,
    bids_ai: &AccountInfo<'a>,
    asks_ai: &AccountInfo<'a>,
    open_orders_ai: &AccountInfo<'a>,
    signer_ai: &AccountInfo<'a>,
    dex_event_queue_ai: &AccountInfo<'a>,
    data: Vec<u8>,
    signers_seeds: &[&[&[u8]]],
) -> ProgramResult {
    let instruction = Instruction {
        program_id: *dex_prog_ai.key,
        data,
        accounts: vec![
            AccountMeta::new(*spot_market_ai.key, false),
            AccountMeta::new(*bids_ai.key, false),
            AccountMeta::new(*asks_ai.key, false),
            AccountMeta::new(*open_orders_ai.key, false),
            AccountMeta::new_readonly(*signer_ai.key, true),
            AccountMeta::new(*dex_event_queue_ai.key, false),
        ],
    };

    let account_infos = [
        dex_prog_ai.clone(),
        spot_market_ai.clone(),
        bids_ai.clone(),
        asks_ai.clone(),
        open_orders_ai.clone(),
        signer_ai.clone(),
        dex_event_queue_ai.clone(),
    ];
    solana_program::program::invoke_signed(&instruction, &account_infos, signers_seeds)
}

fn invoke_transfer<'a>(
    token_prog_ai: &AccountInfo<'a>,
    source_ai: &AccountInfo<'a>,
    dest_ai: &AccountInfo<'a>,
    authority_ai: &AccountInfo<'a>,
    signers_seeds: &[&[&[u8]]],
    quantity: u64,
) -> ProgramResult {
    let transfer_instruction = spl_token::instruction::transfer(
        &spl_token::ID,
        source_ai.key,
        dest_ai.key,
        authority_ai.key,
        &[],
        quantity,
    )?;
    let accs = [
        token_prog_ai.clone(), // TODO check if passing in program_id is necessary
        source_ai.clone(),
        dest_ai.clone(),
        authority_ai.clone(),
    ];

    solana_program::program::invoke_signed(&transfer_instruction, &accs, signers_seeds)
}

#[inline(never)]
fn read_oracle(
    mango_group: &MangoGroup,
    token_index: usize,
    oracle_ai: &AccountInfo,
) -> MangoResult<I80F48> {
    /* TODO abstract different oracle programs
    let aggregator = flux_aggregator::state::Aggregator::load_initialized(oracle_ai)?;
    let answer = flux_aggregator::read_median(oracle_ai)?;
    let median = I80F48::from(answer.median);
    let units = I80F48::from(10u64.pow(aggregator.config.decimals));
    let value = median.checked_div(units);
    */
    let quote_decimals: u8 = mango_group.tokens[QUOTE_INDEX].decimals;
    let oracle_type = determine_oracle_type(oracle_ai);
    let price = match oracle_type {
        OracleType::Pyth => {
            let price_account = Price::get_price(oracle_ai).unwrap();
            let value = I80F48::from_num(price_account.agg.price);

            let decimals = (quote_decimals as i32)
                .checked_add(price_account.expo)
                .unwrap()
                .checked_sub(mango_group.tokens[token_index].decimals as i32)
                .unwrap();

            let decimal_adj = I80F48::from_num(10u64.pow(decimals.abs() as u32));
            if decimals < 0 {
                value.checked_div(decimal_adj).unwrap()
            } else {
                value.checked_mul(decimal_adj).unwrap()
            }

            // TODO OPT consider effect of not disregarding these bits
            // let bits = if decimals < 0 {
            //     value.checked_div(decimal_adj).unwrap().to_bits() as u128
            // } else {
            //     value.checked_fmul(decimal_adj).unwrap().to_bits() as u128
            // };
            // price = I80F48::from_bits((bits & 0xffffffffffffffffffffff0000000000u128) as i128);

            // let oracle_adj = if price_account.expo < 0 {
            //     ONE_I80F48.checked_div(I80F48::from_num(10u64.pow(price_account.expo.abs() as u32)))
            // } else {
            //     I80F48::from_num(10u64.pow(price_account.expo as u32))
            // };
            // let quote_adj =
            //     I80F48::from_num(10u64.pow(
            //         price_account.expo.abs().checked_sub(quote_decimals as i32).unwrap() as u32,
            //     ));
            // let base_adj =
            //     I80F48::from_num(10u64.pow(mango_group.tokens[token_index].decimals as u32));
            // price = quote_adj.checked_div(base_adj).unwrap().checked_mul(value).unwrap();
        }
        OracleType::Stub => {
            let oracle = StubOracle::load(oracle_ai)?;
            I80F48::from_num(oracle.price)
        }
        OracleType::Unknown => {
            panic!("Unknown oracle");
        }
    };
    Ok(price)
}

fn checked_change_net(
    root_bank_cache: &RootBankCache,
    node_bank: &mut NodeBank,
    mango_account: &mut MangoAccount,
    token_index: usize,
    native_quantity: I80F48,
) -> MangoResult<()> {
    if native_quantity.is_negative() {
        checked_sub_net(root_bank_cache, node_bank, mango_account, token_index, -native_quantity)
    } else if native_quantity.is_positive() {
        checked_add_net(root_bank_cache, node_bank, mango_account, token_index, native_quantity)
    } else {
        Ok(()) // This is an optimization to prevent unnecessary I80F48 calculations
    }
}

/// If there are borrows, pay down borrows first then increase deposits
/// WARNING: won't work if native_quantity is less than zero
fn checked_add_net(
    root_bank_cache: &RootBankCache,
    node_bank: &mut NodeBank,
    mango_account: &mut MangoAccount,
    token_index: usize,
    mut native_quantity: I80F48,
) -> MangoResult<()> {
    if mango_account.borrows[token_index].is_positive() {
        let native_borrows = mango_account.get_native_borrow(root_bank_cache, token_index)?;

        if native_quantity < native_borrows {
            return checked_sub_borrow(
                node_bank,
                mango_account,
                token_index,
                native_quantity / root_bank_cache.borrow_index,
            );
        } else {
            let borrows = mango_account.borrows[token_index];
            checked_sub_borrow(node_bank, mango_account, token_index, borrows)?;
            native_quantity -= native_borrows;
        }
    }

    checked_add_deposit(
        node_bank,
        mango_account,
        token_index,
        native_quantity / root_bank_cache.deposit_index,
    )
}

/// If there are deposits, draw down deposits first then increase borrows
/// WARNING: won't work if native_quantity is less than zero
fn checked_sub_net(
    root_bank_cache: &RootBankCache,
    node_bank: &mut NodeBank,
    mango_account: &mut MangoAccount,
    token_index: usize,
    mut native_quantity: I80F48,
) -> MangoResult<()> {
    if mango_account.deposits[token_index].is_positive() {
        let native_deposits = mango_account.get_native_deposit(root_bank_cache, token_index)?;

        if native_quantity < native_deposits {
            return checked_sub_deposit(
                node_bank,
                mango_account,
                token_index,
                native_quantity / root_bank_cache.deposit_index,
            );
        } else {
            let deposits = mango_account.deposits[token_index];
            checked_sub_deposit(node_bank, mango_account, token_index, deposits)?;
            native_quantity -= native_deposits;
        }
    }

    checked_add_borrow(
        node_bank,
        mango_account,
        token_index,
        native_quantity / root_bank_cache.borrow_index,
    )?;

    check!(
        node_bank.has_valid_deposits_borrows(root_bank_cache),
        MangoErrorCode::InsufficientLiquidity
    )
}

/// TODO - although these values are I8048, they must never be less than zero
fn checked_add_deposit(
    node_bank: &mut NodeBank,
    mango_account: &mut MangoAccount,
    token_index: usize,
    quantity: I80F48,
) -> MangoResult<()> {
    mango_account.checked_add_deposit(token_index, quantity)?;
    node_bank.checked_add_deposit(quantity)
}

fn checked_sub_deposit(
    node_bank: &mut NodeBank,
    mango_account: &mut MangoAccount,
    token_index: usize,
    quantity: I80F48,
) -> MangoResult<()> {
    mango_account.checked_sub_deposit(token_index, quantity)?;
    node_bank.checked_sub_deposit(quantity)
}

fn checked_add_borrow(
    node_bank: &mut NodeBank,
    mango_account: &mut MangoAccount,
    token_index: usize,
    quantity: I80F48,
) -> MangoResult<()> {
    mango_account.checked_add_borrow(token_index, quantity)?;
    node_bank.checked_add_borrow(quantity)
}

fn checked_sub_borrow(
    node_bank: &mut NodeBank,
    mango_account: &mut MangoAccount,
    token_index: usize,
    quantity: I80F48,
) -> MangoResult<()> {
    mango_account.checked_sub_borrow(token_index, quantity)?;
    node_bank.checked_sub_borrow(quantity)
}

fn invoke_cancel_orders<'a>(
    open_orders_ai: &AccountInfo<'a>,
    dex_prog_ai: &AccountInfo<'a>,
    spot_market_ai: &AccountInfo<'a>,
    bids_ai: &AccountInfo<'a>,
    asks_ai: &AccountInfo<'a>,
    signer_ai: &AccountInfo<'a>,
    dex_event_queue_ai: &AccountInfo<'a>,
    signers_seeds: &[&[&[u8]]],

    mut limit: u8,
) -> MangoResult<()> {
    let mut cancels = vec![];
    {
        let open_orders = load_open_orders(open_orders_ai)?;

        let market = load_market_state(spot_market_ai, dex_prog_ai.key)?;
        let bids = load_bids_mut(&market, bids_ai)?;
        let asks = load_asks_mut(&market, asks_ai)?;

        limit = min(limit, open_orders.free_slot_bits.count_zeros() as u8);
        if limit == 0 {
            return Ok(());
        }
        for j in 0..128 {
            let slot_mask = 1u128 << j;
            if open_orders.free_slot_bits & slot_mask != 0 {
                // means slot is free
                continue;
            }
            let order_id = open_orders.orders[j];

            let side = if open_orders.is_bid_bits & slot_mask != 0 {
                match bids.find_by_key(order_id) {
                    None => continue,
                    Some(_) => serum_dex::matching::Side::Bid,
                }
            } else {
                match asks.find_by_key(order_id) {
                    None => continue,
                    Some(_) => serum_dex::matching::Side::Ask,
                }
            };

            let cancel_instruction =
                serum_dex::instruction::CancelOrderInstructionV2 { side, order_id };

            cancels.push(cancel_instruction);

            limit -= 1;
            if limit == 0 {
                break;
            }
        }
    }

    let mut instruction = Instruction {
        program_id: *dex_prog_ai.key,
        data: vec![],
        accounts: vec![
            AccountMeta::new(*spot_market_ai.key, false),
            AccountMeta::new(*bids_ai.key, false),
            AccountMeta::new(*asks_ai.key, false),
            AccountMeta::new(*open_orders_ai.key, false),
            AccountMeta::new_readonly(*signer_ai.key, true),
            AccountMeta::new(*dex_event_queue_ai.key, false),
        ],
    };

    let account_infos = [
        dex_prog_ai.clone(),
        spot_market_ai.clone(),
        bids_ai.clone(),
        asks_ai.clone(),
        open_orders_ai.clone(),
        signer_ai.clone(),
        dex_event_queue_ai.clone(),
    ];

    for cancel in cancels.iter() {
        let cancel_instruction =
            serum_dex::instruction::MarketInstruction::CancelOrderV2(cancel.clone());
        instruction.data = cancel_instruction.pack();
        solana_program::program::invoke_signed(&instruction, &account_infos, signers_seeds)?;
    }

    Ok(())
}

fn invoke_new_order<'a>(
    dex_prog_ai: &AccountInfo<'a>, // Have to add account of the program id
    spot_market_ai: &AccountInfo<'a>,
    open_orders_ai: &AccountInfo<'a>,
    dex_request_queue_ai: &AccountInfo<'a>,
    dex_event_queue_ai: &AccountInfo<'a>,
    bids_ai: &AccountInfo<'a>,
    asks_ai: &AccountInfo<'a>,
    vault_ai: &AccountInfo<'a>,
    signer_ai: &AccountInfo<'a>,
    dex_base_ai: &AccountInfo<'a>,
    dex_quote_ai: &AccountInfo<'a>,
    token_prog_ai: &AccountInfo<'a>,
    rent_ai: &AccountInfo<'a>,
    msrm_or_srm_vault_ai: &AccountInfo<'a>,
    signers_seeds: &[&[&[u8]]],

    order: NewOrderInstructionV3,
) -> ProgramResult {
    let data = serum_dex::instruction::MarketInstruction::NewOrderV3(order).pack();
    let mut instruction = Instruction {
        program_id: *dex_prog_ai.key,
        data,
        accounts: vec![
            AccountMeta::new(*spot_market_ai.key, false),
            AccountMeta::new(*open_orders_ai.key, false),
            AccountMeta::new(*dex_request_queue_ai.key, false),
            AccountMeta::new(*dex_event_queue_ai.key, false),
            AccountMeta::new(*bids_ai.key, false),
            AccountMeta::new(*asks_ai.key, false),
            AccountMeta::new(*vault_ai.key, false),
            AccountMeta::new_readonly(*signer_ai.key, true),
            AccountMeta::new(*dex_base_ai.key, false),
            AccountMeta::new(*dex_quote_ai.key, false),
            AccountMeta::new_readonly(*token_prog_ai.key, false),
            AccountMeta::new_readonly(*rent_ai.key, false),
        ],
    };

    if msrm_or_srm_vault_ai.key != &Pubkey::default() {
        instruction.accounts.push(AccountMeta::new_readonly(*msrm_or_srm_vault_ai.key, false));
        let account_infos = [
            dex_prog_ai.clone(), // Have to add account of the program id
            spot_market_ai.clone(),
            open_orders_ai.clone(),
            dex_request_queue_ai.clone(),
            dex_event_queue_ai.clone(),
            bids_ai.clone(),
            asks_ai.clone(),
            vault_ai.clone(),
            signer_ai.clone(),
            dex_base_ai.clone(),
            dex_quote_ai.clone(),
            token_prog_ai.clone(),
            rent_ai.clone(),
            msrm_or_srm_vault_ai.clone(),
        ];
        solana_program::program::invoke_signed(&instruction, &account_infos, signers_seeds)
    } else {
        let account_infos = [
            dex_prog_ai.clone(), // Have to add account of the program id
            spot_market_ai.clone(),
            open_orders_ai.clone(),
            dex_request_queue_ai.clone(),
            dex_event_queue_ai.clone(),
            bids_ai.clone(),
            asks_ai.clone(),
            vault_ai.clone(),
            signer_ai.clone(),
            dex_base_ai.clone(),
            dex_quote_ai.clone(),
            token_prog_ai.clone(),
            rent_ai.clone(),
        ];
        solana_program::program::invoke_signed(&instruction, &account_infos, signers_seeds)
    }
}

fn invoke_init_open_orders<'a>(
    dex_prog_ai: &AccountInfo<'a>, // Have to add account of the program id
    open_orders_ai: &AccountInfo<'a>,
    signer_ai: &AccountInfo<'a>,
    spot_market_ai: &AccountInfo<'a>,
    rent_ai: &AccountInfo<'a>,
    signers_seeds: &[&[&[u8]]],
) -> ProgramResult {
    let data = serum_dex::instruction::MarketInstruction::InitOpenOrders.pack();
    let instruction = Instruction {
        program_id: *dex_prog_ai.key,
        data,
        accounts: vec![
            AccountMeta::new(*open_orders_ai.key, false),
            AccountMeta::new_readonly(*signer_ai.key, true),
            AccountMeta::new_readonly(*spot_market_ai.key, false),
            AccountMeta::new_readonly(*rent_ai.key, false),
        ],
    };

    let account_infos = [
        dex_prog_ai.clone(),
        open_orders_ai.clone(),
        signer_ai.clone(),
        spot_market_ai.clone(),
        rent_ai.clone(),
    ];
    solana_program::program::invoke_signed(&instruction, &account_infos, signers_seeds)
}

/*
TODO
check bankruptcy everywhere

TODO test order types
 */<|MERGE_RESOLUTION|>--- conflicted
+++ resolved
@@ -2181,13 +2181,7 @@
                 asset_index,
             )?;
 
-<<<<<<< HEAD
-            maint_health_cache.update_perp_health(
-                &mango_group,
-                &mango_cache,
-                &liqee_ma,
-                liab_index,
-            )?;
+            health_cache.update_perp_val(&mango_group, &mango_cache, &liqee_ma, liab_index)?;
             msg!(
                 "liquidate_token_and_perp: {{ asset_index: {}, liab_index: {}, asset_type: \"{:?}\", liab_type: \"{:?}\", asset_price: {}, liab_price: {}, asset_transfer: {}, actual_liab_transfer: {} }}",
                 asset_index,
@@ -2199,9 +2193,6 @@
                 asset_transfer,
                 actual_liab_transfer,
             );
-=======
-            health_cache.update_perp_val(&mango_group, &mango_cache, &liqee_ma, liab_index)?;
->>>>>>> 313d2560
         } else {
             let asset_price = ONE_I80F48;
             let liab_price = mango_cache.get_price(liab_index);
@@ -2276,14 +2267,7 @@
                 liab_index,
             )?;
 
-<<<<<<< HEAD
-            maint_health_cache.update_perp_health(
-                &mango_group,
-                &mango_cache,
-                &liqee_ma,
-                asset_index,
-            )?;
-
+            health_cache.update_perp_val(&mango_group, &mango_cache, &liqee_ma, asset_index)?;
             msg!(
                 "liquidate_token_and_perp: {{ asset_index: {}, liab_index: {}, asset_type: \"{:?}\", liab_type: \"{:?}\", asset_price: {}, liab_price: {}, asset_transfer: {}, actual_liab_transfer: {} }}",
                 asset_index,
@@ -2295,9 +2279,6 @@
                 asset_transfer,
                 actual_liab_transfer,
             );
-=======
-            health_cache.update_perp_val(&mango_group, &mango_cache, &liqee_ma, asset_index)?;
->>>>>>> 313d2560
         }
 
         let mut liqor_health_cache = HealthCache::new(liqor_active_assets);
@@ -2632,17 +2613,14 @@
                 &liqor_ma,
                 liqor_open_orders_ais,
             )?;
-<<<<<<< HEAD
-            check!(liqor_health >= ZERO_I80F48, MangoErrorCode::InsufficientHealth)?;
+
+            let liqor_health = liqor_health_cache.get_health(&mango_group, HealthType::Init);
+            check!(liqor_health >= ZERO_I80F48, MangoErrorCode::InsufficientFunds)?;
             msg!(
                 "perp_bankruptcy: {{ liab_index: {}, dao_transfer:{} }}",
                 liab_index,
                 liab_transfer_u64
             );
-=======
-            let liqor_health = liqor_health_cache.get_health(&mango_group, HealthType::Init);
-            check!(liqor_health >= ZERO_I80F48, MangoErrorCode::InsufficientFunds)?;
->>>>>>> 313d2560
         }
 
         let quote_position = liqee_ma.perp_accounts[liab_index].quote_position;
@@ -2834,26 +2812,18 @@
                 &liqor_ma,
                 liqor_open_orders_ais,
             )?;
-<<<<<<< HEAD
-            check!(liqor_health >= ZERO_I80F48, MangoErrorCode::InsufficientHealth)?;
+            let liqor_health = liqor_health_cache.get_health(&mango_group, HealthType::Init);
+            check!(liqor_health >= ZERO_I80F48, MangoErrorCode::InsufficientFunds)?;
             msg!(
                 "token_bankruptcy: {{ liab_index: {}, dao_transfer:{} }}",
                 liab_index,
                 dao_transfer
             );
-=======
-            let liqor_health = liqor_health_cache.get_health(&mango_group, HealthType::Init);
-            check!(liqor_health >= ZERO_I80F48, MangoErrorCode::InsufficientFunds)?;
->>>>>>> 313d2560
         }
 
         if dao_transfer == dao_vault.amount && liqee_ma.borrows[liab_index].is_positive() {
             // insurance fund empty so socialize loss
-<<<<<<< HEAD
             let native_borrows = liqee_ma.get_native_borrow(liab_bank_cache, liab_index)?;
-=======
-            // TODO - log this
->>>>>>> 313d2560
             liab_root_bank.socialize_loss(
                 program_id,
                 liab_index,
