use std::cell::RefMut;
use std::cmp::min;
use std::convert::{identity, TryFrom};
use std::mem::size_of;
use std::vec;

use anchor_lang::prelude::emit;
use arrayref::{array_ref, array_refs};
use bytemuck::{cast, cast_mut, cast_ref};
use fixed::types::I80F48;
use serum_dex::instruction::NewOrderInstructionV3;
use serum_dex::state::ToAlignedBytes;
use solana_program::account_info::AccountInfo;
use solana_program::clock::Clock;
use solana_program::entrypoint::ProgramResult;
use solana_program::instruction::{AccountMeta, Instruction};
use solana_program::msg;
use solana_program::program_error::ProgramError;
use solana_program::program_pack::{IsInitialized, Pack};
use solana_program::pubkey::Pubkey;
use solana_program::rent::Rent;
use solana_program::sysvar::Sysvar;
use spl_token::state::{Account, Mint};
use switchboard_program::FastRoundResultAccountData;

use mango_common::Loadable;
use mango_logs::{
    mango_emit, CachePerpMarketsLog, CachePricesLog, CacheRootBanksLog, CancelAllPerpOrdersLog,
    DepositLog, LiquidatePerpMarketLog, LiquidateTokenAndPerpLog, LiquidateTokenAndTokenLog,
    MngoAccrualLog, OpenOrdersBalanceLog, PerpBankruptcyLog, RedeemMngoLog, SettleFeesLog,
    SettlePnlLog, TokenBalanceLog, TokenBankruptcyLog, UpdateFundingLog, UpdateRootBankLog,
    WithdrawLog,
};

use crate::error::{check_assert, MangoError, MangoErrorCode, MangoResult, SourceFileId};
use crate::ids::{msrm_token, srm_token};
use crate::instruction::MangoInstruction;
use crate::matching::{Book, BookSide, OrderType, Side};
#[cfg(not(feature = "devnet"))]
use crate::oracle::PriceStatus;
use crate::oracle::{determine_oracle_type, OracleType, Price, StubOracle};
use crate::queue::{EventQueue, EventType, FillEvent, LiquidateEvent, OutEvent};
#[cfg(not(feature = "devnet"))]
use crate::state::PYTH_CONF_FILTER;
use crate::state::{
    check_open_orders, load_asks_mut, load_bids_mut, load_market_state, load_open_orders,
    load_open_orders_accounts, AdvancedOrderType, AdvancedOrders, AssetType, DataType, HealthCache,
    HealthType, MangoAccount, MangoCache, MangoGroup, MetaData, NodeBank, PerpMarket,
    PerpMarketCache, PerpMarketInfo, PerpTriggerOrder, PriceCache, ReferrerIdRecord,
    ReferrerMemory, RootBank, RootBankCache, SpotMarketInfo, TokenInfo, TriggerCondition,
    UserActiveAssets, ADVANCED_ORDER_FEE, FREE_ORDER_SLOT, INFO_LEN, MAX_ADVANCED_ORDERS,
    MAX_NODE_BANKS, MAX_PAIRS, MAX_PERP_OPEN_ORDERS, MAX_TOKENS, NEG_ONE_I80F48, ONE_I80F48,
    QUOTE_INDEX, ZERO_I80F48,
};
use crate::utils::{emit_perp_balances, gen_signer_key, gen_signer_seeds};

declare_check_assert_macros!(SourceFileId::Processor);

pub struct Processor {}

impl Processor {
    #[inline(never)]
    fn init_mango_group(
        program_id: &Pubkey,
        accounts: &[AccountInfo],
        signer_nonce: u64,
        valid_interval: u64,
        quote_optimal_util: I80F48,
        quote_optimal_rate: I80F48,
        quote_max_rate: I80F48,
    ) -> MangoResult<()> {
        const NUM_FIXED: usize = 12;
        let accounts = array_ref![accounts, 0, NUM_FIXED];

        let [
            mango_group_ai,     // write
            signer_ai,          // read
            admin_ai,           // read
            quote_mint_ai,      // read
            quote_vault_ai,     // read
            quote_node_bank_ai, // write
            quote_root_bank_ai, // write
            insurance_vault_ai, // read
            msrm_vault_ai,      // read
            fees_vault_ai,      // read
            mango_cache_ai,     // write
            dex_prog_ai         // read
        ] = accounts;
        check_eq!(mango_group_ai.owner, program_id, MangoErrorCode::InvalidGroupOwner)?;
        let rent = Rent::get()?;
        check!(
            rent.is_exempt(mango_group_ai.lamports(), size_of::<MangoGroup>()),
            MangoErrorCode::GroupNotRentExempt
        )?;
        let mut mango_group: RefMut<MangoGroup> = MangoGroup::load_mut(mango_group_ai)?;
        check!(!mango_group.meta_data.is_initialized, MangoErrorCode::Default)?;

        check!(
            gen_signer_key(signer_nonce, mango_group_ai.key, program_id)? == *signer_ai.key,
            MangoErrorCode::InvalidSignerKey
        )?;
        mango_group.signer_nonce = signer_nonce;
        mango_group.signer_key = *signer_ai.key;
        mango_group.valid_interval = valid_interval;
        mango_group.dex_program_id = *dex_prog_ai.key;

        // TODO OPT make PDA
        let insurance_vault = Account::unpack(&insurance_vault_ai.try_borrow_data()?)?;
        check!(insurance_vault.is_initialized(), MangoErrorCode::InvalidVault)?;
        check!(insurance_vault.delegate.is_none(), MangoErrorCode::InvalidVault)?;
        check!(insurance_vault.close_authority.is_none(), MangoErrorCode::InvalidVault)?;
        check_eq!(insurance_vault.owner, mango_group.signer_key, MangoErrorCode::InvalidVault)?;
        check_eq!(&insurance_vault.mint, quote_mint_ai.key, MangoErrorCode::InvalidVault)?;
        check_eq!(insurance_vault_ai.owner, &spl_token::ID, MangoErrorCode::InvalidVault)?;
        mango_group.insurance_vault = *insurance_vault_ai.key;

        let fees_vault = Account::unpack(&fees_vault_ai.try_borrow_data()?)?;
        check!(fees_vault.is_initialized(), MangoErrorCode::Default)?;
        check!(fees_vault.delegate.is_none(), MangoErrorCode::InvalidVault)?;
        check!(fees_vault.close_authority.is_none(), MangoErrorCode::InvalidVault)?;
        check_eq!(&fees_vault.mint, quote_mint_ai.key, MangoErrorCode::InvalidVault)?;
        check_eq!(fees_vault_ai.owner, &spl_token::ID, MangoErrorCode::InvalidVault)?;
        mango_group.fees_vault = *fees_vault_ai.key;

        // TODO OPT make this a PDA
        if msrm_vault_ai.key != &Pubkey::default() {
            let msrm_vault = Account::unpack(&msrm_vault_ai.try_borrow_data()?)?;
            check!(msrm_vault.is_initialized(), MangoErrorCode::InvalidVault)?;
            check!(msrm_vault.delegate.is_none(), MangoErrorCode::InvalidVault)?;
            check!(msrm_vault.close_authority.is_none(), MangoErrorCode::InvalidVault)?;
            check_eq!(msrm_vault.owner, mango_group.signer_key, MangoErrorCode::InvalidVault)?;
            check_eq!(&msrm_vault.mint, &msrm_token::ID, MangoErrorCode::InvalidVault)?;
            check_eq!(msrm_vault_ai.owner, &spl_token::ID, MangoErrorCode::InvalidVault)?;
            mango_group.msrm_vault = *msrm_vault_ai.key;
        }

        let _root_bank = init_root_bank(
            program_id,
            &mango_group,
            quote_mint_ai,
            quote_vault_ai,
            quote_root_bank_ai,
            quote_node_bank_ai,
            &rent,
            quote_optimal_util,
            quote_optimal_rate,
            quote_max_rate,
        )?;
        let mint = Mint::unpack(&quote_mint_ai.try_borrow_data()?)?;
        mango_group.tokens[QUOTE_INDEX] = TokenInfo {
            mint: *quote_mint_ai.key,
            root_bank: *quote_root_bank_ai.key,
            decimals: mint.decimals,
            padding: [0u8; 7],
        };

        check!(admin_ai.is_signer, MangoErrorCode::Default)?;
        mango_group.admin = *admin_ai.key;

        mango_group.meta_data = MetaData::new(DataType::MangoGroup, 0, true);

        // init MangoCache
        check!(
            rent.is_exempt(mango_cache_ai.lamports(), size_of::<MangoCache>()),
            MangoErrorCode::AccountNotRentExempt
        )?;
        let mut mango_cache = MangoCache::load_mut(&mango_cache_ai)?;
        check!(!mango_cache.meta_data.is_initialized, MangoErrorCode::Default)?;
        mango_cache.meta_data = MetaData::new(DataType::MangoCache, 0, true);
        mango_group.mango_cache = *mango_cache_ai.key;
        mango_group.max_mango_accounts = 100_000;

        // check size
        Ok(())
    }

    #[allow(unused)]
    fn remove_spot_market(program_id: &Pubkey, accounts: &[AccountInfo]) -> MangoResult<()> {
        todo!()
    }
    #[inline(never)]
    /// DEPRECATED - if you use this instruction after v3.3.0 you will not be able to close your MangoAccount
    fn init_mango_account(program_id: &Pubkey, accounts: &[AccountInfo]) -> MangoResult<()> {
        const NUM_FIXED: usize = 3;
        let accounts = array_ref![accounts, 0, NUM_FIXED];

        let [
            mango_group_ai,     // read
            mango_account_ai,   // write
            owner_ai            // read, signer
        ] = accounts;

        let rent = Rent::get()?;
        check!(
            rent.is_exempt(mango_account_ai.lamports(), size_of::<MangoAccount>()),
            MangoErrorCode::AccountNotRentExempt
        )?;
        check!(owner_ai.is_signer, MangoErrorCode::SignerNecessary)?;

        let mango_group = MangoGroup::load_checked(mango_group_ai, program_id)?;
        check!(
            mango_group.num_mango_accounts < mango_group.max_mango_accounts,
            MangoErrorCode::MaxAccountsReached
        )?;

        let mut mango_account: RefMut<MangoAccount> = MangoAccount::load_mut(mango_account_ai)?;
        check_eq!(&mango_account_ai.owner, &program_id, MangoErrorCode::InvalidOwner)?;
        check!(!mango_account.meta_data.is_initialized, MangoErrorCode::InvalidAccountState)?;

        mango_account.mango_group = *mango_group_ai.key;
        mango_account.owner = *owner_ai.key;
        mango_account.order_market = [FREE_ORDER_SLOT; MAX_PERP_OPEN_ORDERS];
        mango_account.meta_data = MetaData::new(DataType::MangoAccount, 0, true);
        mango_account.not_upgradable = true;
        Ok(())
    }

    #[inline(never)]
    fn close_mango_account(program_id: &Pubkey, accounts: &[AccountInfo]) -> MangoResult<()> {
        const NUM_FIXED: usize = 3;
        let accounts = array_ref![accounts, 0, NUM_FIXED];

        let [
            mango_group_ai,     // write
            mango_account_ai,   // write
            owner_ai,           // write, signer
        ] = accounts;

        let mut mango_account =
            MangoAccount::load_mut_checked(mango_account_ai, program_id, &mango_group_ai.key)?;
        check_eq!(&mango_account.owner, owner_ai.key, MangoErrorCode::InvalidOwner)?;
        check!(owner_ai.is_signer, MangoErrorCode::InvalidSignerKey)?;
        check!(mango_account.meta_data.version > 0, MangoErrorCode::InvalidAccountState)?;

        // Check deposits and borrows are zero
        for i in 0..MAX_TOKENS {
            check_eq!(mango_account.deposits[i], ZERO_I80F48, MangoErrorCode::InvalidAccountState)?;
            check_eq!(mango_account.borrows[i], ZERO_I80F48, MangoErrorCode::InvalidAccountState)?;
        }
        // Check no perp positions or orders
        for perp_account in mango_account.perp_accounts.iter() {
            check_eq!(perp_account.base_position, 0, MangoErrorCode::InvalidAccountState)?;
            check_eq!(
                perp_account.quote_position,
                ZERO_I80F48,
                MangoErrorCode::InvalidAccountState
            )?;
            check!(perp_account.mngo_accrued == 0, MangoErrorCode::InvalidAccountState)?;
            check!(perp_account.has_no_open_orders(), MangoErrorCode::InvalidAccountState)?;
        }
        // Check no msrm
        check_eq!(mango_account.msrm_amount, 0, MangoErrorCode::InvalidAccountState)?;
        // Check not being liquidated/bankrupt
        check!(!mango_account.being_liquidated, MangoErrorCode::BeingLiquidated)?;
        check!(!mango_account.is_bankrupt, MangoErrorCode::Bankrupt)?;

        // Check open orders accounts closed
        for open_orders_key in mango_account.spot_open_orders.iter() {
            check_eq!(open_orders_key, &Pubkey::default(), MangoErrorCode::InvalidAccountState)?;
        }
        // Check advanced orders account closed
        check_eq!(
            &mango_account.advanced_orders_key,
            &Pubkey::default(),
            MangoErrorCode::InvalidAccountState
        )?;

        // Transfer lamports to owner
        program_transfer_lamports(mango_account_ai, owner_ai, mango_account_ai.lamports())?;

        let mut mango_group = MangoGroup::load_mut_checked(mango_group_ai, program_id)?;
        mango_group.num_mango_accounts = mango_group.num_mango_accounts.checked_sub(1).unwrap();

        // Prevent account being loaded by program and zero all unchecked data
        mango_account.meta_data.is_initialized = false;
        mango_account.mango_group = Pubkey::default();
        mango_account.owner = Pubkey::default();
        mango_account.delegate = Pubkey::default();
        mango_account.in_margin_basket = [false; MAX_PAIRS];
        mango_account.info = [0; INFO_LEN];

        Ok(())
    }

    #[inline(never)]
    fn resolve_dust(program_id: &Pubkey, accounts: &[AccountInfo]) -> MangoResult {
        const NUM_FIXED: usize = 7;
        let accounts = array_ref![accounts, 0, NUM_FIXED];
        let [
            mango_group_ai,     // read
            mango_account_ai,   // write
            owner_ai,           // read, signer
            dust_account_ai,    // write
            root_bank_ai,       // read
            node_bank_ai,       // write
            mango_cache_ai      // read
        ] = accounts;

        let mango_group = MangoGroup::load_checked(mango_group_ai, program_id)?;
        let mut mango_account =
            MangoAccount::load_mut_checked(mango_account_ai, program_id, &mango_group_ai.key)?;
        check!(
            &mango_account.owner == owner_ai.key || &mango_account.delegate == owner_ai.key,
            MangoErrorCode::InvalidOwner
        )?;
        check!(owner_ai.is_signer, MangoErrorCode::InvalidSignerKey)?;
        check!(!mango_account.being_liquidated, MangoErrorCode::BeingLiquidated)?;
        check!(!mango_account.is_bankrupt, MangoErrorCode::Bankrupt)?;

        let token_index = mango_group
            .find_root_bank_index(root_bank_ai.key)
            .ok_or(throw_err!(MangoErrorCode::InvalidRootBank))?;

        if mango_account.deposits[token_index].is_zero()
            && mango_account.borrows[token_index].is_zero()
        {
            // Nothing to settle. Just return
            return Ok(());
        }

        let mut dust_account =
            MangoAccount::load_mut_checked(dust_account_ai, program_id, &mango_group_ai.key)?;

        // Check dust account
        let (pda_address, _bump_seed) = Pubkey::find_program_address(
            &[&mango_group_ai.key.as_ref(), b"DustAccount"],
            program_id,
        );
        check!(&pda_address == dust_account_ai.key, MangoErrorCode::InvalidAccount)?;

        // Find the node_bank pubkey in root_bank, if not found error
        let root_bank = RootBank::load_checked(root_bank_ai, program_id)?;
        check!(root_bank.node_banks.contains(node_bank_ai.key), MangoErrorCode::InvalidNodeBank)?;
        let mut node_bank = NodeBank::load_mut_checked(node_bank_ai, program_id)?;

        let mango_cache = MangoCache::load_checked(mango_cache_ai, program_id, &mango_group)?;
        let active_assets = UserActiveAssets::new(
            &mango_group,
            &dust_account,
            vec![(AssetType::Token, token_index)],
        );
        let clock = Clock::get()?;
        let now_ts = clock.unix_timestamp as u64;
        mango_cache.check_valid(&mango_group, &active_assets, now_ts)?;

        // No need to check validity here because it's part of active_assets
        let root_bank_cache = &mango_cache.root_bank_cache[token_index];

        let borrow_amount = mango_account.get_native_borrow(root_bank_cache, token_index)?;
        let deposit_amount = mango_account.get_native_deposit(root_bank_cache, token_index)?;

        // Amount must be dust aka < 1 native spl token
        if borrow_amount > ZERO_I80F48 && borrow_amount < ONE_I80F48 {
            transfer_token_internal(
                root_bank_cache,
                &mut node_bank,
                &mut dust_account,
                &mut mango_account,
                dust_account_ai.key,
                mango_account_ai.key,
                token_index,
                borrow_amount,
            )?;

            // We know DustAccount doesn't have any open orders; but check it just in case
            check!(dust_account.num_in_margin_basket == 0, MangoErrorCode::InvalidAccountState)?;

            // Make sure DustAccount satisfies health check only when it has taken on more borrows
            let mut health_cache = HealthCache::new(active_assets);
            let open_orders_accounts: Vec<Option<&serum_dex::state::OpenOrders>> =
                vec![None; MAX_PAIRS];
            health_cache.init_vals_with_orders_vec(
                &mango_group,
                &mango_cache,
                &dust_account,
                &open_orders_accounts,
            )?;
            let health = health_cache.get_health(&mango_group, HealthType::Init);
            check!(health >= ZERO_I80F48, MangoErrorCode::InsufficientFunds)?;
        } else if deposit_amount > ZERO_I80F48 && deposit_amount < ONE_I80F48 {
            transfer_token_internal(
                root_bank_cache,
                &mut node_bank,
                &mut mango_account,
                &mut dust_account,
                mango_account_ai.key,
                dust_account_ai.key,
                token_index,
                deposit_amount,
            )?;
        }

        Ok(())
    }

    #[inline(never)]
    /// Add asset and spot market to mango group
    /// Initialize a root bank and add it to the mango group
    /// Requires a price oracle for this asset priced in quote currency
    /// Only allow admin to add to MangoGroup
    // TODO - implement remove asset
    fn add_spot_market(
        program_id: &Pubkey,
        accounts: &[AccountInfo],
        maint_leverage: I80F48,
        init_leverage: I80F48,
        liquidation_fee: I80F48,
        optimal_util: I80F48,
        optimal_rate: I80F48,
        max_rate: I80F48,
    ) -> MangoResult {
        check!(
            init_leverage >= ONE_I80F48 && maint_leverage > init_leverage,
            MangoErrorCode::InvalidParam
        )?;

        const NUM_FIXED: usize = 9;
        let accounts = array_ref![accounts, 0, NUM_FIXED];
        let [
            mango_group_ai, // write
            oracle_ai,      // read
            spot_market_ai, // read
            dex_program_ai, // read
            mint_ai,        // read
            node_bank_ai,   // write
            vault_ai,       // read
            root_bank_ai,   // write
            admin_ai        // read, signer
        ] = accounts;

        let mut mango_group = MangoGroup::load_mut_checked(mango_group_ai, program_id)?;
        check!(admin_ai.is_signer, MangoErrorCode::SignerNecessary)?;
        check_eq!(admin_ai.key, &mango_group.admin, MangoErrorCode::InvalidAdminKey)?;

        let market_index = mango_group.find_oracle_index(oracle_ai.key).ok_or(throw!())?;

        // This will catch the issue if oracle_ai.key == Pubkey::Default
        check!(market_index < mango_group.num_oracles, MangoErrorCode::InvalidParam)?;

        // Make sure spot market at this index not already initialized
        check!(
            mango_group.spot_markets[market_index].is_empty(),
            MangoErrorCode::InvalidAccountState
        )?;

        // Make sure token at this index not already initialized
        check!(mango_group.tokens[market_index].is_empty(), MangoErrorCode::InvalidAccountState)?;

        let _root_bank = init_root_bank(
            program_id,
            &mango_group,
            mint_ai,
            vault_ai,
            root_bank_ai,
            node_bank_ai,
            &Rent::get()?,
            optimal_util,
            optimal_rate,
            max_rate,
        )?;

        let mint = Mint::unpack(&mint_ai.try_borrow_data()?)?;

        // If PerpMarket was added first, then decimals was set by the create_perp_market instruction.
        // Make sure the decimals is not changed
        if !mango_group.perp_markets[market_index].is_empty() {
            let token_info = &mango_group.tokens[market_index];
            check!(mint.decimals == token_info.decimals, MangoErrorCode::InvalidParam)?;
        }

        mango_group.tokens[market_index] = TokenInfo {
            mint: *mint_ai.key,
            root_bank: *root_bank_ai.key,
            decimals: mint.decimals,
            padding: [0u8; 7],
        };

        let (maint_asset_weight, maint_liab_weight) = get_leverage_weights(maint_leverage);
        let (init_asset_weight, init_liab_weight) = get_leverage_weights(init_leverage);

        mango_group.spot_markets[market_index] = SpotMarketInfo {
            spot_market: *spot_market_ai.key,
            maint_asset_weight,
            init_asset_weight,
            maint_liab_weight,
            init_liab_weight,
            liquidation_fee,
        };

        let spot_market = load_market_state(spot_market_ai, dex_program_ai.key)?;

        check_eq!(
            identity(spot_market.coin_mint),
            mint_ai.key.to_aligned_bytes(),
            MangoErrorCode::Default
        )?;
        check_eq!(
            identity(spot_market.pc_mint),
            mango_group.tokens[QUOTE_INDEX].mint.to_aligned_bytes(),
            MangoErrorCode::Default
        )?;

        // TODO - what if quote currency is mngo, srm or msrm
        // if mint is SRM set srm_vault

        if mint_ai.key == &srm_token::ID {
            check!(mango_group.srm_vault == Pubkey::default(), MangoErrorCode::Default)?;
            mango_group.srm_vault = *vault_ai.key;
        }
        Ok(())
    }

    #[inline(never)]
    /// Add an oracle to the MangoGroup
    /// This must be called first before `add_spot_market` or `add_perp_market`
    /// There will never be a gap in the mango_group.oracles array
    fn add_oracle(program_id: &Pubkey, accounts: &[AccountInfo]) -> MangoResult<()> {
        const NUM_FIXED: usize = 3;
        let accounts = array_ref![accounts, 0, NUM_FIXED];
        let [
            mango_group_ai, // write
            oracle_ai,      // write
            admin_ai        // read
        ] = accounts;

        let mut mango_group = MangoGroup::load_mut_checked(mango_group_ai, program_id)?;
        check!(admin_ai.is_signer, MangoErrorCode::SignerNecessary)?;
        check_eq!(admin_ai.key, &mango_group.admin, MangoErrorCode::InvalidAdminKey)?;

        let oracle_type = determine_oracle_type(oracle_ai);
        match oracle_type {
            OracleType::Pyth => {
                msg!("OracleType:Pyth"); // Do nothing really cause all that's needed is storing the pkey
            }
            OracleType::Switchboard => {
                msg!("OracleType::Switchboard");
            }
            OracleType::Stub | OracleType::Unknown => {
                msg!("OracleType: got unknown or stub");
                let rent = Rent::get()?;
                let mut oracle = StubOracle::load_and_init(oracle_ai, program_id, &rent)?;
                oracle.magic = 0x6F676E4D;
            }
        }

        let oracle_index = mango_group.num_oracles;
        mango_group.oracles[oracle_index] = *oracle_ai.key;
        mango_group.num_oracles += 1;

        Ok(())
    }

    #[inline(never)]
    fn set_oracle(program_id: &Pubkey, accounts: &[AccountInfo], price: I80F48) -> MangoResult<()> {
        const NUM_FIXED: usize = 3;
        let accounts = array_ref![accounts, 0, NUM_FIXED];
        let [
            mango_group_ai, // read
            oracle_ai,      // write
            admin_ai        // read
        ] = accounts;

        let mango_group = MangoGroup::load_checked(mango_group_ai, program_id)?;
        check!(admin_ai.is_signer, MangoErrorCode::SignerNecessary)?;
        check_eq!(admin_ai.key, &mango_group.admin, MangoErrorCode::InvalidAdminKey)?;
        check!(mango_group.find_oracle_index(oracle_ai.key).is_some(), MangoErrorCode::Default)?;

        let oracle_type = determine_oracle_type(oracle_ai);
        check_eq!(oracle_type, OracleType::Stub, MangoErrorCode::Default)?;

        let mut oracle = StubOracle::load_mut_checked(oracle_ai, program_id)?;
        oracle.price = price;
        let clock = Clock::get()?;
        oracle.last_update = clock.unix_timestamp as u64;
        Ok(())
    }

    #[inline(never)]
    /// DEPRECATED Initialize perp market including orderbooks and queues
    fn add_perp_market(
        program_id: &Pubkey,
        accounts: &[AccountInfo],
        maint_leverage: I80F48,
        init_leverage: I80F48,
        liquidation_fee: I80F48,
        maker_fee: I80F48,
        taker_fee: I80F48,
        base_lot_size: i64,
        quote_lot_size: i64,
        rate: I80F48, // starting rate for liquidity mining
        max_depth_bps: I80F48,
        target_period_length: u64,
        mngo_per_period: u64,
        exp: u8,
    ) -> MangoResult<()> {
        // params check
        check!(init_leverage >= ONE_I80F48, MangoErrorCode::InvalidParam)?;
        check!(maint_leverage > init_leverage, MangoErrorCode::InvalidParam)?;
        check!(maker_fee + taker_fee >= ZERO_I80F48, MangoErrorCode::InvalidParam)?;
        check!(base_lot_size.is_positive(), MangoErrorCode::InvalidParam)?;
        check!(quote_lot_size.is_positive(), MangoErrorCode::InvalidParam)?;
        check!(!max_depth_bps.is_negative(), MangoErrorCode::InvalidParam)?;
        check!(!rate.is_negative(), MangoErrorCode::InvalidParam)?;
        check!(target_period_length > 0, MangoErrorCode::InvalidParam)?;
        check!(exp <= 8 && exp > 0, MangoErrorCode::InvalidParam)?;

        const NUM_FIXED: usize = 8;
        let accounts = array_ref![accounts, 0, NUM_FIXED];

        let [
        mango_group_ai, // write
        oracle_ai,      // read
        perp_market_ai, // write
        event_queue_ai, // write
        bids_ai,        // write
        asks_ai,        // write
        mngo_vault_ai,  // read
        admin_ai        // read, signer
        ] = accounts;

        let rent = Rent::get()?; // dynamically load rent sysvar

        let mut mango_group = MangoGroup::load_mut_checked(mango_group_ai, program_id)?;

        check!(admin_ai.is_signer, MangoErrorCode::SignerNecessary)?;
        check_eq!(admin_ai.key, &mango_group.admin, MangoErrorCode::InvalidAdminKey)?;

        let market_index = mango_group.find_oracle_index(oracle_ai.key).ok_or(throw!())?;

        // This will catch the issue if oracle_ai.key == Pubkey::Default
        check!(market_index < mango_group.num_oracles, MangoErrorCode::InvalidParam)?;

        // Make sure perp market at this index not already initialized
        check!(mango_group.perp_markets[market_index].is_empty(), MangoErrorCode::InvalidParam)?;

        let (maint_asset_weight, maint_liab_weight) = get_leverage_weights(maint_leverage);
        let (init_asset_weight, init_liab_weight) = get_leverage_weights(init_leverage);

        // This means there isn't already a token and spot market in Mango
        // Default the decimals to 6 and only allow AddSpotMarket if it has 6 decimals
        if mango_group.tokens[market_index].is_empty() {
            mango_group.tokens[market_index].decimals = 6;
        }

        mango_group.perp_markets[market_index] = PerpMarketInfo {
            perp_market: *perp_market_ai.key,
            maint_asset_weight,
            init_asset_weight,
            maint_liab_weight,
            init_liab_weight,
            liquidation_fee,
            maker_fee,
            taker_fee,
            base_lot_size,
            quote_lot_size,
        };

        // Initialize the Bids
        let _bids = BookSide::load_and_init(bids_ai, program_id, DataType::Bids, &rent)?;

        // Initialize the Asks
        let _asks = BookSide::load_and_init(asks_ai, program_id, DataType::Asks, &rent)?;

        // Initialize the EventQueue
        // TODO: check that the event queue is reasonably large
        let _event_queue = EventQueue::load_and_init(event_queue_ai, program_id, &rent)?;

        // Now initialize the PerpMarket itself
        let _perp_market = PerpMarket::load_and_init(
            perp_market_ai,
            program_id,
            mango_group_ai,
            bids_ai,
            asks_ai,
            event_queue_ai,
            mngo_vault_ai,
            &mango_group,
            &rent,
            base_lot_size,
            quote_lot_size,
            rate,
            max_depth_bps,
            target_period_length,
            mngo_per_period,
            exp,
            0,
            0,
        )?;

        Ok(())
    }

    /// Create the PerpMarket and associated PDAs and initialize them.
    /// Bids, Asks and EventQueue are not PDAs. They must be created beforehand and owner assigned
    /// to Mango program id
    #[inline(never)]
    fn create_perp_market(
        program_id: &Pubkey,
        accounts: &[AccountInfo],
        maint_leverage: I80F48,
        init_leverage: I80F48,
        liquidation_fee: I80F48,
        maker_fee: I80F48,
        taker_fee: I80F48,
        base_lot_size: i64,
        quote_lot_size: i64,
        rate: I80F48, // starting rate for liquidity mining
        max_depth_bps: I80F48,
        target_period_length: u64,
        mngo_per_period: u64,
        exp: u8,
        version: u8,
        lm_size_shift: u8,
        base_decimals: u8,
    ) -> MangoResult {
        // params check
        check!(init_leverage >= ONE_I80F48, MangoErrorCode::InvalidParam)?;
        check!(maint_leverage > init_leverage, MangoErrorCode::InvalidParam)?;
        check!(maker_fee + taker_fee >= ZERO_I80F48, MangoErrorCode::InvalidParam)?;
        check!(base_lot_size.is_positive(), MangoErrorCode::InvalidParam)?;
        check!(quote_lot_size.is_positive(), MangoErrorCode::InvalidParam)?;
        check!(!max_depth_bps.is_negative(), MangoErrorCode::InvalidParam)?;
        if version == 1 {
            check!(max_depth_bps.int() == max_depth_bps, MangoErrorCode::InvalidParam)?;
        }
        check!(!rate.is_negative(), MangoErrorCode::InvalidParam)?;
        check!(target_period_length > 0, MangoErrorCode::InvalidParam)?;
        check!(exp <= 8 && exp > 0, MangoErrorCode::InvalidParam)?;

        const NUM_FIXED: usize = 13;
        let accounts = array_ref![accounts, 0, NUM_FIXED];

        let [
            mango_group_ai, // write
            oracle_ai,      // read
            perp_market_ai, // write
            event_queue_ai, // write
            bids_ai,        // write
            asks_ai,        // write
            mngo_mint_ai,   // read
            mngo_vault_ai,  // write
            admin_ai,       // signer (write if admin has SOL and no data)
            signer_ai,      // write  (if admin has data and is owned by governance)
            system_prog_ai, // read
            token_prog_ai,  // read
            rent_ai         // read
        ] = accounts;
        check!(token_prog_ai.key == &spl_token::ID, MangoErrorCode::InvalidProgramId)?;
        check!(
            system_prog_ai.key == &solana_program::system_program::id(),
            MangoErrorCode::InvalidProgramId
        )?;
        check!(rent_ai.key == &solana_program::sysvar::rent::ID, MangoErrorCode::InvalidAccount)?;

        let rent = Rent::get()?; // dynamically load rent sysvar

        let mut mango_group = MangoGroup::load_mut_checked(mango_group_ai, program_id)?;
        check!(&mango_group.signer_key == signer_ai.key, MangoErrorCode::InvalidSignerKey)?;
        check!(admin_ai.is_signer, MangoErrorCode::SignerNecessary)?;
        check_eq!(admin_ai.key, &mango_group.admin, MangoErrorCode::InvalidAdminKey)?;

        let market_index = mango_group.find_oracle_index(oracle_ai.key).ok_or(throw!())?;

        // This will catch the issue if oracle_ai.key == Pubkey::Default
        check!(market_index < mango_group.num_oracles, MangoErrorCode::InvalidParam)?;

        // Make sure perp market at this index not already initialized
        check!(mango_group.perp_markets[market_index].is_empty(), MangoErrorCode::InvalidParam)?;

        // This means there isn't already a token and spot market in Mango
        // Set the base decimals; if token not empty, ignore user input base_decimals
        if mango_group.tokens[market_index].is_empty() {
            mango_group.tokens[market_index].decimals = base_decimals;
        }
        // Initialize the Bids
        let _bids = BookSide::load_and_init(bids_ai, program_id, DataType::Bids, &rent)?;

        // Initialize the Asks
        let _asks = BookSide::load_and_init(asks_ai, program_id, DataType::Asks, &rent)?;

        // Initialize the EventQueue
        // TODO: check that the event queue is reasonably large
        let _event_queue = EventQueue::load_and_init(event_queue_ai, program_id, &rent)?;

        let mango_signer_seeds = gen_signer_seeds(&mango_group.signer_nonce, mango_group_ai.key);
        let (funder_ai, funder_seeds): (&AccountInfo, &[&[u8]]) = if admin_ai.data_is_empty() {
            (admin_ai, &[])
        } else {
            (signer_ai, &mango_signer_seeds)
        };

        // Create PDA and Initialize MNGO vault
        let mngo_vault_seeds =
            &[perp_market_ai.key.as_ref(), token_prog_ai.key.as_ref(), mngo_mint_ai.key.as_ref()];
        seed_and_create_pda(
            program_id,
            funder_ai,
            &rent,
            spl_token::state::Account::LEN,
            &spl_token::id(),
            system_prog_ai,
            mngo_vault_ai,
            mngo_vault_seeds,
            funder_seeds,
        )?;

        solana_program::program::invoke_unchecked(
            &spl_token::instruction::initialize_account2(
                token_prog_ai.key,
                mngo_vault_ai.key,
                mngo_mint_ai.key,
                signer_ai.key,
            )?,
            &[
                mngo_vault_ai.clone(),
                mngo_mint_ai.clone(),
                signer_ai.clone(),
                rent_ai.clone(),
                token_prog_ai.clone(),
            ],
        )?;

        // Create PerpMarket PDA and Initialize the PerpMarket
        let perp_market_seeds =
            &[mango_group_ai.key.as_ref(), b"PerpMarket", oracle_ai.key.as_ref()];
        seed_and_create_pda(
            program_id,
            funder_ai,
            &rent,
            size_of::<PerpMarket>(),
            program_id,
            system_prog_ai,
            perp_market_ai,
            perp_market_seeds,
            funder_seeds,
        )?;

        let _perp_market = PerpMarket::load_and_init(
            perp_market_ai,
            program_id,
            mango_group_ai,
            bids_ai,
            asks_ai,
            event_queue_ai,
            mngo_vault_ai,
            &mango_group,
            &rent,
            base_lot_size,
            quote_lot_size,
            rate,
            max_depth_bps,
            target_period_length,
            mngo_per_period,
            exp,
            version,
            lm_size_shift,
        )?;

        let (maint_asset_weight, maint_liab_weight) = get_leverage_weights(maint_leverage);
        let (init_asset_weight, init_liab_weight) = get_leverage_weights(init_leverage);
        mango_group.perp_markets[market_index] = PerpMarketInfo {
            perp_market: *perp_market_ai.key,
            maint_asset_weight,
            init_asset_weight,
            maint_liab_weight,
            init_liab_weight,
            liquidation_fee,
            maker_fee,
            taker_fee,
            base_lot_size,
            quote_lot_size,
        };

        Ok(())
    }

    #[inline(never)]
    /// Deposit instruction
    fn deposit(program_id: &Pubkey, accounts: &[AccountInfo], quantity: u64) -> MangoResult<()> {
        // TODO - consider putting update crank here
        const NUM_FIXED: usize = 9;
        let accounts = array_ref![accounts, 0, NUM_FIXED];
        let [
            mango_group_ai,         // read
            mango_account_ai,       // write
            owner_ai,               // read
            mango_cache_ai,         // read
            root_bank_ai,           // read
            node_bank_ai,           // write
            vault_ai,               // write
            token_prog_ai,          // read
            owner_token_account_ai, // write
        ] = accounts;
        check_eq!(token_prog_ai.key, &spl_token::ID, MangoErrorCode::InvalidProgramId)?;

        let mango_group = MangoGroup::load_checked(mango_group_ai, program_id)?;
        let mut mango_account =
            MangoAccount::load_mut_checked(mango_account_ai, program_id, mango_group_ai.key)?;

        // Note: a check for &mango_account.owner == owner_ai.key doesn't exist on purpose
        // this is how mango currently reimburses users

        check!(!mango_account.is_bankrupt, MangoErrorCode::Bankrupt)?;

        let mango_cache = MangoCache::load_checked(mango_cache_ai, program_id, &mango_group)?;

        let token_index = mango_group
            .find_root_bank_index(root_bank_ai.key)
            .ok_or(throw_err!(MangoErrorCode::InvalidRootBank))?;

        // Find the node_bank pubkey in root_bank, if not found error
        let root_bank = RootBank::load_checked(root_bank_ai, program_id)?;
        check!(root_bank.node_banks.contains(node_bank_ai.key), MangoErrorCode::InvalidNodeBank)?;
        let mut node_bank = NodeBank::load_mut_checked(node_bank_ai, program_id)?;
        check_eq!(&node_bank.vault, vault_ai.key, MangoErrorCode::InvalidVault)?;

        // deposit into node bank token vault using invoke_transfer
        invoke_transfer(token_prog_ai, owner_token_account_ai, vault_ai, owner_ai, &[], quantity)?;

        // Check validity of root bank cache
        let now_ts = Clock::get()?.unix_timestamp as u64;
        let root_bank_cache = &mango_cache.root_bank_cache[token_index];
        let deposit = I80F48::from_num(quantity);
        root_bank_cache.check_valid(&mango_group, now_ts)?;

        checked_change_net(
            root_bank_cache,
            &mut node_bank,
            &mut mango_account,
            mango_account_ai.key,
            token_index,
            deposit,
        )?;

        mango_emit!(DepositLog {
            mango_group: *mango_group_ai.key,
            mango_account: *mango_account_ai.key,
            owner: *owner_ai.key,
            token_index: token_index as u64,
            quantity,
        });

        Ok(())
    }
    // TODO create client functions and instruction.rs
    #[inline(never)]
    #[allow(unused)]
    /// Change the shape of the interest rate function
    fn change_rate_params(
        program_id: &Pubkey,
        accounts: &[AccountInfo],
        optimal_util: I80F48,
        optimal_rate: I80F48,
        max_rate: I80F48,
    ) -> MangoResult<()> {
        const NUM_FIXED: usize = 3;
        let accounts = array_ref![accounts, 0, NUM_FIXED];
        let [
            mango_group_ai, // read
            root_bank_ai,   // read
            admin_ai        // read, signer
        ] = accounts;

        let mango_group = MangoGroup::load_checked(mango_group_ai, program_id)?;
        check!(admin_ai.is_signer, MangoErrorCode::SignerNecessary)?;
        check_eq!(admin_ai.key, &mango_group.admin, MangoErrorCode::InvalidAdminKey)?;
        check!(
            mango_group.find_root_bank_index(root_bank_ai.key).is_some(),
            MangoErrorCode::InvalidRootBank
        )?;
        let mut root_bank = RootBank::load_mut_checked(root_bank_ai, program_id)?;
        root_bank.set_rate_params(optimal_util, optimal_rate, max_rate)?;

        Ok(())
    }

    #[inline(never)]
    #[allow(dead_code)]
    /// Change leverage, fees and liquidity mining params
    fn change_perp_market_params2(
        program_id: &Pubkey,
        accounts: &[AccountInfo],
        maint_leverage: Option<I80F48>,
        init_leverage: Option<I80F48>,
        liquidation_fee: Option<I80F48>,
        maker_fee: Option<I80F48>,
        taker_fee: Option<I80F48>,
        rate: Option<I80F48>,
        max_depth_bps: Option<I80F48>,
        target_period_length: Option<u64>,
        mngo_per_period: Option<u64>,
        exp: Option<u8>,
        version: Option<u8>,
        lm_size_shift: Option<u8>,
    ) -> MangoResult<()> {
        const NUM_FIXED: usize = 3;
        let accounts = array_ref![accounts, 0, NUM_FIXED];

        let [
            mango_group_ai, // write
            perp_market_ai, // write
            admin_ai        // read, signer
        ] = accounts;

        let mut mango_group = MangoGroup::load_mut_checked(mango_group_ai, program_id)?;
        check_eq!(admin_ai.key, &mango_group.admin, MangoErrorCode::InvalidAdminKey)?;
        check!(admin_ai.is_signer, MangoErrorCode::SignerNecessary)?;

        let market_index = mango_group
            .find_perp_market_index(perp_market_ai.key)
            .ok_or(throw_err!(MangoErrorCode::InvalidMarket))?;

        let mut perp_market =
            PerpMarket::load_mut_checked(perp_market_ai, program_id, mango_group_ai.key)?;
        let mut info = &mut mango_group.perp_markets[market_index];

        // Unwrap params. Default to current state if Option is None
        let (maint_asset_weight, maint_liab_weight) = if let Some(x) = maint_leverage {
            get_leverage_weights(x)
        } else {
            (info.maint_asset_weight, info.maint_liab_weight)
        };
        let (init_asset_weight, init_liab_weight) = if let Some(x) = init_leverage {
            get_leverage_weights(x)
        } else {
            (info.init_asset_weight, info.init_liab_weight)
        };

        let liquidation_fee = liquidation_fee.unwrap_or(info.liquidation_fee);
        let maker_fee = maker_fee.unwrap_or(info.maker_fee);
        let taker_fee = taker_fee.unwrap_or(info.taker_fee);

        // params check
        check!(init_asset_weight > ZERO_I80F48, MangoErrorCode::InvalidParam)?;
        check!(maint_asset_weight > init_asset_weight, MangoErrorCode::InvalidParam)?;
        // maint leverage may only increase to prevent unforeseen liquidations
        check!(maint_asset_weight >= info.maint_asset_weight, MangoErrorCode::InvalidParam)?;

        check!(maker_fee + taker_fee >= ZERO_I80F48, MangoErrorCode::InvalidParam)?;

        // Set the params on MangoGroup PerpMarketInfo
        info.maker_fee = maker_fee;
        info.taker_fee = taker_fee;
        info.liquidation_fee = liquidation_fee;
        info.maint_asset_weight = maint_asset_weight;
        info.init_asset_weight = init_asset_weight;
        info.maint_liab_weight = maint_liab_weight;
        info.init_liab_weight = init_liab_weight;

        let version = version.unwrap_or(perp_market.meta_data.version);
        check!(version == 0 || version == 1, MangoErrorCode::InvalidParam)?;

        // If any of the LM params are changed, reset LM then change.
        if rate.is_some()
            || max_depth_bps.is_some()
            || target_period_length.is_some()
            || mngo_per_period.is_some()
            || exp.is_some()
            || lm_size_shift.is_some()
        {
            if version == 0 {
                let exp = exp.unwrap_or(perp_market.meta_data.extra_info[0]);
                check!(exp > 0 && exp <= 8, MangoErrorCode::InvalidParam)?;
                let lm_size_shift = lm_size_shift.unwrap_or(perp_market.meta_data.extra_info[1]);

                perp_market.meta_data.extra_info[0] = exp;
                perp_market.meta_data.extra_info[1] = lm_size_shift;

                let mut lmi = &mut perp_market.liquidity_mining_info;
                let rate = rate.unwrap_or(lmi.rate);
                let max_depth_bps = max_depth_bps.unwrap_or(lmi.max_depth_bps);
                let target_period_length = target_period_length.unwrap_or(lmi.target_period_length);
                let mngo_per_period = mngo_per_period.unwrap_or(lmi.mngo_per_period);

                // Check params are valid
                check!(!max_depth_bps.is_negative(), MangoErrorCode::InvalidParam)?;
                check!(!rate.is_negative(), MangoErrorCode::InvalidParam)?;
                check!(target_period_length > 0, MangoErrorCode::InvalidParam)?;

                // Reset liquidity incentives
                lmi.mngo_left = mngo_per_period;
                lmi.period_start = Clock::get()?.unix_timestamp as u64;

                // Set new params
                lmi.rate = rate;
                lmi.max_depth_bps = max_depth_bps;
                lmi.target_period_length = target_period_length;
                lmi.mngo_per_period = mngo_per_period;
            } else {
                let exp = exp.unwrap_or(perp_market.meta_data.extra_info[0]);
                let lm_size_shift = lm_size_shift.unwrap_or(perp_market.meta_data.extra_info[1]);
                check!(exp > 0 && exp <= 4, MangoErrorCode::InvalidParam)?;
                perp_market.meta_data.extra_info[0] = exp;
                perp_market.meta_data.extra_info[1] = lm_size_shift;
                let mut lmi = &mut perp_market.liquidity_mining_info;
                let rate = rate.unwrap_or(lmi.rate);
                let max_depth_bps = max_depth_bps.unwrap_or(lmi.max_depth_bps);
                let target_period_length = target_period_length.unwrap_or(lmi.target_period_length);
                let mngo_per_period = mngo_per_period.unwrap_or(lmi.mngo_per_period);

                // Check params are valid
                check!(!max_depth_bps.is_negative(), MangoErrorCode::InvalidParam)?;
                check!(max_depth_bps.int() == max_depth_bps, MangoErrorCode::InvalidParam)?;
                check!(!rate.is_negative(), MangoErrorCode::InvalidParam)?;
                check!(target_period_length > 0, MangoErrorCode::InvalidParam)?;

                // Reset liquidity incentives
                lmi.mngo_left = mngo_per_period;
                lmi.period_start = Clock::get()?.unix_timestamp as u64;

                // Set new params
                lmi.rate = rate;
                lmi.max_depth_bps = max_depth_bps;
                lmi.target_period_length = target_period_length;
                lmi.mngo_per_period = mngo_per_period;
            }
        } else {
            // If version was changed and LM params stay same, that's an error probably
            check!(version == perp_market.meta_data.version, MangoErrorCode::InvalidParam)?;
        }

        perp_market.meta_data.version = version;
        Ok(())
    }

    #[inline(never)]
    /// Write oracle prices onto MangoAccount before calling a value-dep instruction (e.g. Withdraw)
    fn cache_prices(program_id: &Pubkey, accounts: &[AccountInfo]) -> MangoResult<()> {
        const NUM_FIXED: usize = 2;
        let (fixed_ais, oracle_ais) = array_refs![accounts, NUM_FIXED; ..;];
        let [
            mango_group_ai,     // read
            mango_cache_ai,     // write
        ] = fixed_ais;
        let mango_group = MangoGroup::load_checked(mango_group_ai, program_id)?;
        let mut mango_cache =
            MangoCache::load_mut_checked(mango_cache_ai, program_id, &mango_group)?;
        let clock = Clock::get()?;
        let last_update = clock.unix_timestamp as u64;

        let mut oracle_indexes = Vec::new();
        let mut oracle_prices = Vec::new();
        for oracle_ai in oracle_ais.iter() {
            let oracle_index = mango_group.find_oracle_index(oracle_ai.key).ok_or(throw!())?;

            if let Ok(price) = read_oracle(&mango_group, oracle_index, oracle_ai) {
                mango_cache.price_cache[oracle_index] = PriceCache { price, last_update };

                oracle_indexes.push(oracle_index as u64);
                oracle_prices.push(price.to_bits());
            } else {
                msg!("Failed CachePrice for oracle_index: {}", oracle_index);
            }
        }

        mango_emit!(CachePricesLog {
            mango_group: *mango_group_ai.key,
            oracle_indexes,
            oracle_prices
        });

        Ok(())
    }

    #[inline(never)]
    fn cache_root_banks(program_id: &Pubkey, accounts: &[AccountInfo]) -> MangoResult<()> {
        const NUM_FIXED: usize = 2;
        let (fixed_ais, root_bank_ais) = array_refs![accounts, NUM_FIXED; ..;];
        let [
            mango_group_ai,     // read
            mango_cache_ai,     // write
        ] = fixed_ais;

        let mango_group = MangoGroup::load_checked(mango_group_ai, program_id)?;
        let mut mango_cache =
            MangoCache::load_mut_checked(mango_cache_ai, program_id, &mango_group)?;
        let clock = Clock::get()?;
        let now_ts = clock.unix_timestamp as u64;

        let mut token_indexes = Vec::new();
        let mut deposit_indexes = Vec::new();
        let mut borrow_indexes = Vec::new();

        for root_bank_ai in root_bank_ais.iter() {
            let index = mango_group.find_root_bank_index(root_bank_ai.key).unwrap();
            let root_bank = RootBank::load_checked(root_bank_ai, program_id)?;
            mango_cache.root_bank_cache[index] = RootBankCache {
                deposit_index: root_bank.deposit_index,
                borrow_index: root_bank.borrow_index,
                last_update: now_ts,
            };

            token_indexes.push(index as u64);
            deposit_indexes.push(root_bank.deposit_index.to_bits());
            borrow_indexes.push(root_bank.borrow_index.to_bits())
        }
        mango_emit!(CacheRootBanksLog {
            mango_group: *mango_group_ai.key,
            token_indexes,
            deposit_indexes,
            borrow_indexes
        });

        Ok(())
    }

    #[inline(never)]
    fn cache_perp_markets(program_id: &Pubkey, accounts: &[AccountInfo]) -> MangoResult<()> {
        const NUM_FIXED: usize = 2;
        let (fixed_ais, perp_market_ais) = array_refs![accounts, NUM_FIXED; ..;];
        let [
            mango_group_ai,     // read
            mango_cache_ai,     // write
        ] = fixed_ais;

        let mango_group = MangoGroup::load_checked(mango_group_ai, program_id)?;
        let mut mango_cache =
            MangoCache::load_mut_checked(mango_cache_ai, program_id, &mango_group)?;
        let clock = Clock::get()?;
        let now_ts = clock.unix_timestamp as u64;

        let mut market_indexes = Vec::new();
        let mut long_fundings = Vec::new();
        let mut short_fundings = Vec::new();

        for perp_market_ai in perp_market_ais.iter() {
            let index = mango_group.find_perp_market_index(perp_market_ai.key).unwrap();
            let perp_market =
                PerpMarket::load_checked(perp_market_ai, program_id, mango_group_ai.key)?;
            mango_cache.perp_market_cache[index] = PerpMarketCache {
                long_funding: perp_market.long_funding,
                short_funding: perp_market.short_funding,
                last_update: now_ts,
            };

            market_indexes.push(index as u64);
            long_fundings.push(perp_market.long_funding.to_bits());
            short_fundings.push(perp_market.short_funding.to_bits());
        }
        mango_emit!(CachePerpMarketsLog {
            mango_group: *mango_group_ai.key,
            market_indexes,
            long_fundings,
            short_fundings
        });

        Ok(())
    }

    #[inline(never)]
    /// Withdraw a token from the bank if collateral ratio permits
    fn withdraw(
        program_id: &Pubkey,
        accounts: &[AccountInfo],
        quantity: u64,
        allow_borrow: bool,
    ) -> MangoResult<()> {
        const NUM_FIXED: usize = 10;
        let accounts = array_ref![accounts, 0, NUM_FIXED + MAX_PAIRS];
        let (fixed_ais, open_orders_ais) = array_refs![accounts, NUM_FIXED, MAX_PAIRS];
        let [
            mango_group_ai,     // read
            mango_account_ai,   // write
            owner_ai,           // read
            mango_cache_ai,     // read
            root_bank_ai,       // read
            node_bank_ai,       // write
            vault_ai,           // write
            token_account_ai,   // write
            signer_ai,          // read
            token_prog_ai,      // read
        ] = fixed_ais;
        check_eq!(&spl_token::ID, token_prog_ai.key, MangoErrorCode::InvalidProgramId)?;

        let mango_group = MangoGroup::load_checked(mango_group_ai, program_id)?;
        check!(signer_ai.key == &mango_group.signer_key, MangoErrorCode::InvalidSignerKey)?;

        let mut mango_account =
            MangoAccount::load_mut_checked(mango_account_ai, program_id, mango_group_ai.key)?;
        check!(&mango_account.owner == owner_ai.key, MangoErrorCode::InvalidOwner)?;
        check!(!mango_account.is_bankrupt, MangoErrorCode::Bankrupt)?;
        check!(owner_ai.is_signer, MangoErrorCode::SignerNecessary)?;
        mango_account.check_open_orders(&mango_group, open_orders_ais)?;

        let root_bank = RootBank::load_checked(root_bank_ai, program_id)?;
        let token_index = mango_group
            .find_root_bank_index(root_bank_ai.key)
            .ok_or(throw_err!(MangoErrorCode::InvalidToken))?;

        let mut node_bank = NodeBank::load_mut_checked(node_bank_ai, program_id)?;
        check!(root_bank.node_banks.contains(node_bank_ai.key), MangoErrorCode::InvalidNodeBank)?;
        let clock = Clock::get()?;
        let now_ts = clock.unix_timestamp as u64;

        // Safety checks
        check_eq!(&node_bank.vault, vault_ai.key, MangoErrorCode::InvalidVault)?;

        let active_assets = UserActiveAssets::new(
            &mango_group,
            &mango_account,
            vec![(AssetType::Token, token_index)],
        );
        let mango_cache = MangoCache::load_checked(mango_cache_ai, program_id, &mango_group)?;
        mango_cache.check_valid(&mango_group, &active_assets, now_ts)?;

        let root_bank_cache = &mango_cache.root_bank_cache[token_index];

        let native_deposit = mango_account.get_native_deposit(root_bank_cache, token_index)?;
        // if quantity is u64 max, interpret as a request to get all
        let (withdraw, quantity) = if quantity == u64::MAX && !allow_borrow {
            let floored = native_deposit.checked_floor().unwrap();
            (floored, floored.to_num::<u64>())
        } else {
            (I80F48::from_num(quantity), quantity)
        };

        // Borrow if withdrawing more than deposits
        check!(native_deposit >= withdraw || allow_borrow, MangoErrorCode::InsufficientFunds)?;
        checked_change_net(
            root_bank_cache,
            &mut node_bank,
            &mut mango_account,
            mango_account_ai.key,
            token_index,
            -withdraw,
        )?;

        let signers_seeds = gen_signer_seeds(&mango_group.signer_nonce, mango_group_ai.key);
        invoke_transfer(
            token_prog_ai,
            vault_ai,
            token_account_ai,
            signer_ai,
            &[&signers_seeds],
            quantity,
        )?;

        let mut health_cache = HealthCache::new(active_assets);
        health_cache.init_vals(&mango_group, &mango_cache, &mango_account, open_orders_ais)?;
        let health = health_cache.get_health(&mango_group, HealthType::Init);

        check!(health >= ZERO_I80F48, MangoErrorCode::InsufficientFunds)?;

        // If health is above Init then being liquidated should be false anyway
        mango_account.being_liquidated = false;

        mango_emit!(WithdrawLog {
            mango_group: *mango_group_ai.key,
            mango_account: *mango_account_ai.key,
            owner: *owner_ai.key,
            token_index: token_index as u64,
            quantity,
        });

        Ok(())
    }

    #[inline(never)]
    /// Call the init_open_orders instruction in serum dex and add this OpenOrders account to margin account
    fn init_spot_open_orders(program_id: &Pubkey, accounts: &[AccountInfo]) -> MangoResult<()> {
        const NUM_FIXED: usize = 8;
        let accounts = array_ref![accounts, 0, NUM_FIXED];
        let [
            mango_group_ai,         // read
            mango_account_ai,       // write
            owner_ai,               // read
            dex_prog_ai,            // read
            open_orders_ai,         // write
            spot_market_ai,         // read
            signer_ai,              // read
            rent_ai,                // read
        ] = accounts;

        let mango_group = MangoGroup::load_checked(mango_group_ai, program_id)?;
        check_eq!(dex_prog_ai.key, &mango_group.dex_program_id, MangoErrorCode::InvalidProgramId)?;
        check!(&mango_group.signer_key == signer_ai.key, MangoErrorCode::InvalidSignerKey)?;

        let market_index = mango_group
            .find_spot_market_index(spot_market_ai.key)
            .ok_or(throw_err!(MangoErrorCode::InvalidMarket))?;

        let mut mango_account =
            MangoAccount::load_mut_checked(mango_account_ai, program_id, mango_group_ai.key)?;
        check!(
            &mango_account.owner == owner_ai.key || &mango_account.delegate == owner_ai.key,
            MangoErrorCode::InvalidOwner
        )?;
        check!(owner_ai.is_signer, MangoErrorCode::InvalidSignerKey)?;
        check!(!mango_account.is_bankrupt, MangoErrorCode::Bankrupt)?;

        {
            let open_orders = load_open_orders(open_orders_ai)?;

            // Make sure this open orders account has not been initialized already
            check_eq!(open_orders.account_flags, 0, MangoErrorCode::Default)?;
        }

        // Make sure there isn't already an open orders account for this market
        check!(
            mango_account.spot_open_orders[market_index] == Pubkey::default(),
            MangoErrorCode::Default
        )?;

        let signers_seeds = gen_signer_seeds(&mango_group.signer_nonce, mango_group_ai.key);
        invoke_init_open_orders(
            dex_prog_ai,
            open_orders_ai,
            signer_ai,
            spot_market_ai,
            rent_ai,
            &[&signers_seeds],
        )?;

        mango_account.spot_open_orders[market_index] = *open_orders_ai.key;

        Ok(())
    }

    #[inline(never)]
    /// Create a new OpenOrders PDA then
    /// Call the init_open_orders instruction in serum dex and add this OpenOrders account to margin account
    fn create_spot_open_orders(program_id: &Pubkey, accounts: &[AccountInfo]) -> MangoResult {
        const NUM_FIXED: usize = 8;
        let fixed_accounts = array_ref![accounts, 0, NUM_FIXED];
        let [
            mango_group_ai,         // read
            mango_account_ai,       // write
            owner_ai,               // read (write if no payer passed) & signer
            dex_prog_ai,            // read
            open_orders_ai,         // write
            spot_market_ai,         // read
            signer_ai,              // read
            system_prog_ai,         // read
        ] = fixed_accounts;
        let payer_ai = if accounts.len() > NUM_FIXED {
            &accounts[NUM_FIXED] // write & signer
        } else {
            owner_ai
        };
        check!(
            system_prog_ai.key == &solana_program::system_program::id(),
            MangoErrorCode::InvalidProgramId
        )?;

        let mango_group = MangoGroup::load_checked(mango_group_ai, program_id)?;
        check_eq!(dex_prog_ai.key, &mango_group.dex_program_id, MangoErrorCode::InvalidProgramId)?;
        check!(&mango_group.signer_key == signer_ai.key, MangoErrorCode::InvalidSignerKey)?;

        let market_index = mango_group
            .find_spot_market_index(spot_market_ai.key)
            .ok_or(throw_err!(MangoErrorCode::InvalidMarket))?;

        let mut mango_account =
            MangoAccount::load_mut_checked(mango_account_ai, program_id, mango_group_ai.key)?;
        check!(
            &mango_account.owner == owner_ai.key || &mango_account.delegate == owner_ai.key,
            MangoErrorCode::InvalidOwner
        )?;
        check!(owner_ai.is_signer, MangoErrorCode::InvalidSignerKey)?;
        check!(payer_ai.is_signer, MangoErrorCode::InvalidSignerKey)?;
        check!(!mango_account.is_bankrupt, MangoErrorCode::Bankrupt)?;

        let open_orders_seeds: &[&[u8]] =
            &[&mango_account_ai.key.as_ref(), &market_index.to_le_bytes(), b"OpenOrders"];
        seed_and_create_pda(
            program_id,
            payer_ai,
            &Rent::get()?,
            size_of::<serum_dex::state::OpenOrders>() + 12,
            dex_prog_ai.key,
            system_prog_ai,
            open_orders_ai,
            open_orders_seeds,
            &[],
        )?;

        {
            let open_orders = load_open_orders(open_orders_ai)?;

            // Make sure this open orders account has not been initialized already
            check_eq!(open_orders.account_flags, 0, MangoErrorCode::Default)?;
        }

        // Make sure there isn't already an open orders account for this market
        check!(
            mango_account.spot_open_orders[market_index] == Pubkey::default(),
            MangoErrorCode::Default
        )?;

        let signers_seeds = gen_signer_seeds(&mango_group.signer_nonce, mango_group_ai.key);
        invoke_init_open_orders(
            dex_prog_ai,
            open_orders_ai,
            signer_ai,
            spot_market_ai,
            system_prog_ai, // no need to send in rent ai
            &[&signers_seeds],
        )?;

        mango_account.spot_open_orders[market_index] = *open_orders_ai.key;

        Ok(())
    }

    #[inline(never)]
    fn close_spot_open_orders(program_id: &Pubkey, accounts: &[AccountInfo]) -> MangoResult<()> {
        const NUM_FIXED: usize = 7;
        let accounts = array_ref![accounts, 0, NUM_FIXED];

        let [
            mango_group_ai,     // read
            mango_account_ai,   // write
            owner_ai,           // write, signer
            dex_prog_ai,        // read
            open_orders_ai,     // write
            spot_market_ai,     // read
            signer_ai,          // read
        ] = accounts;

        check!(owner_ai.is_signer, MangoErrorCode::InvalidSignerKey)?;

        let mango_group = MangoGroup::load_checked(mango_group_ai, program_id)?;
        check_eq!(dex_prog_ai.key, &mango_group.dex_program_id, MangoErrorCode::InvalidProgramId)?;
        check_eq!(signer_ai.key, &mango_group.signer_key, MangoErrorCode::InvalidParam)?;

        let market_index = mango_group
            .find_spot_market_index(spot_market_ai.key)
            .ok_or(throw_err!(MangoErrorCode::InvalidMarket))?;

        let mut mango_account =
            MangoAccount::load_mut_checked(mango_account_ai, program_id, &mango_group_ai.key)?;
        check_eq!(&mango_account.owner, owner_ai.key, MangoErrorCode::InvalidOwner)?;
        check!(!mango_account.being_liquidated, MangoErrorCode::BeingLiquidated)?;
        check!(!mango_account.is_bankrupt, MangoErrorCode::Bankrupt)?;
        check_eq!(
            &mango_account.spot_open_orders[market_index],
            open_orders_ai.key,
            MangoErrorCode::InvalidOpenOrdersAccount
        )?;

        if mango_account.in_margin_basket[market_index] {
            let open_orders = load_open_orders(open_orders_ai)?;
            mango_account.update_basket(market_index, &open_orders)?;
            check!(
                !mango_account.in_margin_basket[market_index],
                MangoErrorCode::InvalidAccountState
            )?;
        }

        let signers_seeds = gen_signer_seeds(&mango_group.signer_nonce, mango_group_ai.key);
        invoke_close_open_orders(
            dex_prog_ai,
            open_orders_ai,
            signer_ai,
            owner_ai,
            spot_market_ai,
            &[&signers_seeds],
        )?;

        mango_account.spot_open_orders[market_index] = Pubkey::default();

        Ok(())
    }

    #[inline(never)]
    /// DEPRECATED
    fn place_spot_order(
        program_id: &Pubkey,
        accounts: &[AccountInfo],
        order: serum_dex::instruction::NewOrderInstructionV3,
    ) -> MangoResult<()> {
        const NUM_FIXED: usize = 23;
        let accounts = array_ref![accounts, 0, NUM_FIXED + MAX_PAIRS];
        let (fixed_ais, open_orders_ais) = array_refs![accounts, NUM_FIXED, MAX_PAIRS];

        let [
            mango_group_ai,         // read
            mango_account_ai,       // write
            owner_ai,               // read & signer
            mango_cache_ai,         // read
            dex_prog_ai,            // read
            spot_market_ai,         // write
            bids_ai,                // write
            asks_ai,                // write
            dex_request_queue_ai,   // write
            dex_event_queue_ai,     // write
            dex_base_ai,            // write
            dex_quote_ai,           // write
            base_root_bank_ai,      // read
            base_node_bank_ai,      // write
            base_vault_ai,          // write
            quote_root_bank_ai,     // read
            quote_node_bank_ai,     // write
            quote_vault_ai,         // write
            token_prog_ai,          // read
            signer_ai,              // read
            _rent_ai,               // read
            dex_signer_ai,          // read
            msrm_or_srm_vault_ai,   // read
        ] = fixed_ais;

        // TODO OPT - reduce size of this transaction
        // put bank info into group +64 bytes (can't do this now)
        // remove settle_funds +64 bytes (can't do this for UX reasons)
        // ask serum dex to use dynamic sysvars +32 bytes
        // only send in open orders pubkeys we need +38 bytes
        // shrink size of order instruction +10 bytes

        let mango_group = MangoGroup::load_checked(mango_group_ai, program_id)?;
        check_eq!(token_prog_ai.key, &spl_token::ID, MangoErrorCode::InvalidProgramId)?;
        check_eq!(dex_prog_ai.key, &mango_group.dex_program_id, MangoErrorCode::InvalidProgramId)?;
        check!(signer_ai.key == &mango_group.signer_key, MangoErrorCode::InvalidSignerKey)?;

        let mut mango_account =
            MangoAccount::load_mut_checked(mango_account_ai, program_id, mango_group_ai.key)?;
        check!(
            &mango_account.owner == owner_ai.key || &mango_account.delegate == owner_ai.key,
            MangoErrorCode::InvalidOwner
        )?;
        check!(owner_ai.is_signer, MangoErrorCode::InvalidSignerKey)?;
        check!(!mango_account.is_bankrupt, MangoErrorCode::Bankrupt)?;

        let clock = Clock::get()?;
        let now_ts = clock.unix_timestamp as u64;

        let market_index = mango_group
            .find_spot_market_index(spot_market_ai.key)
            .ok_or(throw_err!(MangoErrorCode::InvalidMarket))?;

        check!(
            &mango_group.tokens[market_index].root_bank == base_root_bank_ai.key,
            MangoErrorCode::InvalidRootBank
        )?;
        let base_root_bank = RootBank::load_checked(base_root_bank_ai, program_id)?;

        check!(
            base_root_bank.node_banks.contains(base_node_bank_ai.key),
            MangoErrorCode::InvalidNodeBank
        )?;
        let mut base_node_bank = NodeBank::load_mut_checked(base_node_bank_ai, program_id)?;

        check_eq!(&base_node_bank.vault, base_vault_ai.key, MangoErrorCode::InvalidVault)?;

        check!(
            &mango_group.tokens[QUOTE_INDEX].root_bank == quote_root_bank_ai.key,
            MangoErrorCode::InvalidRootBank
        )?;
        let quote_root_bank = RootBank::load_checked(quote_root_bank_ai, program_id)?;

        check!(
            quote_root_bank.node_banks.contains(quote_node_bank_ai.key),
            MangoErrorCode::InvalidNodeBank
        )?;
        let mut quote_node_bank = NodeBank::load_mut_checked(quote_node_bank_ai, program_id)?;
        check_eq!(&quote_node_bank.vault, quote_vault_ai.key, MangoErrorCode::InvalidVault)?;

        // Fix the margin basket incase there are empty ones; main benefit is freeing up basket space
        for i in 0..mango_group.num_oracles {
            if mango_account.in_margin_basket[i] {
                let open_orders = load_open_orders(&open_orders_ais[i])?;
                mango_account.update_basket(i, &open_orders)?;
            }
        }

        // Adjust margin basket; this also makes this market an active asset
        mango_account.add_to_basket(market_index)?;
        mango_account.check_open_orders(&mango_group, open_orders_ais)?;

        let active_assets = UserActiveAssets::new(&mango_group, &mango_account, vec![]);
        let mango_cache = MangoCache::load_checked(mango_cache_ai, program_id, &mango_group)?;
        mango_cache.check_valid(&mango_group, &active_assets, now_ts)?;

        let mut health_cache = HealthCache::new(active_assets);
        health_cache.init_vals(&mango_group, &mango_cache, &mango_account, open_orders_ais)?;
        let pre_health = health_cache.get_health(&mango_group, HealthType::Init);

        // update the being_liquidated flag
        if mango_account.being_liquidated {
            if pre_health >= ZERO_I80F48 {
                mango_account.being_liquidated = false;
            } else {
                return Err(throw_err!(MangoErrorCode::BeingLiquidated));
            }
        }

        // This means health must only go up
        let reduce_only = pre_health < ZERO_I80F48;

        // TODO maybe check that root bank was updated recently
        // TODO maybe check oracle was updated recently

        // TODO OPT - write a zero copy way to deserialize Account to reduce compute

        // this is to keep track of the amount of funds transferred
        let (pre_base, pre_quote) = {
            (
                Account::unpack(&base_vault_ai.try_borrow_data()?)?.amount,
                Account::unpack(&quote_vault_ai.try_borrow_data()?)?.amount,
            )
        };

        let order_side = order.side;
        let vault_ai = match order_side {
            serum_dex::matching::Side::Bid => quote_vault_ai,
            serum_dex::matching::Side::Ask => base_vault_ai,
        };

        // Enforce order price limits if the order is a limit order that goes on the book
        let native_price = {
            let market = load_market_state(spot_market_ai, dex_prog_ai.key)?;

            I80F48::from_num(order.limit_price.get())
                .checked_mul(I80F48::from_num(market.pc_lot_size))
                .unwrap()
                .checked_div(I80F48::from_num(market.coin_lot_size))
                .unwrap()
        };
        let oracle_price = mango_cache.get_price(market_index);
        let info = &mango_group.spot_markets[market_index];

        // If not post_allowed, then pre_locked may not increase
        let (post_allowed, pre_locked) = {
            let open_orders = load_open_orders(&open_orders_ais[market_index])?;
            match order_side {
                serum_dex::matching::Side::Bid => (
                    native_price.checked_div(oracle_price).unwrap() <= info.maint_liab_weight,
                    open_orders.native_pc_total - open_orders.native_pc_free,
                ),
                serum_dex::matching::Side::Ask => (
                    native_price.checked_div(oracle_price).unwrap() >= info.maint_asset_weight,
                    open_orders.native_coin_total - open_orders.native_coin_free,
                ),
            }
        };

        // Send order to serum dex
        let signers_seeds = gen_signer_seeds(&mango_group.signer_nonce, mango_group_ai.key);
        invoke_new_order(
            dex_prog_ai,
            spot_market_ai,
            &open_orders_ais[market_index],
            dex_request_queue_ai,
            dex_event_queue_ai,
            bids_ai,
            asks_ai,
            vault_ai,
            signer_ai,
            dex_base_ai,
            dex_quote_ai,
            token_prog_ai,
            msrm_or_srm_vault_ai,
            &[&signers_seeds],
            order,
        )?;

        // Settle funds for this market
        invoke_settle_funds(
            dex_prog_ai,
            spot_market_ai,
            &open_orders_ais[market_index],
            signer_ai,
            dex_base_ai,
            dex_quote_ai,
            base_vault_ai,
            quote_vault_ai,
            dex_signer_ai,
            token_prog_ai,
            &[&signers_seeds],
        )?;

        // See if we can remove this market from margin
        let open_orders = load_open_orders(&open_orders_ais[market_index])?;
        mango_account.update_basket(market_index, &open_orders)?;

        let post_locked = match order_side {
            serum_dex::matching::Side::Bid => {
                open_orders.native_pc_total - open_orders.native_pc_free
            }
            serum_dex::matching::Side::Ask => {
                open_orders.native_coin_total - open_orders.native_coin_free
            }
        };
        check!(post_allowed || post_locked <= pre_locked, MangoErrorCode::InvalidParam)?;
        let (post_base, post_quote) = {
            (
                Account::unpack(&base_vault_ai.try_borrow_data()?)?.amount,
                Account::unpack(&quote_vault_ai.try_borrow_data()?)?.amount,
            )
        };

        let quote_change = I80F48::from_num(post_quote) - I80F48::from_num(pre_quote);
        let base_change = I80F48::from_num(post_base) - I80F48::from_num(pre_base);

        checked_change_net(
            &mango_cache.root_bank_cache[QUOTE_INDEX],
            &mut quote_node_bank,
            &mut mango_account,
            mango_account_ai.key,
            QUOTE_INDEX,
            quote_change,
        )?;

        checked_change_net(
            &mango_cache.root_bank_cache[market_index],
            &mut base_node_bank,
            &mut mango_account,
            mango_account_ai.key,
            market_index,
            base_change,
        )?;

        // Update health for tokens that may have changed
        health_cache.update_quote(&mango_cache, &mango_account);
        health_cache.update_spot_val(
            &mango_group,
            &mango_cache,
            &mango_account,
            &open_orders_ais[market_index],
            market_index,
        )?;
        let post_health = health_cache.get_health(&mango_group, HealthType::Init);

        // If an account is in reduce_only mode, health must only go up
        check!(
            post_health >= ZERO_I80F48 || (reduce_only && post_health >= pre_health),
            MangoErrorCode::InsufficientFunds
        )?;

        mango_emit!(OpenOrdersBalanceLog {
            mango_group: *mango_group_ai.key,
            mango_account: *mango_account_ai.key,
            market_index: market_index as u64,
            base_total: open_orders.native_coin_total,
            base_free: open_orders.native_coin_free,
            quote_total: open_orders.native_pc_total,
            quote_free: open_orders.native_pc_free,
            referrer_rebates_accrued: open_orders.referrer_rebates_accrued
        });

        Ok(())
    }

    #[inline(never)]
    fn place_spot_order2(
        program_id: &Pubkey,
        accounts: &[AccountInfo],
        order: serum_dex::instruction::NewOrderInstructionV3,
    ) -> MangoResult<()> {
        const NUM_FIXED: usize = 22;
        let (fixed_ais, packed_open_orders_ais) = array_refs![accounts, NUM_FIXED; ..;];

        let [
            mango_group_ai,         // read
            mango_account_ai,       // write
            owner_ai,               // read & signer
            mango_cache_ai,         // read
            dex_prog_ai,            // read
            spot_market_ai,         // write
            bids_ai,                // write
            asks_ai,                // write
            dex_request_queue_ai,   // write
            dex_event_queue_ai,     // write
            dex_base_ai,            // write
            dex_quote_ai,           // write
            base_root_bank_ai,      // read
            base_node_bank_ai,      // write
            base_vault_ai,          // write
            quote_root_bank_ai,     // read
            quote_node_bank_ai,     // write
            quote_vault_ai,         // write
            token_prog_ai,          // read
            signer_ai,              // read
            dex_signer_ai,          // read
            msrm_or_srm_vault_ai,   // read
        ] = fixed_ais;

        // put bank info into group +64 bytes (can't do this now)
        // remove settle_funds +64 bytes (can't do this for UX reasons)
        // ask serum dex to use dynamic sysvars +31 bytes (done)
        // only send in open orders pubkeys we need +38 bytes (done)
        // shrink size of order instruction +10 bytes

        let mango_group = MangoGroup::load_checked(mango_group_ai, program_id)?;
        check_eq!(token_prog_ai.key, &spl_token::ID, MangoErrorCode::InvalidProgramId)?;
        check_eq!(dex_prog_ai.key, &mango_group.dex_program_id, MangoErrorCode::InvalidProgramId)?;
        check!(signer_ai.key == &mango_group.signer_key, MangoErrorCode::InvalidSignerKey)?;

        let mut mango_account =
            MangoAccount::load_mut_checked(mango_account_ai, program_id, mango_group_ai.key)?;
        check!(
            &mango_account.owner == owner_ai.key || &mango_account.delegate == owner_ai.key,
            MangoErrorCode::InvalidOwner
        )?;
        check!(owner_ai.is_signer, MangoErrorCode::InvalidSignerKey)?;
        check!(!mango_account.is_bankrupt, MangoErrorCode::Bankrupt)?;

        let clock = Clock::get()?;
        let now_ts = clock.unix_timestamp as u64;

        let market_index = mango_group
            .find_spot_market_index(spot_market_ai.key)
            .ok_or(throw_err!(MangoErrorCode::InvalidMarket))?;

        check!(
            &mango_group.tokens[market_index].root_bank == base_root_bank_ai.key,
            MangoErrorCode::InvalidRootBank
        )?;
        let base_root_bank = RootBank::load_checked(base_root_bank_ai, program_id)?;

        check!(
            base_root_bank.node_banks.contains(base_node_bank_ai.key),
            MangoErrorCode::InvalidNodeBank
        )?;
        let mut base_node_bank = NodeBank::load_mut_checked(base_node_bank_ai, program_id)?;

        check_eq!(&base_node_bank.vault, base_vault_ai.key, MangoErrorCode::InvalidVault)?;

        check!(
            &mango_group.tokens[QUOTE_INDEX].root_bank == quote_root_bank_ai.key,
            MangoErrorCode::InvalidRootBank
        )?;
        let quote_root_bank = RootBank::load_checked(quote_root_bank_ai, program_id)?;

        check!(
            quote_root_bank.node_banks.contains(quote_node_bank_ai.key),
            MangoErrorCode::InvalidNodeBank
        )?;
        let mut quote_node_bank = NodeBank::load_mut_checked(quote_node_bank_ai, program_id)?;
        check_eq!(&quote_node_bank.vault, quote_vault_ai.key, MangoErrorCode::InvalidVault)?;

        let mut open_orders_ais =
            mango_account.checked_unpack_open_orders(&mango_group, packed_open_orders_ais)?;
        let open_orders_accounts = load_open_orders_accounts(&open_orders_ais)?;

        // Fix the margin basket incase there are empty ones; main benefit is freeing up basket space
        for i in 0..mango_group.num_oracles {
            if mango_account.in_margin_basket[i] {
                let open_orders = load_open_orders(open_orders_ais[i].unwrap())?;
                mango_account.update_basket(i, &open_orders)?;
            }
        }

        // Adjust margin basket; this also makes this market an active asset
        mango_account.add_to_basket(market_index)?;
        if open_orders_ais[market_index].is_none() {
            open_orders_ais[market_index] = Some(mango_account.checked_unpack_open_orders_single(
                &mango_group,
                packed_open_orders_ais,
                market_index,
            )?);
        }

        let active_assets = UserActiveAssets::new(&mango_group, &mango_account, vec![]);
        let mango_cache = MangoCache::load_checked(mango_cache_ai, program_id, &mango_group)?;
        mango_cache.check_valid(&mango_group, &active_assets, now_ts)?;

        let mut health_cache = HealthCache::new(active_assets);
        health_cache.init_vals_with_orders_vec(
            &mango_group,
            &mango_cache,
            &mango_account,
            &open_orders_accounts,
        )?;
        let pre_health = health_cache.get_health(&mango_group, HealthType::Init);

        // update the being_liquidated flag
        if mango_account.being_liquidated {
            if pre_health >= ZERO_I80F48 {
                mango_account.being_liquidated = false;
            } else {
                return Err(throw_err!(MangoErrorCode::BeingLiquidated));
            }
        }

        // This means health must only go up
        let reduce_only = pre_health < ZERO_I80F48;

        // TODO maybe check that root bank was updated recently
        // TODO maybe check oracle was updated recently

        // TODO OPT - write a zero copy way to deserialize Account to reduce compute
        // this is to keep track of the amount of funds transferred
        let (pre_base, pre_quote) = {
            (
                Account::unpack(&base_vault_ai.try_borrow_data()?)?.amount,
                Account::unpack(&quote_vault_ai.try_borrow_data()?)?.amount,
            )
        };
        let order_side = order.side;
        let vault_ai = match order_side {
            serum_dex::matching::Side::Bid => quote_vault_ai,
            serum_dex::matching::Side::Ask => base_vault_ai,
        };

        // Enforce order price limits if the order is a limit order that goes on the book
        let native_price = {
            // Conver the price in
            let market = load_market_state(spot_market_ai, dex_prog_ai.key)?;
            I80F48::from_num(order.limit_price.get())
                .checked_mul(I80F48::from_num(market.pc_lot_size))
                .unwrap()
                .checked_div(I80F48::from_num(market.coin_lot_size))
                .unwrap()
        };
        let oracle_price = mango_cache.get_price(market_index);
        let info = &mango_group.spot_markets[market_index];
        let market_open_orders_ai = open_orders_ais[market_index].unwrap();

        // If not post_allowed, then pre_locked may not increase
        let (post_allowed, pre_locked) = {
            let open_orders = load_open_orders(market_open_orders_ai)?;
            match order_side {
                serum_dex::matching::Side::Bid => (
                    native_price.checked_div(oracle_price).unwrap() <= info.maint_liab_weight,
                    open_orders.native_pc_total - open_orders.native_pc_free,
                ),
                serum_dex::matching::Side::Ask => (
                    native_price.checked_div(oracle_price).unwrap() >= info.maint_asset_weight,
                    open_orders.native_coin_total - open_orders.native_coin_free,
                ),
            }
        };

        // Send order to serum dex
        let signers_seeds = gen_signer_seeds(&mango_group.signer_nonce, mango_group_ai.key);
        invoke_new_order(
            dex_prog_ai,
            spot_market_ai,
            market_open_orders_ai,
            dex_request_queue_ai,
            dex_event_queue_ai,
            bids_ai,
            asks_ai,
            vault_ai,
            signer_ai,
            dex_base_ai,
            dex_quote_ai,
            token_prog_ai,
            msrm_or_srm_vault_ai,
            &[&signers_seeds],
            order,
        )?;

        // Settle funds for this market
        invoke_settle_funds(
            dex_prog_ai,
            spot_market_ai,
            market_open_orders_ai,
            signer_ai,
            dex_base_ai,
            dex_quote_ai,
            base_vault_ai,
            quote_vault_ai,
            dex_signer_ai,
            token_prog_ai,
            &[&signers_seeds],
        )?;

        // See if we can remove this market from margin
        let open_orders = load_open_orders(market_open_orders_ai)?;
        mango_account.update_basket(market_index, &open_orders)?;

        let post_locked = match order_side {
            serum_dex::matching::Side::Bid => {
                open_orders.native_pc_total - open_orders.native_pc_free
            }
            serum_dex::matching::Side::Ask => {
                open_orders.native_coin_total - open_orders.native_coin_free
            }
        };

        // If not post allowed, locked amount (i.e. amount on the order book) should not increase
        check!(post_allowed || post_locked <= pre_locked, MangoErrorCode::InvalidParam)?;

        let (post_base, post_quote) = {
            (
                Account::unpack(&base_vault_ai.try_borrow_data()?)?.amount,
                Account::unpack(&quote_vault_ai.try_borrow_data()?)?.amount,
            )
        };

        let quote_change = I80F48::from_num(post_quote) - I80F48::from_num(pre_quote);
        let base_change = I80F48::from_num(post_base) - I80F48::from_num(pre_base);

        checked_change_net(
            &mango_cache.root_bank_cache[QUOTE_INDEX],
            &mut quote_node_bank,
            &mut mango_account,
            mango_account_ai.key,
            QUOTE_INDEX,
            quote_change,
        )?;

        checked_change_net(
            &mango_cache.root_bank_cache[market_index],
            &mut base_node_bank,
            &mut mango_account,
            mango_account_ai.key,
            market_index,
            base_change,
        )?;

        // Update health for tokens that may have changed
        health_cache.update_quote(&mango_cache, &mango_account);
        health_cache.update_spot_val(
            &mango_group,
            &mango_cache,
            &mango_account,
            market_open_orders_ai,
            market_index,
        )?;
        let post_health = health_cache.get_health(&mango_group, HealthType::Init);

        // If an account is in reduce_only mode, health must only go up
        check!(
            post_health >= ZERO_I80F48 || (reduce_only && post_health >= pre_health),
            MangoErrorCode::InsufficientFunds
        )?;

        mango_emit!(OpenOrdersBalanceLog {
            mango_group: *mango_group_ai.key,
            mango_account: *mango_account_ai.key,
            market_index: market_index as u64,
            base_total: open_orders.native_coin_total,
            base_free: open_orders.native_coin_free,
            quote_total: open_orders.native_pc_total,
            quote_free: open_orders.native_pc_free,
            referrer_rebates_accrued: open_orders.referrer_rebates_accrued
        });

        Ok(())
    }

    #[inline(never)]
    fn cancel_spot_order(
        program_id: &Pubkey,
        accounts: &[AccountInfo],
        data: Vec<u8>,
    ) -> MangoResult<()> {
        // TODO add param `ok_invalid_id` to return Ok() instead of Err if order id or client id invalid

        const NUM_FIXED: usize = 10;
        let accounts = array_ref![accounts, 0, NUM_FIXED];

        let [
            mango_group_ai,     // read
            owner_ai,           // signer
            mango_account_ai,   // read
            dex_prog_ai,        // read
            spot_market_ai,     // write
            bids_ai,            // write
            asks_ai,            // write
            open_orders_ai,     // write
            signer_ai,          // read
            dex_event_queue_ai, // write
        ] = accounts;

        let mango_group = MangoGroup::load_checked(mango_group_ai, program_id)?;
        check_eq!(dex_prog_ai.key, &mango_group.dex_program_id, MangoErrorCode::InvalidProgramId)?;
        check!(signer_ai.key == &mango_group.signer_key, MangoErrorCode::InvalidSignerKey)?;

        let mango_account =
            MangoAccount::load_checked(mango_account_ai, program_id, mango_group_ai.key)?;
        check!(
            &mango_account.owner == owner_ai.key || &mango_account.delegate == owner_ai.key,
            MangoErrorCode::InvalidOwner
        )?;
        check!(owner_ai.is_signer, MangoErrorCode::InvalidSignerKey)?;
        check!(!mango_account.is_bankrupt, MangoErrorCode::Bankrupt)?;

        let market_index = mango_group.find_spot_market_index(spot_market_ai.key).unwrap();
        check_eq!(
            &mango_account.spot_open_orders[market_index],
            open_orders_ai.key,
            MangoErrorCode::InvalidOpenOrdersAccount
        )?;

        let signer_seeds = gen_signer_seeds(&mango_group.signer_nonce, mango_group_ai.key);
        invoke_cancel_order(
            dex_prog_ai,
            spot_market_ai,
            bids_ai,
            asks_ai,
            open_orders_ai,
            signer_ai,
            dex_event_queue_ai,
            data,
            &[&signer_seeds],
        )?;

        let open_orders = load_open_orders(open_orders_ai)?;
        mango_emit!(OpenOrdersBalanceLog {
            mango_group: *mango_group_ai.key,
            mango_account: *mango_account_ai.key,
            market_index: market_index as u64,
            base_total: open_orders.native_coin_total,
            base_free: open_orders.native_coin_free,
            quote_total: open_orders.native_pc_total,
            quote_free: open_orders.native_pc_free,
            referrer_rebates_accrued: open_orders.referrer_rebates_accrued
        });

        Ok(())
    }

    #[inline(never)]
    fn settle_funds(program_id: &Pubkey, accounts: &[AccountInfo]) -> MangoResult {
        const NUM_FIXED: usize = 18;
        let accounts = array_ref![accounts, 0, NUM_FIXED];
        let [
            mango_group_ai,         // read
            mango_cache_ai,         // read
            owner_ai,               // signer
            mango_account_ai,       // write
            dex_prog_ai,            // read
            spot_market_ai,         // write
            open_orders_ai,         // write
            signer_ai,              // read
            dex_base_ai,            // write
            dex_quote_ai,           // write
            base_root_bank_ai,      // read
            base_node_bank_ai,      // write
            quote_root_bank_ai,     // read
            quote_node_bank_ai,     // write
            base_vault_ai,          // write
            quote_vault_ai,         // write
            dex_signer_ai,          // read
            token_prog_ai,          // read
        ] = accounts;

        let mango_group = MangoGroup::load_checked(mango_group_ai, program_id)?;
        check_eq!(token_prog_ai.key, &spl_token::id(), MangoErrorCode::InvalidProgramId)?;
        check_eq!(dex_prog_ai.key, &mango_group.dex_program_id, MangoErrorCode::InvalidProgramId)?;
        check!(signer_ai.key == &mango_group.signer_key, MangoErrorCode::InvalidSignerKey)?;

        let mut mango_account =
            MangoAccount::load_mut_checked(mango_account_ai, program_id, mango_group_ai.key)?;
        check!(
            &mango_account.owner == owner_ai.key || &mango_account.delegate == owner_ai.key,
            MangoErrorCode::InvalidOwner
        )?;
        check!(owner_ai.is_signer, MangoErrorCode::SignerNecessary)?;
        check!(!mango_account.is_bankrupt, MangoErrorCode::Bankrupt)?;

        // Make sure the spot market is valid
        let market_index = mango_group
            .find_spot_market_index(spot_market_ai.key)
            .ok_or(throw_err!(MangoErrorCode::InvalidMarket))?;

        let base_root_bank = RootBank::load_checked(base_root_bank_ai, program_id)?;
        check!(
            base_root_bank_ai.key == &mango_group.tokens[market_index].root_bank,
            MangoErrorCode::InvalidRootBank
        )?;

        let mut base_node_bank = NodeBank::load_mut_checked(base_node_bank_ai, program_id)?;
        check!(
            base_root_bank.node_banks.contains(base_node_bank_ai.key),
            MangoErrorCode::InvalidNodeBank
        )?;
        check_eq!(&base_node_bank.vault, base_vault_ai.key, MangoErrorCode::InvalidVault)?;

        let quote_root_bank = RootBank::load_checked(quote_root_bank_ai, program_id)?;
        check!(
            quote_root_bank_ai.key == &mango_group.tokens[QUOTE_INDEX].root_bank,
            MangoErrorCode::InvalidRootBank
        )?;
        let mut quote_node_bank = NodeBank::load_mut_checked(quote_node_bank_ai, program_id)?;
        check!(
            quote_root_bank.node_banks.contains(quote_node_bank_ai.key),
            MangoErrorCode::InvalidNodeBank
        )?;
        check_eq!(&quote_node_bank.vault, quote_vault_ai.key, MangoErrorCode::InvalidVault)?;

        check_eq!(
            &mango_account.spot_open_orders[market_index],
            open_orders_ai.key,
            MangoErrorCode::Default
        )?;

        if *open_orders_ai.key == Pubkey::default() {
            return Ok(());
        }

        check_open_orders(open_orders_ai, &mango_group.signer_key, &mango_group.dex_program_id)?;

        let (pre_base, pre_quote) = {
            let open_orders = load_open_orders(open_orders_ai)?;
            (
                open_orders.native_coin_free,
                open_orders.native_pc_free + open_orders.referrer_rebates_accrued,
            )
        };

        let signer_seeds = gen_signer_seeds(&mango_group.signer_nonce, mango_group_ai.key);
        invoke_settle_funds(
            dex_prog_ai,
            spot_market_ai,
            open_orders_ai,
            signer_ai,
            dex_base_ai,
            dex_quote_ai,
            base_vault_ai,
            quote_vault_ai,
            dex_signer_ai,
            token_prog_ai,
            &[&signer_seeds],
        )?;

        let (post_base, post_quote) = {
            let open_orders = load_open_orders(open_orders_ai)?;
            // remove from margin basket if it's empty
            mango_account.update_basket(market_index, &open_orders)?;
            mango_emit!(OpenOrdersBalanceLog {
                mango_group: *mango_group_ai.key,
                mango_account: *mango_account_ai.key,
                market_index: market_index as u64,
                base_total: open_orders.native_coin_total,
                base_free: open_orders.native_coin_free,
                quote_total: open_orders.native_pc_total,
                quote_free: open_orders.native_pc_free,
                referrer_rebates_accrued: open_orders.referrer_rebates_accrued
            });

            (
                open_orders.native_coin_free,
                open_orders.native_pc_free + open_orders.referrer_rebates_accrued,
            )
        };

        // TODO OPT - remove sanity check if confident
        check!(post_base <= pre_base, MangoErrorCode::MathError)?;
        check!(post_quote <= pre_quote, MangoErrorCode::MathError)?;

        let mango_cache = MangoCache::load_checked(mango_cache_ai, program_id, &mango_group)?;

        let now_ts = Clock::get()?.unix_timestamp as u64;
        let base_root_bank_cache = &mango_cache.root_bank_cache[market_index];
        let quote_root_bank_cache = &mango_cache.root_bank_cache[QUOTE_INDEX];

        base_root_bank_cache.check_valid(&mango_group, now_ts)?;
        quote_root_bank_cache.check_valid(&mango_group, now_ts)?;

        checked_change_net(
            base_root_bank_cache,
            &mut base_node_bank,
            &mut mango_account,
            mango_account_ai.key,
            market_index,
            I80F48::from_num(pre_base - post_base),
        )?;
        checked_change_net(
            quote_root_bank_cache,
            &mut quote_node_bank,
            &mut mango_account,
            mango_account_ai.key,
            QUOTE_INDEX,
            I80F48::from_num(pre_quote - post_quote),
        )
    }

    #[inline(never)]
    fn place_perp_order(
        program_id: &Pubkey,
        accounts: &[AccountInfo],
        side: Side,
        price: i64,
        quantity: i64,
        client_order_id: u64,
        order_type: OrderType,
        reduce_only: bool,
    ) -> MangoResult {
        check!(price > 0, MangoErrorCode::InvalidParam)?;
        check!(quantity > 0, MangoErrorCode::InvalidParam)?;

        const NUM_FIXED: usize = 8;
        let (fixed_ais, open_orders_ais, opt_ais) =
            array_refs![accounts, NUM_FIXED, MAX_PAIRS; ..;];
        let [
            mango_group_ai,     // read
            mango_account_ai,   // write
            owner_ai,           // read, signer
            mango_cache_ai,     // read
            perp_market_ai,     // write
            bids_ai,            // write
            asks_ai,            // write
            event_queue_ai,     // write
        ] = fixed_ais;

        let referrer_mango_account_ai = opt_ais.first();

        let mango_group = MangoGroup::load_checked(mango_group_ai, program_id)?;

        let mut mango_account =
            MangoAccount::load_mut_checked(mango_account_ai, program_id, mango_group_ai.key)?;
        check!(!mango_account.is_bankrupt, MangoErrorCode::Bankrupt)?;
        check!(owner_ai.is_signer, MangoErrorCode::SignerNecessary)?;
        check!(
            &mango_account.owner == owner_ai.key || &mango_account.delegate == owner_ai.key,
            MangoErrorCode::InvalidOwner
        )?;
        mango_account.check_open_orders(&mango_group, open_orders_ais)?;

        let clock = Clock::get()?;
        let now_ts = clock.unix_timestamp as u64;

        let mut perp_market =
            PerpMarket::load_mut_checked(perp_market_ai, program_id, mango_group_ai.key)?;
        let market_index = mango_group
            .find_perp_market_index(perp_market_ai.key)
            .ok_or(throw_err!(MangoErrorCode::InvalidMarket))?;

        let active_assets = UserActiveAssets::new(
            &mango_group,
            &mango_account,
            vec![(AssetType::Perp, market_index)],
        );

        let mango_cache = MangoCache::load_checked(mango_cache_ai, program_id, &mango_group)?;
        mango_cache.check_valid(&mango_group, &active_assets, now_ts)?;

        let mut health_cache = HealthCache::new(active_assets);
        health_cache.init_vals(&mango_group, &mango_cache, &mango_account, open_orders_ais)?;
        let pre_health = health_cache.get_health(&mango_group, HealthType::Init);

        // update the being_liquidated flag
        if mango_account.being_liquidated {
            if pre_health >= ZERO_I80F48 {
                mango_account.being_liquidated = false;
            } else {
                return Err(throw_err!(MangoErrorCode::BeingLiquidated));
            }
        }

        // This means health must only go up
        let health_up_only = pre_health < ZERO_I80F48;

        let mut book = Book::load_checked(program_id, bids_ai, asks_ai, &perp_market)?;
        let mut event_queue =
            EventQueue::load_mut_checked(event_queue_ai, program_id, &perp_market)?;

        // If reduce_only, position must only go down
        let quantity = if reduce_only {
            let base_pos = mango_account.get_complete_base_pos(
                market_index,
                &event_queue,
                mango_account_ai.key,
            )?;

            if (side == Side::Bid && base_pos > 0) || (side == Side::Ask && base_pos < 0) {
                0
            } else {
                base_pos.abs().min(quantity)
            }
        } else {
            quantity
        };

        if quantity == 0 {
            return Ok(());
        }

        book.new_order(
            program_id,
            &mango_group,
            mango_group_ai.key,
            &mango_cache,
            &mut event_queue,
            &mut perp_market,
            mango_cache.get_price(market_index),
            &mut mango_account,
            mango_account_ai.key,
            market_index,
            side,
            price,
            quantity,
            order_type,
            0,
            client_order_id,
            now_ts,
            referrer_mango_account_ai,
        )?;

        health_cache.update_perp_val(&mango_group, &mango_cache, &mango_account, market_index)?;
        let post_health = health_cache.get_health(&mango_group, HealthType::Init);
        check!(
            post_health >= ZERO_I80F48 || (health_up_only && post_health >= pre_health),
            MangoErrorCode::InsufficientFunds
        )
    }

    #[inline(never)]
    fn cancel_perp_order_by_client_id(
        program_id: &Pubkey,
        accounts: &[AccountInfo],
        client_order_id: u64,
    ) -> MangoResult<()> {
        const NUM_FIXED: usize = 6;
        let accounts = array_ref![accounts, 0, NUM_FIXED];
        let [
            mango_group_ai,     // read
            mango_account_ai,   // write
            owner_ai,           // read, signer
            perp_market_ai,     // write
            bids_ai,            // write
            asks_ai,            // write
        ] = accounts;

        let mango_group = MangoGroup::load_checked(mango_group_ai, program_id)?;

        let mut mango_account =
            MangoAccount::load_mut_checked(mango_account_ai, program_id, mango_group_ai.key)?;
        check!(!mango_account.is_bankrupt, MangoErrorCode::Bankrupt)?;
        check!(owner_ai.is_signer, MangoErrorCode::SignerNecessary)?;
        check!(
            &mango_account.owner == owner_ai.key || &mango_account.delegate == owner_ai.key,
            MangoErrorCode::InvalidOwner
        )?;

        let mut perp_market =
            PerpMarket::load_mut_checked(perp_market_ai, program_id, mango_group_ai.key)?;

        let market_index = mango_group.find_perp_market_index(perp_market_ai.key).unwrap();

        let now_ts = Clock::get()?.unix_timestamp as u64;
        let (order_id, side) = mango_account
            .find_order_with_client_id(market_index, client_order_id)
            .ok_or(throw_err!(MangoErrorCode::ClientIdNotFound))?;

        let mut book = Book::load_checked(program_id, bids_ai, asks_ai, &perp_market)?;
        let best_final = if perp_market.meta_data.version == 0 {
            match side {
                Side::Bid => book.get_best_bid_price().unwrap(),
                Side::Ask => book.get_best_ask_price().unwrap(),
            }
        } else {
            let max_depth: i64 = perp_market.liquidity_mining_info.max_depth_bps.to_num();
            match side {
                Side::Bid => book.get_bids_size_above_order(order_id, max_depth, now_ts),
                Side::Ask => book.get_asks_size_below_order(order_id, max_depth, now_ts),
            }
        };

        let order = book.cancel_order(order_id, side)?;
        check_eq!(&order.owner, mango_account_ai.key, MangoErrorCode::InvalidOrderId)?;
        mango_account.remove_order(order.owner_slot as usize, order.quantity)?;

        // If order version doesn't match the perp market version, no incentives
        // time in force invalid orders don't get rewards
        if order.version != perp_market.meta_data.version || !order.is_valid(now_ts) {
            return Ok(());
        }

        let mngo_start = mango_account.perp_accounts[market_index].mngo_accrued;
        if perp_market.meta_data.version == 0 {
            mango_account.perp_accounts[market_index].apply_price_incentives(
                &mut perp_market,
                side,
                order.price(),
                order.best_initial,
                best_final,
                order.timestamp,
                now_ts,
                order.quantity,
            )?;
        } else {
            mango_account.perp_accounts[market_index].apply_size_incentives(
                &mut perp_market,
                order.best_initial,
                best_final,
                order.timestamp,
                Clock::get()?.unix_timestamp as u64,
                order.quantity,
            )?;
        }

        mango_emit!(MngoAccrualLog {
            mango_group: *mango_group_ai.key,
            mango_account: *mango_account_ai.key,
            market_index: market_index as u64,
            mngo_accrual: mango_account.perp_accounts[market_index].mngo_accrued - mngo_start
        });

        Ok(())
    }

    #[inline(never)]
    fn cancel_perp_order(
        program_id: &Pubkey,
        accounts: &[AccountInfo],
        order_id: i128,
    ) -> MangoResult<()> {
        const NUM_FIXED: usize = 6;
        let accounts = array_ref![accounts, 0, NUM_FIXED];
        let [
            mango_group_ai,     // read
            mango_account_ai,   // write
            owner_ai,           // read, signer
            perp_market_ai,     // write
            bids_ai,            // write
            asks_ai,            // write
        ] = accounts;

        // TODO OPT put the liquidity incentive stuff in the bids and asks accounts so perp market
        //  doesn't have to be passed in as write

        let mango_group = MangoGroup::load_checked(mango_group_ai, program_id)?;

        let mut mango_account =
            MangoAccount::load_mut_checked(mango_account_ai, program_id, mango_group_ai.key)?;
        check!(!mango_account.is_bankrupt, MangoErrorCode::Bankrupt)?;
        check!(owner_ai.is_signer, MangoErrorCode::SignerNecessary)?;
        check!(
            &mango_account.owner == owner_ai.key || &mango_account.delegate == owner_ai.key,
            MangoErrorCode::InvalidOwner
        )?;

        let mut perp_market =
            PerpMarket::load_mut_checked(perp_market_ai, program_id, mango_group_ai.key)?;

        let market_index = mango_group.find_perp_market_index(perp_market_ai.key).unwrap();

        let now_ts = Clock::get()?.unix_timestamp as u64;

        let side = mango_account
            .find_order_side(market_index, order_id)
            .ok_or(throw_err!(MangoErrorCode::InvalidOrderId))?;
        let mut book = Book::load_checked(program_id, bids_ai, asks_ai, &perp_market)?;

        let best_final = if perp_market.meta_data.version == 0 {
            match side {
                Side::Bid => book.get_best_bid_price().unwrap(),
                Side::Ask => book.get_best_ask_price().unwrap(),
            }
        } else {
            let max_depth: i64 = perp_market.liquidity_mining_info.max_depth_bps.to_num();
            match side {
                Side::Bid => book.get_bids_size_above_order(order_id, max_depth, now_ts),
                Side::Ask => book.get_asks_size_below_order(order_id, max_depth, now_ts),
            }
        };

        let order = book.cancel_order(order_id, side)?;
        check_eq!(&order.owner, mango_account_ai.key, MangoErrorCode::InvalidOrderId)?;
        mango_account.remove_order(order.owner_slot as usize, order.quantity)?;

        // If order version doesn't match the perp market version, no incentives
        // time in force invalid orders don't get rewards
        if order.version != perp_market.meta_data.version || !order.is_valid(now_ts) {
            return Ok(());
        }

        let mngo_start = mango_account.perp_accounts[market_index].mngo_accrued;
        if perp_market.meta_data.version == 0 {
            mango_account.perp_accounts[market_index].apply_price_incentives(
                &mut perp_market,
                side,
                order.price(),
                order.best_initial,
                best_final,
                order.timestamp,
                now_ts,
                order.quantity,
            )?;
        } else {
            mango_account.perp_accounts[market_index].apply_size_incentives(
                &mut perp_market,
                order.best_initial,
                best_final,
                order.timestamp,
                Clock::get()?.unix_timestamp as u64,
                order.quantity,
            )?;
        }

        mango_emit!(MngoAccrualLog {
            mango_group: *mango_group_ai.key,
            mango_account: *mango_account_ai.key,
            market_index: market_index as u64,
            mngo_accrual: mango_account.perp_accounts[market_index].mngo_accrued - mngo_start
        });

        Ok(())
    }

    #[inline(never)]
    fn cancel_all_perp_orders(
        program_id: &Pubkey,
        accounts: &[AccountInfo],
        limit: u8,
    ) -> MangoResult {
        const NUM_FIXED: usize = 6;
        let accounts = array_ref![accounts, 0, NUM_FIXED];
        let [
            mango_group_ai,     // read
            mango_account_ai,   // write
            owner_ai,           // read, signer
            perp_market_ai,     // write
            bids_ai,            // write
            asks_ai,            // write
        ] = accounts;

        let mango_group = MangoGroup::load_checked(mango_group_ai, program_id)?;

        let mut mango_account =
            MangoAccount::load_mut_checked(mango_account_ai, program_id, mango_group_ai.key)?;
        check!(!mango_account.is_bankrupt, MangoErrorCode::Bankrupt)?;
        check!(owner_ai.is_signer, MangoErrorCode::SignerNecessary)?;
        check!(
            &mango_account.owner == owner_ai.key || &mango_account.delegate == owner_ai.key,
            MangoErrorCode::InvalidOwner
        )?;

        let mut perp_market =
            PerpMarket::load_mut_checked(perp_market_ai, program_id, mango_group_ai.key)?;

        let market_index = mango_group.find_perp_market_index(perp_market_ai.key).unwrap();

        let mut book = Book::load_checked(program_id, bids_ai, asks_ai, &perp_market)?;
        let mngo_start = mango_account.perp_accounts[market_index].mngo_accrued;

        if perp_market.meta_data.version == 0 {
            book.cancel_all_with_price_incentives(
                &mut mango_account,
                &mut perp_market,
                market_index,
                limit,
            )?;
        } else {
            let (all_order_ids, canceled_order_ids) = book.cancel_all_with_size_incentives(
                &mut mango_account,
                &mut perp_market,
                market_index,
                limit,
            )?;
            mango_emit!(CancelAllPerpOrdersLog {
                mango_group: *mango_group_ai.key,
                mango_account: *mango_account_ai.key,
                market_index: market_index as u64,
                all_order_ids,
                canceled_order_ids
            });
        }

        mango_emit!(MngoAccrualLog {
            mango_group: *mango_group_ai.key,
            mango_account: *mango_account_ai.key,
            market_index: market_index as u64,
            mngo_accrual: mango_account.perp_accounts[market_index].mngo_accrued - mngo_start
        });
        Ok(())
    }

    #[inline(never)]
    /// Take two MangoAccount and settle quote currency pnl between them
    fn settle_pnl(
        program_id: &Pubkey,
        accounts: &[AccountInfo],
        market_index: usize,
    ) -> MangoResult<()> {
        // TODO - what if someone has no collateral except other perps contracts
        //  maybe you don't allow people to withdraw if they don't have enough
        //  when liquidating, make sure you settle their pnl first?
        // TODO consider doing this in batches of 32 accounts that are close to zero sum
        // TODO write unit tests for this function

        const NUM_FIXED: usize = 6;
        let accounts = array_ref![accounts, 0, NUM_FIXED];
        let [
            mango_group_ai,     // read
            mango_account_a_ai, // write
            mango_account_b_ai, // write
            mango_cache_ai,     // read
            root_bank_ai,       // read
            node_bank_ai,       // write
        ] = accounts;
        let mango_group = MangoGroup::load_checked(mango_group_ai, program_id)?;

        let mut mango_account_a =
            MangoAccount::load_mut_checked(mango_account_a_ai, program_id, mango_group_ai.key)?;
        check!(!mango_account_a.is_bankrupt, MangoErrorCode::Bankrupt)?;

        let mut mango_account_b =
            MangoAccount::load_mut_checked(mango_account_b_ai, program_id, mango_group_ai.key)?;
        check!(!mango_account_b.is_bankrupt, MangoErrorCode::Bankrupt)?;

        match mango_group.find_root_bank_index(root_bank_ai.key) {
            None => return Err(throw_err!(MangoErrorCode::Default)),
            Some(i) => check!(i == QUOTE_INDEX, MangoErrorCode::Default)?,
        }
        let root_bank = RootBank::load_checked(root_bank_ai, program_id)?;
        let mut node_bank = NodeBank::load_mut_checked(node_bank_ai, program_id)?;
        check!(root_bank.node_banks.contains(node_bank_ai.key), MangoErrorCode::Default)?;

        let mango_cache = MangoCache::load_checked(mango_cache_ai, program_id, &mango_group)?;
        let now_ts = Clock::get()?.unix_timestamp as u64;

        let root_bank_cache = &mango_cache.root_bank_cache[QUOTE_INDEX];
        let price_cache = &mango_cache.price_cache[market_index];
        let perp_market_cache = &mango_cache.perp_market_cache[market_index];

        root_bank_cache.check_valid(&mango_group, now_ts)?;
        price_cache.check_valid(&mango_group, now_ts)?;
        perp_market_cache.check_valid(&mango_group, now_ts)?;

        let price = price_cache.price;

        let a = &mut mango_account_a.perp_accounts[market_index];
        let b = &mut mango_account_b.perp_accounts[market_index];

        // Account for unrealized funding payments before settling
        a.settle_funding(perp_market_cache);
        b.settle_funding(perp_market_cache);

        let contract_size = mango_group.perp_markets[market_index].base_lot_size;
        let new_quote_pos_a = I80F48::from_num(-a.base_position * contract_size) * price;
        let new_quote_pos_b = I80F48::from_num(-b.base_position * contract_size) * price;
        let a_pnl: I80F48 = a.quote_position - new_quote_pos_a;
        let b_pnl: I80F48 = b.quote_position - new_quote_pos_b;

        // pnl must be opposite signs for there to be a settlement
        if a_pnl * b_pnl > 0 {
            return Ok(());
        }

        let settlement = a_pnl.abs().min(b_pnl.abs());
        let a_settle = if a_pnl > 0 { settlement } else { -settlement };
        a.transfer_quote_position(b, a_settle);

        transfer_token_internal(
            &root_bank_cache,
            &mut node_bank,
            &mut mango_account_b,
            &mut mango_account_a,
            mango_account_b_ai.key,
            mango_account_a_ai.key,
            QUOTE_INDEX,
            a_settle,
        )?;

        mango_emit!(SettlePnlLog {
            mango_group: *mango_group_ai.key,
            mango_account_a: *mango_account_a_ai.key,
            mango_account_b: *mango_account_b_ai.key,
            market_index: market_index as u64,
            settlement: a_settle.to_bits(), // Will be positive if a has positive pnl and settling with b
        });
        emit_perp_balances(
            *mango_group_ai.key,
            *mango_account_a_ai.key,
            market_index as u64,
            &mango_account_a.perp_accounts[market_index],
            perp_market_cache,
        );
        emit_perp_balances(
            *mango_group_ai.key,
            *mango_account_b_ai.key,
            market_index as u64,
            &mango_account_b.perp_accounts[market_index],
            perp_market_cache,
        );

        Ok(())
    }

    #[inline(never)]
    /// Take an account that has losses in the selected perp market to account for fees_accrued
    fn settle_fees(program_id: &Pubkey, accounts: &[AccountInfo]) -> MangoResult<()> {
        const NUM_FIXED: usize = 10;
        let accounts = array_ref![accounts, 0, NUM_FIXED];
        let [
            mango_group_ai,     // read
            mango_cache_ai,     // read
            perp_market_ai,     // write
            mango_account_ai,   // write
            root_bank_ai,       // read
            node_bank_ai,       // write
            bank_vault_ai,      // write
            fees_vault_ai,      // write
            signer_ai,          // read
            token_prog_ai,      // read
        ] = accounts;
        check_eq!(token_prog_ai.key, &spl_token::ID, MangoErrorCode::InvalidProgramId)?;

        let mango_group = MangoGroup::load_checked(mango_group_ai, program_id)?;
        check!(fees_vault_ai.key == &mango_group.fees_vault, MangoErrorCode::InvalidVault)?;
        check!(signer_ai.key == &mango_group.signer_key, MangoErrorCode::InvalidSignerKey)?;

        let mut perp_market =
            PerpMarket::load_mut_checked(perp_market_ai, program_id, mango_group_ai.key)?;
        let market_index = mango_group.find_perp_market_index(perp_market_ai.key).unwrap();

        let mut mango_account =
            MangoAccount::load_mut_checked(mango_account_ai, program_id, mango_group_ai.key)?;
        check!(!mango_account.is_bankrupt, MangoErrorCode::Bankrupt)?;

        check!(
            &mango_group.tokens[QUOTE_INDEX].root_bank == root_bank_ai.key,
            MangoErrorCode::InvalidRootBank
        )?;
        let root_bank = RootBank::load_checked(root_bank_ai, program_id)?;
        let mut node_bank = NodeBank::load_mut_checked(node_bank_ai, program_id)?;
        check!(root_bank.node_banks.contains(node_bank_ai.key), MangoErrorCode::InvalidNodeBank)?;
        check!(bank_vault_ai.key == &node_bank.vault, MangoErrorCode::InvalidVault)?;

        let mango_cache = MangoCache::load_checked(mango_cache_ai, program_id, &mango_group)?;
        let now_ts = Clock::get()?.unix_timestamp as u64;

        let root_bank_cache = &mango_cache.root_bank_cache[QUOTE_INDEX];
        let price_cache = &mango_cache.price_cache[market_index];
        let perp_market_cache = &mango_cache.perp_market_cache[market_index];

        root_bank_cache.check_valid(&mango_group, now_ts)?;
        price_cache.check_valid(&mango_group, now_ts)?;
        perp_market_cache.check_valid(&mango_group, now_ts)?;

        let price = price_cache.price;

        let pa = &mut mango_account.perp_accounts[market_index];
        pa.settle_funding(&perp_market_cache);
        let contract_size = mango_group.perp_markets[market_index].base_lot_size;
        let new_quote_pos = I80F48::from_num(-pa.base_position * contract_size) * price;
        let pnl: I80F48 = pa.quote_position - new_quote_pos;
        check!(pnl.is_negative(), MangoErrorCode::Default)?;
        check!(perp_market.fees_accrued.is_positive(), MangoErrorCode::Default)?;

        let settlement = pnl.abs().min(perp_market.fees_accrued).checked_floor().unwrap();

        perp_market.fees_accrued -= settlement;
        pa.quote_position += settlement;

        // Transfer quote token from bank vault to fees vault owned by Mango DAO
        let signers_seeds = gen_signer_seeds(&mango_group.signer_nonce, mango_group_ai.key);
        invoke_transfer(
            token_prog_ai,
            bank_vault_ai,
            fees_vault_ai,
            signer_ai,
            &[&signers_seeds],
            settlement.to_num(),
        )?;

        // Decrement deposits on mango account
        checked_change_net(
            root_bank_cache,
            &mut node_bank,
            &mut mango_account,
            mango_account_ai.key,
            QUOTE_INDEX,
            -settlement,
        )?;

        mango_emit!(SettleFeesLog {
            mango_group: *mango_group_ai.key,
            mango_account: *mango_account_ai.key,
            market_index: market_index as u64,
            settlement: settlement.to_bits()
        });

        emit_perp_balances(
            *mango_group_ai.key,
            *mango_account_ai.key,
            market_index as u64,
            &mango_account.perp_accounts[market_index],
            perp_market_cache,
        );

        Ok(())
    }

    #[inline(never)]
    fn force_cancel_spot_orders(
        program_id: &Pubkey,
        accounts: &[AccountInfo],
        limit: u8,
    ) -> MangoResult<()> {
        const NUM_FIXED: usize = 19;
        let accounts = array_ref![accounts, 0, NUM_FIXED + MAX_PAIRS];
        let (fixed_ais, liqee_open_orders_ais) = array_refs![accounts, NUM_FIXED, MAX_PAIRS];

        let [
            mango_group_ai,         // read
            mango_cache_ai,         // read
            liqee_mango_account_ai, // write
            base_root_bank_ai,      // read
            base_node_bank_ai,      // write
            base_vault_ai,          // write
            quote_root_bank_ai,     // read
            quote_node_bank_ai,     // write
            quote_vault_ai,         // write

            spot_market_ai,         // write
            bids_ai,                // write
            asks_ai,                // write
            signer_ai,              // read
            dex_event_queue_ai,     // write
            dex_base_ai,            // write
            dex_quote_ai,           // write
            dex_signer_ai,          // read
            dex_prog_ai,            // read
            token_prog_ai,          // read
        ] = fixed_ais;

        // Check token program id
        check_eq!(token_prog_ai.key, &spl_token::ID, MangoErrorCode::InvalidProgramId)?;

        let mango_group = MangoGroup::load_checked(mango_group_ai, program_id)?;
        check_eq!(dex_prog_ai.key, &mango_group.dex_program_id, MangoErrorCode::InvalidProgramId)?;
        check!(signer_ai.key == &mango_group.signer_key, MangoErrorCode::InvalidSignerKey)?;

        let mango_cache = MangoCache::load_checked(mango_cache_ai, program_id, &mango_group)?;
        let mut liqee_ma =
            MangoAccount::load_mut_checked(liqee_mango_account_ai, program_id, mango_group_ai.key)?;
        check!(!liqee_ma.is_bankrupt, MangoErrorCode::Bankrupt)?;
        liqee_ma.check_open_orders(&mango_group, liqee_open_orders_ais)?;

        let market_index = mango_group.find_spot_market_index(spot_market_ai.key).unwrap();
        check!(liqee_ma.in_margin_basket[market_index], MangoErrorCode::Default)?;

        check_eq!(
            &mango_group.tokens[market_index].root_bank,
            base_root_bank_ai.key,
            MangoErrorCode::InvalidRootBank
        )?;
        let base_root_bank = RootBank::load_checked(base_root_bank_ai, program_id)?;

        check!(
            base_root_bank.node_banks.contains(base_node_bank_ai.key),
            MangoErrorCode::InvalidNodeBank
        )?;
        let mut base_node_bank = NodeBank::load_mut_checked(base_node_bank_ai, program_id)?;
        check_eq!(&base_node_bank.vault, base_vault_ai.key, MangoErrorCode::InvalidVault)?;

        check_eq!(
            &mango_group.tokens[QUOTE_INDEX].root_bank,
            quote_root_bank_ai.key,
            MangoErrorCode::InvalidRootBank
        )?;
        let quote_root_bank = RootBank::load_checked(quote_root_bank_ai, program_id)?;

        check!(
            quote_root_bank.node_banks.contains(quote_node_bank_ai.key),
            MangoErrorCode::InvalidNodeBank
        )?;
        let mut quote_node_bank = NodeBank::load_mut_checked(quote_node_bank_ai, program_id)?;
        check_eq!(&quote_node_bank.vault, quote_vault_ai.key, MangoErrorCode::InvalidVault)?;

        let now_ts = Clock::get()?.unix_timestamp as u64;

        let liqee_active_assets = UserActiveAssets::new(&mango_group, &liqee_ma, vec![]);

        mango_cache.check_valid(&mango_group, &liqee_active_assets, now_ts)?;

        let mut health_cache = HealthCache::new(liqee_active_assets);
        health_cache.init_vals(&mango_group, &mango_cache, &liqee_ma, liqee_open_orders_ais)?;
        let init_health = health_cache.get_health(&mango_group, HealthType::Init);
        let maint_health = health_cache.get_health(&mango_group, HealthType::Maint);

        // Can only force cancel on an account already being liquidated
        if liqee_ma.being_liquidated {
            if init_health > ZERO_I80F48 {
                liqee_ma.being_liquidated = false;
                msg!("Account init_health above zero.");
                return Ok(());
            }
        } else if maint_health >= ZERO_I80F48 {
            return Err(throw_err!(MangoErrorCode::NotLiquidatable));
        } else {
            liqee_ma.being_liquidated = true;
        }

        // Cancel orders up to the limit
        let open_orders_ai = &liqee_open_orders_ais[market_index];
        let signers_seeds = gen_signer_seeds(&mango_group.signer_nonce, mango_group_ai.key);
        invoke_cancel_orders(
            open_orders_ai,
            dex_prog_ai,
            spot_market_ai,
            bids_ai,
            asks_ai,
            signer_ai,
            dex_event_queue_ai,
            &[&signers_seeds],
            limit,
        )?;

        let (pre_base, pre_quote) = {
            let open_orders = load_open_orders(open_orders_ai)?;
            (
                open_orders.native_coin_free,
                open_orders.native_pc_free + open_orders.referrer_rebates_accrued,
            )
        };

        if pre_base == 0 && pre_quote == 0 {
            // margin basket may be in an invalid state; correct it before returning
            let open_orders = load_open_orders(open_orders_ai)?;
            liqee_ma.update_basket(market_index, &open_orders)?;
            return Ok(());
        }

        // Settle funds released by canceling open orders
        // TODO OPT add a new ForceSettleFunds to save compute in this instruction
        invoke_settle_funds(
            dex_prog_ai,
            spot_market_ai,
            open_orders_ai,
            signer_ai,
            dex_base_ai,
            dex_quote_ai,
            base_vault_ai,
            quote_vault_ai,
            dex_signer_ai,
            token_prog_ai,
            &[&signers_seeds],
        )?;

        let (post_base, post_quote) = {
            let open_orders = load_open_orders(open_orders_ai)?;
            liqee_ma.update_basket(market_index, &open_orders)?;
            mango_emit!(OpenOrdersBalanceLog {
                mango_group: *mango_group_ai.key,
                mango_account: *liqee_mango_account_ai.key,
                market_index: market_index as u64,
                base_total: open_orders.native_coin_total,
                base_free: open_orders.native_coin_free,
                quote_total: open_orders.native_pc_total,
                quote_free: open_orders.native_pc_free,
                referrer_rebates_accrued: open_orders.referrer_rebates_accrued
            });

            (
                open_orders.native_coin_free,
                open_orders.native_pc_free + open_orders.referrer_rebates_accrued,
            )
        };

        check!(post_base <= pre_base, MangoErrorCode::Default)?;
        check!(post_quote <= pre_quote, MangoErrorCode::Default)?;

        // Update balances from settling funds
        let base_change = I80F48::from_num(pre_base - post_base);
        let quote_change = I80F48::from_num(pre_quote - post_quote);

        checked_change_net(
            &mango_cache.root_bank_cache[market_index],
            &mut base_node_bank,
            &mut liqee_ma,
            liqee_mango_account_ai.key,
            market_index,
            base_change,
        )?;
        checked_change_net(
            &mango_cache.root_bank_cache[QUOTE_INDEX],
            &mut quote_node_bank,
            &mut liqee_ma,
            liqee_mango_account_ai.key,
            QUOTE_INDEX,
            quote_change,
        )
    }

    #[inline(never)]
    fn force_cancel_perp_orders(
        program_id: &Pubkey,
        accounts: &[AccountInfo],
        limit: u8,
    ) -> MangoResult<()> {
        const NUM_FIXED: usize = 6;
        let accounts = array_ref![accounts, 0, NUM_FIXED + MAX_PAIRS];
        let (fixed_ais, liqee_open_orders_ais) = array_refs![accounts, NUM_FIXED, MAX_PAIRS];

        let [
            mango_group_ai,         // read
            mango_cache_ai,         // read
            perp_market_ai,         // read
            bids_ai,                // write
            asks_ai,                // write
            liqee_mango_account_ai, // write
        ] = fixed_ais;

        let mango_group = MangoGroup::load_checked(mango_group_ai, program_id)?;
        let mango_cache = MangoCache::load_checked(mango_cache_ai, program_id, &mango_group)?;

        let mut liqee_ma =
            MangoAccount::load_mut_checked(liqee_mango_account_ai, program_id, mango_group_ai.key)?;
        check!(!liqee_ma.is_bankrupt, MangoErrorCode::Bankrupt)?;
        liqee_ma.check_open_orders(&mango_group, liqee_open_orders_ais)?;

        let perp_market = PerpMarket::load_checked(perp_market_ai, program_id, mango_group_ai.key)?;
        let market_index = mango_group.find_perp_market_index(perp_market_ai.key).unwrap();
        let perp_market_info = &mango_group.perp_markets[market_index];
        check!(!perp_market_info.is_empty(), MangoErrorCode::InvalidMarket)?;

        let now_ts = Clock::get()?.unix_timestamp as u64;

        let liqee_active_assets = UserActiveAssets::new(&mango_group, &liqee_ma, vec![]);

        mango_cache.check_valid(&mango_group, &liqee_active_assets, now_ts)?;

        let mut health_cache = HealthCache::new(liqee_active_assets);
        health_cache.init_vals(&mango_group, &mango_cache, &liqee_ma, liqee_open_orders_ais)?;
        let init_health = health_cache.get_health(&mango_group, HealthType::Init);
        let maint_health = health_cache.get_health(&mango_group, HealthType::Maint);

        if liqee_ma.being_liquidated {
            if init_health > ZERO_I80F48 {
                liqee_ma.being_liquidated = false;
                msg!("Account init_health above zero.");
                return Ok(());
            }
        } else if maint_health >= ZERO_I80F48 {
            msg!(
                "maint health {} init health {}",
                maint_health.to_num::<f64>(),
                init_health.to_num::<f64>()
            );
            return Err(throw_err!(MangoErrorCode::NotLiquidatable));
        } else {
            liqee_ma.being_liquidated = true;
        }

        let mut book = Book::load_checked(program_id, bids_ai, asks_ai, &perp_market)?;
        book.cancel_all(&mut liqee_ma, market_index, limit)
    }

    #[inline(never)]
    /// Liquidator takes some of borrows at token at `liab_index` and receives some deposits from
    /// the token at `asset_index`
    /// Requires: `liab_index != asset_index`
    fn liquidate_token_and_token(
        program_id: &Pubkey,
        accounts: &[AccountInfo],
        max_liab_transfer: I80F48,
    ) -> MangoResult<()> {
        // parameter checks
        check!(max_liab_transfer.is_positive(), MangoErrorCode::InvalidParam)?;

        const NUM_FIXED: usize = 9;
        let accounts = array_ref![accounts, 0, NUM_FIXED + 2 * MAX_PAIRS];
        let (fixed_ais, liqee_open_orders_ais, liqor_open_orders_ais) =
            array_refs![accounts, NUM_FIXED, MAX_PAIRS, MAX_PAIRS];

        let [
            mango_group_ai,         // read
            mango_cache_ai,         // read
            liqee_mango_account_ai, // write
            liqor_mango_account_ai, // write
            liqor_ai,               // read, signer
            asset_root_bank_ai,     // read
            asset_node_bank_ai,     // write
            liab_root_bank_ai,      // read
            liab_node_bank_ai,      // write
        ] = fixed_ais;

        let mango_group = MangoGroup::load_checked(mango_group_ai, program_id)?;
        let mango_cache = MangoCache::load_checked(mango_cache_ai, program_id, &mango_group)?;
        let mut liqee_ma =
            MangoAccount::load_mut_checked(liqee_mango_account_ai, program_id, mango_group_ai.key)?;
        check!(!liqee_ma.is_bankrupt, MangoErrorCode::Bankrupt)?;
        liqee_ma.check_open_orders(&mango_group, liqee_open_orders_ais)?;

        let mut liqor_ma =
            MangoAccount::load_mut_checked(liqor_mango_account_ai, program_id, mango_group_ai.key)?;
        check!(
            &liqor_ma.owner == liqor_ai.key || &liqor_ma.delegate == liqor_ai.key,
            MangoErrorCode::InvalidOwner
        )?;
        check!(liqor_ai.is_signer, MangoErrorCode::InvalidSignerKey)?;
        check!(!liqor_ma.is_bankrupt, MangoErrorCode::Bankrupt)?;
        liqor_ma.check_open_orders(&mango_group, liqor_open_orders_ais)?;

        let asset_root_bank = RootBank::load_checked(asset_root_bank_ai, program_id)?;
        let asset_index = mango_group.find_root_bank_index(asset_root_bank_ai.key).unwrap();
        let mut asset_node_bank = NodeBank::load_mut_checked(asset_node_bank_ai, program_id)?;
        check!(
            asset_root_bank.node_banks.contains(asset_node_bank_ai.key),
            MangoErrorCode::InvalidNodeBank
        )?;

        let liab_root_bank = RootBank::load_checked(liab_root_bank_ai, program_id)?;
        let liab_index = mango_group.find_root_bank_index(liab_root_bank_ai.key).unwrap();
        let mut liab_node_bank = NodeBank::load_mut_checked(liab_node_bank_ai, program_id)?;
        check!(liab_root_bank.node_banks.contains(liab_node_bank_ai.key), MangoErrorCode::Default)?;
        check!(asset_index != liab_index, MangoErrorCode::InvalidParam)?;

        let now_ts = Clock::get()?.unix_timestamp as u64;
        let liqee_active_assets = UserActiveAssets::new(&mango_group, &liqee_ma, vec![]);
        let liqor_active_assets = UserActiveAssets::new(
            &mango_group,
            &liqor_ma,
            vec![(AssetType::Token, asset_index), (AssetType::Token, liab_index)],
        );

        mango_cache.check_valid(
            &mango_group,
            &UserActiveAssets::merge(&liqee_active_assets, &liqor_active_assets),
            now_ts,
        )?;

        // Make sure orders are cancelled for perps and check orders
        for i in 0..mango_group.num_oracles {
            if liqee_active_assets.perps[i] {
                check!(liqee_ma.perp_accounts[i].has_no_open_orders(), MangoErrorCode::Default)?;
            }
        }

        let mut health_cache = HealthCache::new(liqee_active_assets);
        health_cache.init_vals(&mango_group, &mango_cache, &liqee_ma, liqee_open_orders_ais)?;
        let init_health = health_cache.get_health(&mango_group, HealthType::Init);
        let maint_health = health_cache.get_health(&mango_group, HealthType::Maint);

        if liqee_ma.being_liquidated {
            if init_health > ZERO_I80F48 {
                liqee_ma.being_liquidated = false;
                msg!("Account init_health above zero.");
                return Ok(());
            }
        } else if maint_health >= ZERO_I80F48 {
            return Err(throw_err!(MangoErrorCode::NotLiquidatable));
        } else {
            liqee_ma.being_liquidated = true;
        }

        check!(liqee_ma.deposits[asset_index].is_positive(), MangoErrorCode::Default)?;
        check!(liqee_ma.borrows[liab_index].is_positive(), MangoErrorCode::Default)?;

        let asset_bank = &mango_cache.root_bank_cache[asset_index];
        let liab_bank = &mango_cache.root_bank_cache[liab_index];

        let asset_price = mango_cache.get_price(asset_index);
        let liab_price = mango_cache.get_price(liab_index);

        let (asset_fee, init_asset_weight) = if asset_index == QUOTE_INDEX {
            (ONE_I80F48, ONE_I80F48)
        } else {
            let asset_info = &mango_group.spot_markets[asset_index];
            check!(!asset_info.is_empty(), MangoErrorCode::InvalidMarket)?;
            (ONE_I80F48 + asset_info.liquidation_fee, asset_info.init_asset_weight)
        };

        let (liab_fee, init_liab_weight) = if liab_index == QUOTE_INDEX {
            (ONE_I80F48, ONE_I80F48)
        } else {
            let liab_info = &mango_group.spot_markets[liab_index];
            check!(!liab_info.is_empty(), MangoErrorCode::InvalidMarket)?;
            (ONE_I80F48 - liab_info.liquidation_fee, liab_info.init_liab_weight)
        };

        // Max liab transferred to reach init_health == 0
        let deficit_max_liab: I80F48 = -init_health
            / (liab_price * (init_liab_weight - init_asset_weight * asset_fee / liab_fee));

        let native_deposits = liqee_ma.get_native_deposit(asset_bank, asset_index)?;
        let native_borrows = liqee_ma.get_native_borrow(liab_bank, liab_index)?;

        // Max liab transferred to reach asset_i == 0
        let asset_implied_liab_transfer =
            native_deposits * asset_price * liab_fee / (liab_price * asset_fee);
        let actual_liab_transfer = min(
            min(min(deficit_max_liab, native_borrows), max_liab_transfer),
            asset_implied_liab_transfer,
        );

        // Transfer into liqee to reduce liabilities
        checked_change_net(
            &liab_bank,
            &mut liab_node_bank,
            &mut liqee_ma,
            liqee_mango_account_ai.key,
            liab_index,
            actual_liab_transfer,
        )?; // TODO make sure deposits for this index is == 0

        // Transfer from liqor
        checked_change_net(
            &liab_bank,
            &mut liab_node_bank,
            &mut liqor_ma,
            liqor_mango_account_ai.key,
            liab_index,
            -actual_liab_transfer,
        )?;

        let asset_transfer =
            actual_liab_transfer * liab_price * asset_fee / (liab_fee * asset_price);

        // Transfer collater into liqor
        checked_change_net(
            &asset_bank,
            &mut asset_node_bank,
            &mut liqor_ma,
            liqor_mango_account_ai.key,
            asset_index,
            asset_transfer,
        )?;

        // Transfer collateral out of liqee
        checked_change_net(
            &asset_bank,
            &mut asset_node_bank,
            &mut liqee_ma,
            liqee_mango_account_ai.key,
            asset_index,
            -asset_transfer,
        )?;

        let mut liqor_health_cache = HealthCache::new(liqor_active_assets);
        liqor_health_cache.init_vals(
            &mango_group,
            &mango_cache,
            &liqor_ma,
            liqor_open_orders_ais,
        )?;
        let liqor_health = liqor_health_cache.get_health(&mango_group, HealthType::Init);
        check!(liqor_health >= ZERO_I80F48, MangoErrorCode::InsufficientFunds)?;

        // Update liqee's health where it may have changed
        for &i in &[asset_index, liab_index] {
            health_cache.update_token_val(
                &mango_group,
                &mango_cache,
                &liqee_ma,
                liqee_open_orders_ais,
                i,
            )?;
        }
        let liqee_maint_health = health_cache.get_health(&mango_group, HealthType::Maint);
        if liqee_maint_health < ZERO_I80F48 {
            liqee_ma.is_bankrupt =
                liqee_ma.check_enter_bankruptcy(&mango_group, liqee_open_orders_ais);
        } else {
            let liqee_init_health = health_cache.get_health(&mango_group, HealthType::Init);

            // this is equivalent to one native USDC or 1e-6 USDC
            // This is used as threshold to flip flag instead of 0 because of dust issues
            liqee_ma.being_liquidated = liqee_init_health < NEG_ONE_I80F48;
        }

        mango_emit!(LiquidateTokenAndTokenLog {
            mango_group: *mango_group_ai.key,
            liqee: *liqee_mango_account_ai.key,
            liqor: *liqor_mango_account_ai.key,
            asset_index: asset_index as u64,
            liab_index: liab_index as u64,
            asset_transfer: asset_transfer.to_bits(),
            liab_transfer: actual_liab_transfer.to_bits(),
            asset_price: asset_price.to_bits(),
            liab_price: liab_price.to_bits(),
            bankruptcy: liqee_ma.is_bankrupt
        });

        Ok(())
    }

    #[inline(never)]
    /// swap tokens for perp quote position only and only if the base position in that market is 0
    fn liquidate_token_and_perp(
        program_id: &Pubkey,
        accounts: &[AccountInfo],
        asset_type: AssetType,
        asset_index: usize,
        liab_type: AssetType,
        liab_index: usize,
        max_liab_transfer: I80F48,
    ) -> MangoResult<()> {
        check!(max_liab_transfer.is_positive(), MangoErrorCode::InvalidParam)?;
        check!(asset_type != liab_type, MangoErrorCode::InvalidParam)?;

        const NUM_FIXED: usize = 7;
        let accounts = array_ref![accounts, 0, NUM_FIXED + 2 * MAX_PAIRS];
        let (fixed_ais, liqee_open_orders_ais, liqor_open_orders_ais) =
            array_refs![accounts, NUM_FIXED, MAX_PAIRS, MAX_PAIRS];

        let [
            mango_group_ai,         // read
            mango_cache_ai,         // read
            liqee_mango_account_ai, // write
            liqor_mango_account_ai, // write
            liqor_ai,               // read, signer
            root_bank_ai,           // read
            node_bank_ai,           // write
        ] = fixed_ais;
        let mango_group = MangoGroup::load_checked(mango_group_ai, program_id)?;
        let mango_cache = MangoCache::load_checked(mango_cache_ai, program_id, &mango_group)?;
        let mut liqee_ma =
            MangoAccount::load_mut_checked(liqee_mango_account_ai, program_id, mango_group_ai.key)?;
        check!(!liqee_ma.is_bankrupt, MangoErrorCode::Bankrupt)?;
        liqee_ma.check_open_orders(&mango_group, liqee_open_orders_ais)?;

        let mut liqor_ma =
            MangoAccount::load_mut_checked(liqor_mango_account_ai, program_id, mango_group_ai.key)?;
        check!(
            &liqor_ma.owner == liqor_ai.key || &liqor_ma.delegate == liqor_ai.key,
            MangoErrorCode::InvalidOwner
        )?;
        check!(liqor_ai.is_signer, MangoErrorCode::InvalidSignerKey)?;
        check!(!liqor_ma.is_bankrupt, MangoErrorCode::Bankrupt)?;
        liqor_ma.check_open_orders(&mango_group, liqor_open_orders_ais)?;

        let root_bank = RootBank::load_checked(root_bank_ai, program_id)?;
        let mut node_bank = NodeBank::load_mut_checked(node_bank_ai, program_id)?;
        check!(root_bank.node_banks.contains(node_bank_ai.key), MangoErrorCode::InvalidNodeBank)?;

        let now_ts = Clock::get()?.unix_timestamp as u64;
        let liqee_active_assets = UserActiveAssets::new(&mango_group, &liqee_ma, vec![]);
        let liqor_active_assets = UserActiveAssets::new(
            &mango_group,
            &liqor_ma,
            vec![(asset_type, asset_index), (liab_type, liab_index)],
        );

        mango_cache.check_valid(
            &mango_group,
            &UserActiveAssets::merge(&liqee_active_assets, &liqor_active_assets),
            now_ts,
        )?;

        // Make sure orders are cancelled for perps and check orders
        for i in 0..mango_group.num_oracles {
            if liqee_active_assets.perps[i] {
                check!(liqee_ma.perp_accounts[i].has_no_open_orders(), MangoErrorCode::Default)?;
            }
        }

        let mut health_cache = HealthCache::new(liqee_active_assets);
        health_cache.init_vals(&mango_group, &mango_cache, &liqee_ma, liqee_open_orders_ais)?;
        let init_health = health_cache.get_health(&mango_group, HealthType::Init);
        let maint_health = health_cache.get_health(&mango_group, HealthType::Maint);

        if liqee_ma.being_liquidated {
            if init_health > ZERO_I80F48 {
                liqee_ma.being_liquidated = false;
                msg!("Account init_health above zero.");
                return Ok(());
            }
        } else if maint_health >= ZERO_I80F48 {
            return Err(throw_err!(MangoErrorCode::NotLiquidatable));
        } else {
            liqee_ma.being_liquidated = true;
        }

        let asset_price: I80F48;
        let liab_price: I80F48;
        let asset_transfer: I80F48;
        let actual_liab_transfer: I80F48;
        if asset_type == AssetType::Token {
            // we know asset_type != liab_type
            asset_price = mango_cache.get_price(asset_index);
            liab_price = ONE_I80F48;
            let bank_cache = &mango_cache.root_bank_cache[asset_index];
            check!(liqee_ma.deposits[asset_index].is_positive(), MangoErrorCode::Default)?;
            check!(liab_index != QUOTE_INDEX, MangoErrorCode::Default)?;
            check!(
                mango_group.find_root_bank_index(root_bank_ai.key).unwrap() == asset_index,
                MangoErrorCode::InvalidRootBank
            )?;
            let native_borrows = -liqee_ma.perp_accounts[liab_index].quote_position;
            check!(liqee_ma.perp_accounts[liab_index].base_position == 0, MangoErrorCode::Default)?;
            check!(native_borrows.is_positive(), MangoErrorCode::Default)?;

            let (asset_fee, init_asset_weight) = if asset_index == QUOTE_INDEX {
                (ONE_I80F48, ONE_I80F48)
            } else {
                let asset_info = &mango_group.spot_markets[asset_index];
                check!(!asset_info.is_empty(), MangoErrorCode::InvalidMarket)?;
                (ONE_I80F48 + asset_info.liquidation_fee, asset_info.init_asset_weight)
            };

            let liab_info = &mango_group.perp_markets[liab_index];
            check!(!liab_info.is_empty(), MangoErrorCode::InvalidMarket)?;

            let (liab_fee, init_liab_weight) = (ONE_I80F48, ONE_I80F48);

            let native_deposits = liqee_ma.get_native_deposit(bank_cache, asset_index)?;

            // Max liab transferred to reach init_health == 0
            let deficit_max_liab = if asset_index == QUOTE_INDEX {
                native_deposits
            } else {
                -init_health
                    / (liab_price * (init_liab_weight - init_asset_weight * asset_fee / liab_fee))
            };

            // Max liab transferred to reach asset_i == 0
            let asset_implied_liab_transfer =
                native_deposits * asset_price * liab_fee / (liab_price * asset_fee);
            actual_liab_transfer = deficit_max_liab
                .min(native_borrows)
                .min(max_liab_transfer)
                .min(asset_implied_liab_transfer);

            // Transfer the negative quote position from liqee to liqor
            liqee_ma.perp_accounts[liab_index].transfer_quote_position(
                &mut liqor_ma.perp_accounts[liab_index],
                -actual_liab_transfer,
            );

            asset_transfer =
                actual_liab_transfer * liab_price * asset_fee / (liab_fee * asset_price);

            // Transfer collateral from liqee to liqor
            transfer_token_internal(
                bank_cache,
                &mut node_bank,
                &mut liqee_ma,
                &mut liqor_ma,
                liqee_mango_account_ai.key,
                liqor_mango_account_ai.key,
                asset_index,
                asset_transfer,
            )?;

            health_cache.update_token_val(
                &mango_group,
                &mango_cache,
                &liqee_ma,
                liqee_open_orders_ais,
                asset_index,
            )?;

            health_cache.update_perp_val(&mango_group, &mango_cache, &liqee_ma, liab_index)?;
        } else {
            asset_price = ONE_I80F48;
            liab_price = mango_cache.get_price(liab_index);
            check!(
                mango_group.find_root_bank_index(root_bank_ai.key).unwrap() == liab_index,
                MangoErrorCode::InvalidRootBank
            )?;

            check!(liqee_ma.borrows[liab_index].is_positive(), MangoErrorCode::Default)?;
            check!(asset_index != QUOTE_INDEX, MangoErrorCode::Default)?;

            check!(
                liqee_ma.perp_accounts[asset_index].base_position == 0,
                MangoErrorCode::Default
            )?;
            let native_deposits = liqee_ma.perp_accounts[asset_index].quote_position;
            check!(native_deposits.is_positive(), MangoErrorCode::Default)?;

            let bank_cache = &mango_cache.root_bank_cache[liab_index];
            let (asset_fee, init_asset_weight) = (ONE_I80F48, ONE_I80F48);
            let (liab_fee, init_liab_weight) = if liab_index == QUOTE_INDEX {
                (ONE_I80F48, ONE_I80F48)
            } else {
                let liab_info = &mango_group.spot_markets[liab_index];
                check!(!liab_info.is_empty(), MangoErrorCode::InvalidMarket)?;
                (ONE_I80F48 - liab_info.liquidation_fee, liab_info.init_liab_weight)
            };

            let native_borrows = liqee_ma.get_native_borrow(bank_cache, liab_index)?;
            let deficit_max_liab = if liab_index == QUOTE_INDEX {
                native_borrows
            } else {
                -init_health
                    / (liab_price * (init_liab_weight - init_asset_weight * asset_fee / liab_fee))
            };

            // Max liab transferred to reach asset_i == 0
            let asset_implied_liab_transfer =
                native_deposits * asset_price * liab_fee / (liab_price * asset_fee);
            actual_liab_transfer = deficit_max_liab
                .min(native_borrows)
                .min(max_liab_transfer)
                .min(asset_implied_liab_transfer);

            asset_transfer =
                actual_liab_transfer * liab_price * asset_fee / (liab_fee * asset_price);

            // Transfer liabilities from liqee to liqor (i.e. increase liqee and decrease liqor)
            transfer_token_internal(
                bank_cache,
                &mut node_bank,
                &mut liqor_ma,
                &mut liqee_ma,
                liqor_mango_account_ai.key,
                liqee_mango_account_ai.key,
                liab_index,
                actual_liab_transfer,
            )?;

            // Transfer positive quote position from liqee to liqor
            liqee_ma.perp_accounts[asset_index]
                .transfer_quote_position(&mut liqor_ma.perp_accounts[asset_index], asset_transfer);

            health_cache.update_token_val(
                &mango_group,
                &mango_cache,
                &liqee_ma,
                liqee_open_orders_ais,
                liab_index,
            )?;

            health_cache.update_perp_val(&mango_group, &mango_cache, &liqee_ma, asset_index)?;
        }

        let mut liqor_health_cache = HealthCache::new(liqor_active_assets);
        liqor_health_cache.init_vals(
            &mango_group,
            &mango_cache,
            &liqor_ma,
            liqor_open_orders_ais,
        )?;
        let liqor_health = liqor_health_cache.get_health(&mango_group, HealthType::Init);
        check!(liqor_health >= ZERO_I80F48, MangoErrorCode::InsufficientFunds)?;

        let liqee_maint_health = health_cache.get_health(&mango_group, HealthType::Maint);
        if liqee_maint_health < ZERO_I80F48 {
            liqee_ma.is_bankrupt =
                liqee_ma.check_enter_bankruptcy(&mango_group, liqee_open_orders_ais);
        } else {
            let liqee_init_health = health_cache.get_health(&mango_group, HealthType::Init);
            // this is equivalent to one native USDC or 1e-6 USDC
            // This is used as threshold to flip flag instead of 0 because of dust issues
            liqee_ma.being_liquidated = liqee_init_health < NEG_ONE_I80F48;
        }

        mango_emit!(LiquidateTokenAndPerpLog {
            mango_group: *mango_group_ai.key,
            liqee: *liqee_mango_account_ai.key,
            liqor: *liqor_mango_account_ai.key,
            asset_index: asset_index as u64,
            liab_index: liab_index as u64,
            asset_type: asset_type as u8,
            liab_type: liab_type as u8,
            asset_transfer: asset_transfer.to_bits(),
            liab_transfer: actual_liab_transfer.to_bits(),
            asset_price: asset_price.to_bits(),
            liab_price: liab_price.to_bits(),
            bankruptcy: liqee_ma.is_bankrupt,
        });

        let perp_market_index: usize;
        if asset_type == AssetType::Token {
            perp_market_index = liab_index;
        } else {
            perp_market_index = asset_index;
        }
        emit_perp_balances(
            *mango_group_ai.key,
            *liqee_mango_account_ai.key,
            perp_market_index as u64,
            &liqee_ma.perp_accounts[perp_market_index],
            &mango_cache.perp_market_cache[perp_market_index],
        );
        emit_perp_balances(
            *mango_group_ai.key,
            *liqor_mango_account_ai.key,
            perp_market_index as u64,
            &liqor_ma.perp_accounts[perp_market_index],
            &mango_cache.perp_market_cache[perp_market_index],
        );

        Ok(())
    }

    #[inline(never)]
    /// Reduce some of the base position in exchange for quote position in this market
    /// Transfer will not exceed abs(base_position)
    /// Example:
    ///     BTC/USD price 9.4k
    ///     liquidation_fee = 0.025
    ///     liqee initial
    ///         USDC deposit 10k
    ///         BTC-PERP base_position = 10
    ///         BTC-PERP quote_position = -100k
    ///         maint_health = -700
    ///         init_health = -5400
    ///     liqee after liquidate_perp_market
    ///         USDC deposit 10k
    ///         BTC-PERP base_position = 2.3404
    ///         BTC-PERP quote_position = -29799.766
    ///         init_health = 0.018
    ///     liqor after liquidate_perp_market
    ///         BTC-PERP base_position = 7.6596
    ///         BTC-PERP quote_position = -70200.234
    fn liquidate_perp_market(
        program_id: &Pubkey,
        accounts: &[AccountInfo],
        base_transfer_request: i64,
    ) -> MangoResult<()> {
        // TODO OPT find a way to send in open orders accounts without zero keys
        // liqor passes in his own account and the liqee mango account
        // position is transfered to the liqor at favorable rate
        check!(base_transfer_request != 0, MangoErrorCode::InvalidParam)?;
        const NUM_FIXED: usize = 7;
        let accounts = array_ref![accounts, 0, NUM_FIXED + 2 * MAX_PAIRS];
        let (fixed_ais, liqee_open_orders_ais, liqor_open_orders_ais) =
            array_refs![accounts, NUM_FIXED, MAX_PAIRS, MAX_PAIRS];

        let [
            mango_group_ai,         // read
            mango_cache_ai,         // read
            perp_market_ai,         // write
            event_queue_ai,         // write
            liqee_mango_account_ai, // write
            liqor_mango_account_ai, // write
            liqor_ai,               // read, signer
        ] = fixed_ais;

        let mango_group = MangoGroup::load_checked(mango_group_ai, program_id)?;
        let mango_cache = MangoCache::load_checked(mango_cache_ai, program_id, &mango_group)?;

        let mut liqee_ma =
            MangoAccount::load_mut_checked(liqee_mango_account_ai, program_id, mango_group_ai.key)?;
        check!(!liqee_ma.is_bankrupt, MangoErrorCode::Bankrupt)?;
        liqee_ma.check_open_orders(&mango_group, liqee_open_orders_ais)?;

        let mut liqor_ma =
            MangoAccount::load_mut_checked(liqor_mango_account_ai, program_id, mango_group_ai.key)?;
        check!(!liqor_ma.is_bankrupt, MangoErrorCode::Bankrupt)?;
        check!(
            &liqor_ma.owner == liqor_ai.key || &liqor_ma.delegate == liqor_ai.key,
            MangoErrorCode::InvalidOwner
        )?;
        check!(liqor_ai.is_signer, MangoErrorCode::InvalidSignerKey)?;
        liqor_ma.check_open_orders(&mango_group, liqor_open_orders_ais)?;

        let mut perp_market =
            PerpMarket::load_mut_checked(perp_market_ai, program_id, mango_group_ai.key)?;
        let market_index = mango_group.find_perp_market_index(perp_market_ai.key).unwrap();
        let pmi = &mango_group.perp_markets[market_index];
        check!(!pmi.is_empty(), MangoErrorCode::InvalidMarket)?;
        let mut event_queue: EventQueue =
            EventQueue::load_mut_checked(event_queue_ai, program_id, &perp_market)?;

        // Move funding into quote position. Not necessary to adjust funding settled after funding is moved
        let cache = &mango_cache.perp_market_cache[market_index];

        let now_ts = Clock::get()?.unix_timestamp as u64;
        let liqee_active_assets = UserActiveAssets::new(&mango_group, &liqee_ma, vec![]);
        let liqor_active_assets =
            UserActiveAssets::new(&mango_group, &liqor_ma, vec![(AssetType::Perp, market_index)]);

        mango_cache.check_valid(
            &mango_group,
            &UserActiveAssets::merge(&liqee_active_assets, &liqor_active_assets),
            now_ts,
        )?;
        liqee_ma.perp_accounts[market_index].settle_funding(cache);
        liqor_ma.perp_accounts[market_index].settle_funding(cache);

        // Make sure orders are cancelled for perps before liquidation
        for i in 0..mango_group.num_oracles {
            if liqee_active_assets.perps[i] {
                check!(liqee_ma.perp_accounts[i].has_no_open_orders(), MangoErrorCode::Default)?;
            }
        }

        let mut health_cache = HealthCache::new(liqee_active_assets);
        health_cache.init_vals(&mango_group, &mango_cache, &liqee_ma, liqee_open_orders_ais)?;
        let init_health = health_cache.get_health(&mango_group, HealthType::Init);
        let maint_health = health_cache.get_health(&mango_group, HealthType::Maint);

        if liqee_ma.being_liquidated {
            if init_health > ZERO_I80F48 {
                liqee_ma.being_liquidated = false;
                msg!("Account init_health above zero.");
                return Ok(());
            }
        } else if maint_health >= ZERO_I80F48 {
            return Err(throw_err!(MangoErrorCode::NotLiquidatable));
        } else {
            liqee_ma.being_liquidated = true;
        }

        // TODO - what happens if base position and quote position have same sign?
        // TODO - what if base position is 0 but quote is negative. Perhaps settle that pnl first?

        let liqee_perp_account = &mut liqee_ma.perp_accounts[market_index];
        let liqor_perp_account = &mut liqor_ma.perp_accounts[market_index];

        let price = mango_cache.price_cache[market_index].price;
        let lot_price = price * I80F48::from_num(pmi.base_lot_size);
        let (base_transfer, quote_transfer) = if liqee_perp_account.base_position > 0 {
            check!(base_transfer_request > 0, MangoErrorCode::InvalidParam)?;

            let health_per_lot =
                lot_price * (ONE_I80F48 - pmi.init_asset_weight - pmi.liquidation_fee);
            let max_transfer = -init_health / health_per_lot;
            let max_transfer: i64 = max_transfer.checked_ceil().unwrap().checked_to_num().unwrap();

            let base_transfer =
                max_transfer.min(base_transfer_request).min(liqee_perp_account.base_position);

            let quote_transfer = I80F48::from_num(-base_transfer * pmi.base_lot_size)
                * price
                * (ONE_I80F48 - pmi.liquidation_fee);

            (base_transfer, quote_transfer)
        } else {
            // We know it liqee_perp_account.base_position < 0
            check!(base_transfer_request < 0, MangoErrorCode::InvalidParam)?;

            let health_per_lot =
                lot_price * (ONE_I80F48 - pmi.init_liab_weight + pmi.liquidation_fee);
            let max_transfer = -init_health / health_per_lot;
            let max_transfer: i64 = max_transfer.checked_floor().unwrap().checked_to_num().unwrap();

            let base_transfer =
                max_transfer.max(base_transfer_request).max(liqee_perp_account.base_position);
            let quote_transfer = I80F48::from_num(-base_transfer * pmi.base_lot_size)
                * price
                * (ONE_I80F48 + pmi.liquidation_fee);

            (base_transfer, quote_transfer)
        };

        liqee_perp_account.change_base_position(&mut perp_market, -base_transfer);
        liqor_perp_account.change_base_position(&mut perp_market, base_transfer);

        liqee_perp_account.transfer_quote_position(liqor_perp_account, quote_transfer);

        // Log this to EventQueue
        let liquidate_event = LiquidateEvent::new(
            now_ts,
            event_queue.header.seq_num,
            *liqee_mango_account_ai.key,
            *liqor_mango_account_ai.key,
            price,
            base_transfer,
            pmi.liquidation_fee,
        );
        event_queue.push_back(cast(liquidate_event)).unwrap();

        // Calculate the health of liqor and see if liqor is still valid
        let mut liqor_health_cache = HealthCache::new(liqor_active_assets);
        liqor_health_cache.init_vals(
            &mango_group,
            &mango_cache,
            &liqor_ma,
            liqor_open_orders_ais,
        )?;
        let liqor_health = liqor_health_cache.get_health(&mango_group, HealthType::Init);
        check!(liqor_health >= ZERO_I80F48, MangoErrorCode::InsufficientFunds)?;

        health_cache.update_perp_val(&mango_group, &mango_cache, &liqee_ma, market_index)?;
        let liqee_maint_health = health_cache.get_health(&mango_group, HealthType::Maint);
        if liqee_maint_health < ZERO_I80F48 {
            liqee_ma.is_bankrupt =
                liqee_ma.check_enter_bankruptcy(&mango_group, liqee_open_orders_ais);
        } else {
            let liqee_init_health = health_cache.get_health(&mango_group, HealthType::Init);
            // this is equivalent to one native USDC or 1e-6 USDC
            // This is used as threshold to flip flag instead of 0 because of dust issues
            liqee_ma.being_liquidated = liqee_init_health < NEG_ONE_I80F48;
        }

        mango_emit!(LiquidatePerpMarketLog {
            mango_group: *mango_group_ai.key,
            liqee: *liqee_mango_account_ai.key,
            liqor: *liqor_mango_account_ai.key,
            market_index: market_index as u64,
            price: price.to_bits(),
            base_transfer,
            quote_transfer: quote_transfer.to_bits(),
            bankruptcy: liqee_ma.is_bankrupt
        });
        emit_perp_balances(
            *mango_group_ai.key,
            *liqee_mango_account_ai.key,
            market_index as u64,
            &liqee_ma.perp_accounts[market_index],
            &mango_cache.perp_market_cache[market_index],
        );
        emit_perp_balances(
            *mango_group_ai.key,
            *liqor_mango_account_ai.key,
            market_index as u64,
            &liqor_ma.perp_accounts[market_index],
            &mango_cache.perp_market_cache[market_index],
        );

        Ok(())
    }

    #[inline(never)]
    /// Claim insurance fund and then socialize loss
    fn resolve_perp_bankruptcy(
        program_id: &Pubkey,
        accounts: &[AccountInfo],
        liab_index: usize,
        max_liab_transfer: I80F48,
    ) -> MangoResult<()> {
        // First check the account is bankrupt
        // Determine the value of the liab transfer
        // Check if insurance fund has enough (given the fees)
        // If insurance fund does not have enough, start the socialize loss function

        // TODO - since liquidation fee is 0 for USDC, what's the incentive for someone to call this?
        //  just add 1bp fee

        // Do parameter checks
        check!(liab_index < QUOTE_INDEX, MangoErrorCode::InvalidParam)?;
        check!(max_liab_transfer.is_positive(), MangoErrorCode::InvalidParam)?;

        const NUM_FIXED: usize = 12;
        let accounts = array_ref![accounts, 0, NUM_FIXED + MAX_PAIRS];
        let (fixed_ais, liqor_open_orders_ais) = array_refs![accounts, NUM_FIXED, MAX_PAIRS];

        let [
            mango_group_ai,         // read
            mango_cache_ai,         // write
            liqee_mango_account_ai, // write
            liqor_mango_account_ai, // write
            liqor_ai,               // read, signer
            root_bank_ai,           // read
            node_bank_ai,           // write
            vault_ai,               // write
            insurance_vault_ai,     // write
            signer_ai,              // read
            perp_market_ai,         // write
            token_prog_ai,          // read
        ] = fixed_ais;
        check_eq!(token_prog_ai.key, &spl_token::ID, MangoErrorCode::InvalidProgramId)?;

        let mango_group = MangoGroup::load_checked(mango_group_ai, program_id)?;
        check!(signer_ai.key == &mango_group.signer_key, MangoErrorCode::InvalidSignerKey)?;

        let mut mango_cache =
            MangoCache::load_mut_checked(mango_cache_ai, program_id, &mango_group)?;
        let mut liqee_ma =
            MangoAccount::load_mut_checked(liqee_mango_account_ai, program_id, mango_group_ai.key)?;
        check!(liqee_ma.is_bankrupt, MangoErrorCode::Default)?;

        let mut liqor_ma =
            MangoAccount::load_mut_checked(liqor_mango_account_ai, program_id, mango_group_ai.key)?;
        check!(
            &liqor_ma.owner == liqor_ai.key || &liqor_ma.delegate == liqor_ai.key,
            MangoErrorCode::InvalidOwner
        )?;
        check!(liqor_ai.is_signer, MangoErrorCode::InvalidSignerKey)?;
        check!(!liqor_ma.is_bankrupt, MangoErrorCode::Bankrupt)?;
        liqor_ma.check_open_orders(&mango_group, liqor_open_orders_ais)?;

        let root_bank = RootBank::load_checked(root_bank_ai, program_id)?;
        check!(
            &mango_group.tokens[QUOTE_INDEX].root_bank == root_bank_ai.key,
            MangoErrorCode::InvalidRootBank
        )?;

        check!(root_bank.node_banks.contains(node_bank_ai.key), MangoErrorCode::InvalidNodeBank)?;
        let mut node_bank = NodeBank::load_mut_checked(node_bank_ai, program_id)?;
        check!(vault_ai.key == &node_bank.vault, MangoErrorCode::InvalidVault)?;

        let now_ts = Clock::get()?.unix_timestamp as u64;
        let liqor_active_assets =
            UserActiveAssets::new(&mango_group, &liqor_ma, vec![(AssetType::Perp, liab_index)]);

        mango_cache.check_valid(&mango_group, &liqor_active_assets, now_ts)?;

        check!(
            insurance_vault_ai.key == &mango_group.insurance_vault,
            MangoErrorCode::InvalidVault
        )?;
        let insurance_vault = Account::unpack(&insurance_vault_ai.try_borrow_data()?)?;

        let bank_cache = &mango_cache.root_bank_cache[QUOTE_INDEX];
        let quote_pos = liqee_ma.perp_accounts[liab_index].quote_position;
        check!(quote_pos.is_negative(), MangoErrorCode::Default)?;

        let liab_transfer_u64 = max_liab_transfer
            .min(-quote_pos) // minimum of what liqor wants and what liqee has
            .checked_ceil() // round up and convert to native quote token
            .unwrap()
            .checked_to_num::<u64>()
            .unwrap()
            .min(insurance_vault.amount); // take min of what ins. fund has

        if liab_transfer_u64 != 0 {
            let signers_seeds = gen_signer_seeds(&mango_group.signer_nonce, mango_group_ai.key);
            invoke_transfer(
                token_prog_ai,
                insurance_vault_ai,
                vault_ai,
                signer_ai,
                &[&signers_seeds],
                liab_transfer_u64,
            )?;
            let liab_transfer = I80F48::from_num(liab_transfer_u64);
            liqee_ma.perp_accounts[liab_index]
                .transfer_quote_position(&mut liqor_ma.perp_accounts[liab_index], -liab_transfer);

            checked_change_net(
                bank_cache,
                &mut node_bank,
                &mut liqor_ma,
                liqor_mango_account_ai.key,
                QUOTE_INDEX,
                liab_transfer,
            )?;

            // Make sure liqor is above init cond.
            let mut liqor_health_cache = HealthCache::new(liqor_active_assets);
            liqor_health_cache.init_vals(
                &mango_group,
                &mango_cache,
                &liqor_ma,
                liqor_open_orders_ais,
            )?;

            let liqor_health = liqor_health_cache.get_health(&mango_group, HealthType::Init);
            check!(liqor_health >= ZERO_I80F48, MangoErrorCode::InsufficientFunds)?;
        }

        let quote_position = liqee_ma.perp_accounts[liab_index].quote_position;
        // If we transferred everything out of insurance_vault, insurance vault is empty
        // and if quote position is still negative
        let socialized_loss =
            if liab_transfer_u64 == insurance_vault.amount && quote_position.is_negative() {
                // insurance fund empty so socialize loss
                check!(
                    &mango_group.perp_markets[liab_index].perp_market == perp_market_ai.key,
                    MangoErrorCode::InvalidMarket
                )?;
                let mut perp_market =
                    PerpMarket::load_mut_checked(perp_market_ai, program_id, mango_group_ai.key)?;

                perp_market.socialize_loss(
                    &mut liqee_ma.perp_accounts[liab_index],
                    &mut mango_cache.perp_market_cache[liab_index],
                )?
            } else {
                ZERO_I80F48
            };

        liqee_ma.is_bankrupt = !liqee_ma.check_exit_bankruptcy(&mango_group);

        mango_emit!(PerpBankruptcyLog {
            mango_group: *mango_group_ai.key,
            liqee: *liqee_mango_account_ai.key,
            liqor: *liqor_mango_account_ai.key,
            liab_index: liab_index as u64,
            insurance_transfer: liab_transfer_u64,
            socialized_loss: socialized_loss.to_bits(),
            cache_long_funding: mango_cache.perp_market_cache[liab_index].long_funding.to_bits(),
            cache_short_funding: mango_cache.perp_market_cache[liab_index].short_funding.to_bits()
        });
        emit_perp_balances(
            *mango_group_ai.key,
            *liqee_mango_account_ai.key,
            liab_index as u64,
            &liqee_ma.perp_accounts[liab_index],
            &mango_cache.perp_market_cache[liab_index],
        );
        emit_perp_balances(
            *mango_group_ai.key,
            *liqor_mango_account_ai.key,
            liab_index as u64,
            &liqor_ma.perp_accounts[liab_index],
            &mango_cache.perp_market_cache[liab_index],
        );

        Ok(())
    }

    #[inline(never)]
    /// Claim insurance fund and then socialize loss
    fn resolve_token_bankruptcy(
        program_id: &Pubkey,
        accounts: &[AccountInfo],
        max_liab_transfer: I80F48, // in native token terms
    ) -> MangoResult<()> {
        // First check the account is bankrupt
        // Determine the value of the liab transfer
        // Check if insurance fund has enough (given the fees)
        // If insurance fund does not have enough, start the socialize loss function
        check!(max_liab_transfer.is_positive(), MangoErrorCode::InvalidParam)?;

        const NUM_FIXED: usize = 13;
        let accounts = array_ref![accounts, 0, NUM_FIXED + MAX_PAIRS + MAX_NODE_BANKS];
        let (
            fixed_ais,
            liqor_open_orders_ais, // read
            liab_node_bank_ais,    // write
        ) = array_refs![accounts, NUM_FIXED, MAX_PAIRS, MAX_NODE_BANKS];

        let [
            mango_group_ai,         // read
            mango_cache_ai,         // write
            liqee_mango_account_ai, // write
            liqor_mango_account_ai, // write
            liqor_ai,               // read, signer
            quote_root_bank_ai,     // read
            quote_node_bank_ai,     // write
            quote_vault_ai,         // write
            insurance_vault_ai,     // write
            signer_ai,              // read
            liab_root_bank_ai,      // write
            liab_node_bank_ai,      // write
            token_prog_ai,          // read
        ] = fixed_ais;
        check_eq!(token_prog_ai.key, &spl_token::ID, MangoErrorCode::InvalidProgramId)?;

        let mango_group = MangoGroup::load_checked(mango_group_ai, program_id)?;
        check!(signer_ai.key == &mango_group.signer_key, MangoErrorCode::InvalidSignerKey)?;

        let mut mango_cache =
            MangoCache::load_mut_checked(mango_cache_ai, program_id, &mango_group)?;

        // Load the liqee's mango account
        let mut liqee_ma =
            MangoAccount::load_mut_checked(liqee_mango_account_ai, program_id, mango_group_ai.key)?;
        check!(liqee_ma.is_bankrupt, MangoErrorCode::Default)?;

        // Load the liqor's mango account
        let mut liqor_ma =
            MangoAccount::load_mut_checked(liqor_mango_account_ai, program_id, mango_group_ai.key)?;
        check!(
            &liqor_ma.owner == liqor_ai.key || &liqor_ma.delegate == liqor_ai.key,
            MangoErrorCode::InvalidOwner
        )?;
        check!(liqor_ai.is_signer, MangoErrorCode::InvalidSignerKey)?;
        check!(!liqor_ma.is_bankrupt, MangoErrorCode::Bankrupt)?;
        liqor_ma.check_open_orders(&mango_group, liqor_open_orders_ais)?;

        // Load the bank for liab token
        let liab_index = mango_group
            .find_root_bank_index(liab_root_bank_ai.key)
            .ok_or(throw_err!(MangoErrorCode::InvalidRootBank))?;
        let mut liab_root_bank = RootBank::load_mut_checked(liab_root_bank_ai, program_id)?;

        let now_ts = Clock::get()?.unix_timestamp as u64;
        let liqor_active_assets =
            UserActiveAssets::new(&mango_group, &liqor_ma, vec![(AssetType::Token, liab_index)]);

        mango_cache.check_valid(&mango_group, &liqor_active_assets, now_ts)?;

        // Load the insurance vault (insurance fund)
        check!(
            insurance_vault_ai.key == &mango_group.insurance_vault,
            MangoErrorCode::InvalidVault
        )?;
        let insurance_vault = Account::unpack(&insurance_vault_ai.try_borrow_data()?)?;

        // Make sure there actually exist liabs here
        check!(liqee_ma.borrows[liab_index].is_positive(), MangoErrorCode::Default)?;
        let liab_price = mango_cache.get_price(liab_index);
        let liab_fee = if liab_index == QUOTE_INDEX {
            ONE_I80F48
        } else {
            let liab_info = &mango_group.spot_markets[liab_index];
            ONE_I80F48 - liab_info.liquidation_fee
        };

        let liab_bank_cache = &mango_cache.root_bank_cache[liab_index];
        let native_borrows = liqee_ma.get_native_borrow(liab_bank_cache, liab_index)?;

        let insured_liabs = I80F48::from_num(insurance_vault.amount) * liab_fee / liab_price;
        let liab_transfer = max_liab_transfer.min(native_borrows).min(insured_liabs);

        let insurance_transfer = (liab_transfer * liab_price / liab_fee)
            .checked_ceil()
            .unwrap()
            .checked_to_num::<u64>()
            .unwrap()
            .min(insurance_vault.amount);

        if insurance_transfer != 0 {
            // First transfer quote currency into Mango quote vault from insurance fund
            check!(signer_ai.key == &mango_group.signer_key, MangoErrorCode::InvalidSignerKey)?;
            let signers_seeds = gen_signer_seeds(&mango_group.signer_nonce, mango_group_ai.key);
            invoke_transfer(
                token_prog_ai,
                insurance_vault_ai,
                quote_vault_ai, // this vault is checked in conditional branch below
                signer_ai,
                &[&signers_seeds],
                insurance_transfer,
            )?;

            // Transfer equivalent amount of liabilities adjusted for fees
            let liab_transfer = I80F48::from_num(insurance_transfer) * liab_fee / liab_price;

            check!(
                liab_root_bank.node_banks.contains(liab_node_bank_ai.key),
                MangoErrorCode::InvalidNodeBank
            )?;
            let mut liab_node_bank = NodeBank::load_mut_checked(liab_node_bank_ai, program_id)?;

            // Only load quote banks if they are different from liab banks to prevent double mut borrow
            if liab_index == QUOTE_INDEX {
                check!(quote_vault_ai.key == &liab_node_bank.vault, MangoErrorCode::InvalidVault)?;

                // Increase the quote balance on the liqor equivalent to insurance transfer
                checked_change_net(
                    &mango_cache.root_bank_cache[QUOTE_INDEX],
                    &mut liab_node_bank,
                    &mut liqor_ma,
                    liqor_mango_account_ai.key,
                    QUOTE_INDEX,
                    I80F48::from_num(insurance_transfer),
                )?;
            } else {
                // Load the bank for quote token which we now know is different from liab banks
                let quote_root_bank = RootBank::load_checked(quote_root_bank_ai, program_id)?;
                check!(
                    &mango_group.tokens[QUOTE_INDEX].root_bank == quote_root_bank_ai.key,
                    MangoErrorCode::InvalidRootBank
                )?;
                let mut quote_node_bank =
                    NodeBank::load_mut_checked(quote_node_bank_ai, program_id)?;
                check!(
                    quote_root_bank.node_banks.contains(quote_node_bank_ai.key),
                    MangoErrorCode::InvalidNodeBank
                )?;
                check!(quote_vault_ai.key == &quote_node_bank.vault, MangoErrorCode::InvalidVault)?;

                checked_change_net(
                    &mango_cache.root_bank_cache[QUOTE_INDEX],
                    &mut quote_node_bank,
                    &mut liqor_ma,
                    liqor_mango_account_ai.key,
                    QUOTE_INDEX,
                    I80F48::from_num(insurance_transfer),
                )?;
            }

            // Liqor transfers to cancel out liability on liqee
            transfer_token_internal(
                liab_bank_cache,
                &mut liab_node_bank,
                &mut liqor_ma,
                &mut liqee_ma,
                liqor_mango_account_ai.key,
                liqee_mango_account_ai.key,
                liab_index,
                liab_transfer,
            )?;

            // Make sure liqor is above init health
            let mut liqor_health_cache = HealthCache::new(liqor_active_assets);
            liqor_health_cache.init_vals(
                &mango_group,
                &mango_cache,
                &liqor_ma,
                liqor_open_orders_ais,
            )?;
            let liqor_health = liqor_health_cache.get_health(&mango_group, HealthType::Init);
            check!(liqor_health >= ZERO_I80F48, MangoErrorCode::InsufficientFunds)?;
        }

        let (socialized_loss, percentage_loss) = if insurance_transfer == insurance_vault.amount
            && liqee_ma.borrows[liab_index].is_positive()
        {
            // insurance fund empty so socialize loss
            liab_root_bank.socialize_loss(
                program_id,
                liab_index,
                &mut mango_cache,
                &mut liqee_ma,
                liab_node_bank_ais,
            )?
        } else {
            (ZERO_I80F48, ZERO_I80F48)
        };

        liqee_ma.is_bankrupt = !liqee_ma.check_exit_bankruptcy(&mango_group);

        mango_emit!(TokenBankruptcyLog {
            mango_group: *mango_group_ai.key,
            liqee: *liqee_mango_account_ai.key,
            liqor: *liqor_mango_account_ai.key,
            liab_index: liab_index as u64,
            insurance_transfer,
            socialized_loss: socialized_loss.to_bits(),
            percentage_loss: percentage_loss.to_bits(),
            cache_deposit_index: mango_cache.root_bank_cache[liab_index].deposit_index.to_bits()
        });

        Ok(())
    }

    #[inline(never)]
    /// *** Keeper Related Instructions ***
    /// Update the deposit and borrow index on a passed in RootBank
    fn update_root_bank(program_id: &Pubkey, accounts: &[AccountInfo]) -> MangoResult<()> {
        const NUM_FIXED: usize = 3;
        let (fixed_accounts, node_bank_ais) = array_refs![accounts, NUM_FIXED; ..;];
        let [
            mango_group_ai, // read
            mango_cache_ai, // write
            root_bank_ai,   // write
        ] = fixed_accounts;

        let mango_group = MangoGroup::load_checked(mango_group_ai, program_id)?;
        let mut mango_cache =
            MangoCache::load_mut_checked(mango_cache_ai, program_id, &mango_group)?;

        let index = mango_group
            .find_root_bank_index(root_bank_ai.key)
            .ok_or(throw_err!(MangoErrorCode::InvalidRootBank))?;

        // TODO check root bank belongs to group in load functions
        let mut root_bank = RootBank::load_mut_checked(&root_bank_ai, program_id)?;
        check_eq!(root_bank.num_node_banks, node_bank_ais.len(), MangoErrorCode::Default)?;
        for i in 0..root_bank.num_node_banks {
            check!(
                node_bank_ais.iter().any(|ai| ai.key == &root_bank.node_banks[i]),
                MangoErrorCode::InvalidNodeBank
            )?;
        }
        let clock = Clock::get()?;
        let now_ts = clock.unix_timestamp as u64;
        root_bank.update_index(node_bank_ais, program_id, now_ts)?;

        mango_cache.root_bank_cache[index] = RootBankCache {
            deposit_index: root_bank.deposit_index,
            borrow_index: root_bank.borrow_index,
            last_update: now_ts,
        };

        mango_emit!(UpdateRootBankLog {
            mango_group: *mango_group_ai.key,
            token_index: index as u64,
            deposit_index: mango_cache.root_bank_cache[index].deposit_index.to_bits(),
            borrow_index: mango_cache.root_bank_cache[index].borrow_index.to_bits()
        });

        Ok(())
    }

    #[inline(never)]
    /// similar to serum dex, but also need to do some extra magic with funding
    fn consume_events(
        program_id: &Pubkey,
        accounts: &[AccountInfo],
        limit: usize,
    ) -> MangoResult<()> {
        // Limit may be max 4 because of compute and memory limits from logging. Increase if compute/mem goes up
        let limit = min(limit, 4);

        const NUM_FIXED: usize = 4;
        let (fixed_ais, mango_account_ais) = array_refs![accounts, NUM_FIXED; ..;];
        let [
            mango_group_ai,     // read
            mango_cache_ai,     // read
            perp_market_ai,     // write
            event_queue_ai,     // write
        ] = fixed_ais;

        let mango_group = MangoGroup::load_checked(mango_group_ai, program_id)?;
        let mango_cache = MangoCache::load_checked(mango_cache_ai, program_id, &mango_group)?;
        let mut perp_market =
            PerpMarket::load_mut_checked(perp_market_ai, program_id, mango_group_ai.key)?;
        let mut event_queue: EventQueue =
            EventQueue::load_mut_checked(event_queue_ai, program_id, &perp_market)?;

        let now_ts = Clock::get()?.unix_timestamp as u64;
        let market_index = mango_group.find_perp_market_index(perp_market_ai.key).unwrap();
        let perp_market_cache = &mango_cache.perp_market_cache[market_index];

        perp_market_cache.check_valid(&mango_group, now_ts)?;

        for _ in 0..limit {
            let event = match event_queue.peek_front() {
                None => break,
                Some(e) => e,
            };

            match EventType::try_from(event.event_type).map_err(|_| throw!())? {
                EventType::Fill => {
                    let fill: &FillEvent = cast_ref(event);

                    // handle self trade separately because of rust borrow checker
                    if fill.maker == fill.taker {
                        let mut ma = match mango_account_ais.iter().find(|ai| ai.key == &fill.maker)
                        {
                            None => {
                                msg!("Unable to find account {}", fill.maker.to_string());
                                return Ok(());
                            }
                            Some(account_info) => MangoAccount::load_mut_checked(
                                account_info,
                                program_id,
                                mango_group_ai.key,
                            )?,
                        };
                        let pre_mngo = ma.perp_accounts[market_index].mngo_accrued;
                        ma.execute_maker(market_index, &mut perp_market, perp_market_cache, fill)?;
                        ma.execute_taker(market_index, &mut perp_market, perp_market_cache, fill)?;
                        mango_emit!(MngoAccrualLog {
                            mango_group: *mango_group_ai.key,
                            mango_account: fill.maker,
                            market_index: market_index as u64,
                            mngo_accrual: ma.perp_accounts[market_index].mngo_accrued - pre_mngo
                        });
                        emit_perp_balances(
                            *mango_group_ai.key,
                            fill.maker,
                            market_index as u64,
                            &ma.perp_accounts[market_index],
                            &mango_cache.perp_market_cache[market_index],
                        );
                    } else {
                        let mut maker =
                            match mango_account_ais.iter().find(|ai| ai.key == &fill.maker) {
                                None => {
                                    msg!("Unable to find maker account {}", fill.maker.to_string());
                                    return Ok(());
                                }
                                Some(account_info) => MangoAccount::load_mut_checked(
                                    account_info,
                                    program_id,
                                    mango_group_ai.key,
                                )?,
                            };
                        let mut taker =
                            match mango_account_ais.iter().find(|ai| ai.key == &fill.taker) {
                                None => {
                                    msg!("Unable to find taker account {}", fill.taker.to_string());
                                    return Ok(());
                                }
                                Some(account_info) => MangoAccount::load_mut_checked(
                                    account_info,
                                    program_id,
                                    mango_group_ai.key,
                                )?,
                            };
                        let pre_mngo = maker.perp_accounts[market_index].mngo_accrued;

                        maker.execute_maker(
                            market_index,
                            &mut perp_market,
                            perp_market_cache,
                            fill,
                        )?;
                        taker.execute_taker(
                            market_index,
                            &mut perp_market,
                            perp_market_cache,
                            fill,
                        )?;
                        mango_emit!(MngoAccrualLog {
                            mango_group: *mango_group_ai.key,
                            mango_account: fill.maker,
                            market_index: market_index as u64,
                            mngo_accrual: maker.perp_accounts[market_index].mngo_accrued - pre_mngo
                        });
                        emit_perp_balances(
                            *mango_group_ai.key,
                            fill.maker,
                            market_index as u64,
                            &maker.perp_accounts[market_index],
                            &mango_cache.perp_market_cache[market_index],
                        );
                        emit_perp_balances(
                            *mango_group_ai.key,
                            fill.taker,
                            market_index as u64,
                            &taker.perp_accounts[market_index],
                            &mango_cache.perp_market_cache[market_index],
                        );
                    }
                    mango_emit!(fill.to_fill_log(*mango_group_ai.key, market_index));
                }
                EventType::Out => {
                    let out: &OutEvent = cast_ref(event);

                    let mut ma = match mango_account_ais.iter().find(|ai| ai.key == &out.owner) {
                        None => {
                            msg!("Unable to find account {}", out.owner.to_string());
                            return Ok(());
                        }
                        Some(account_info) => MangoAccount::load_mut_checked(
                            account_info,
                            program_id,
                            mango_group_ai.key,
                        )?,
                    };

                    ma.remove_order(out.slot as usize, out.quantity)?;
                }
                EventType::Liquidate => {
                    // This is purely for record keeping. Can be removed if program logs are superior
                }
            }

            // consume this event
            event_queue.pop_front().map_err(|_| throw!())?;
        }
        Ok(())
    }

    #[inline(never)]
    /// Update the `funding_earned` of a `PerpMarket` using the current book price, spot index price
    /// and time since last update
    fn update_funding(program_id: &Pubkey, accounts: &[AccountInfo]) -> MangoResult<()> {
        const NUM_FIXED: usize = 5;
        let accounts = array_ref![accounts, 0, NUM_FIXED];
        let [
            mango_group_ai,     // read
            mango_cache_ai,     // write
            perp_market_ai,     // write
            bids_ai,            // read
            asks_ai,            // read
        ] = accounts;

        let mango_group = MangoGroup::load_checked(mango_group_ai, program_id)?;

        let mut mango_cache =
            MangoCache::load_mut_checked(mango_cache_ai, program_id, &mango_group)?;

        let mut perp_market =
            PerpMarket::load_mut_checked(perp_market_ai, program_id, mango_group_ai.key)?;

        let book = Book::load_checked(program_id, bids_ai, asks_ai, &perp_market)?;

        let market_index = mango_group.find_perp_market_index(perp_market_ai.key).unwrap();

        let clock = Clock::get()?;
        let now_ts = clock.unix_timestamp as u64;

        perp_market.update_funding(&mango_group, &book, &mango_cache, market_index, now_ts)?;
        mango_cache.perp_market_cache[market_index] = PerpMarketCache {
            long_funding: perp_market.long_funding,
            short_funding: perp_market.short_funding,
            last_update: now_ts,
        };

        // only need to use UpdateFundingLog; don't worry about CachePerpMarket log
        mango_emit!(UpdateFundingLog {
            mango_group: *mango_group_ai.key,
            market_index: market_index as u64,
            long_funding: perp_market.long_funding.to_bits(),
            short_funding: perp_market.short_funding.to_bits(),
        });

        Ok(())
    }

    #[inline(never)]
    /// Settle the mngo_accrued in a PerpAccount for MNGO tokens
    fn redeem_mngo(program_id: &Pubkey, accounts: &[AccountInfo]) -> MangoResult<()> {
        const NUM_FIXED: usize = 11;
        let accounts = array_ref![accounts, 0, NUM_FIXED];
        let [
            mango_group_ai,     // read
            mango_cache_ai,     // read
            mango_account_ai,   // write
            owner_ai,           // read, signer
            perp_market_ai,     // read
            mngo_perp_vault_ai, // write
            mngo_root_bank_ai,  // read
            mngo_node_bank_ai,  // write
            mngo_bank_vault_ai, // write
            signer_ai,          // read
            token_prog_ai,      // read
        ] = accounts;
        check!(token_prog_ai.key == &spl_token::ID, MangoErrorCode::InvalidProgramId)?;

        let mango_group = MangoGroup::load_checked(mango_group_ai, program_id)?;
        check!(signer_ai.key == &mango_group.signer_key, MangoErrorCode::InvalidSignerKey)?;

        let market_index = mango_group
            .find_perp_market_index(perp_market_ai.key)
            .ok_or(throw_err!(MangoErrorCode::InvalidMarket))?;
        let mngo_index = mango_group
            .find_root_bank_index(mngo_root_bank_ai.key)
            .ok_or(throw_err!(MangoErrorCode::InvalidRootBank))?;

        let mango_cache = MangoCache::load_checked(mango_cache_ai, program_id, &mango_group)?;
        let mngo_bank_cache = &mango_cache.root_bank_cache[mngo_index];

        let mut mango_account =
            MangoAccount::load_mut_checked(mango_account_ai, program_id, mango_group_ai.key)?;
        check!(
            &mango_account.owner == owner_ai.key || &mango_account.delegate == owner_ai.key,
            MangoErrorCode::InvalidOwner
        )?;
        check!(!mango_account.is_bankrupt, MangoErrorCode::Bankrupt)?;
        check!(owner_ai.is_signer, MangoErrorCode::SignerNecessary)?;

        let perp_account = &mut mango_account.perp_accounts[market_index];

        // Load the mngo banks
        let root_bank = RootBank::load_checked(mngo_root_bank_ai, program_id)?;
        check!(
            root_bank.node_banks.contains(mngo_node_bank_ai.key),
            MangoErrorCode::InvalidNodeBank
        )?;
        let mut mngo_node_bank = NodeBank::load_mut_checked(mngo_node_bank_ai, program_id)?;
        check_eq!(&mngo_node_bank.vault, mngo_bank_vault_ai.key, MangoErrorCode::InvalidVault)?;

        let perp_market = PerpMarket::load_checked(perp_market_ai, program_id, mango_group_ai.key)?;
        check!(mngo_perp_vault_ai.key == &perp_market.mngo_vault, MangoErrorCode::InvalidVault)?;

        let mngo_perp_vault = Account::unpack(&mngo_perp_vault_ai.try_borrow_data()?)?;

        let mngo = min(perp_account.mngo_accrued, mngo_perp_vault.amount);
        perp_account.mngo_accrued -= mngo;

        let signers_seeds = gen_signer_seeds(&mango_group.signer_nonce, mango_group_ai.key);
        invoke_transfer(
            token_prog_ai,
            mngo_perp_vault_ai,
            mngo_bank_vault_ai,
            signer_ai,
            &[&signers_seeds],
            mngo,
        )?;

        let now_ts = Clock::get()?.unix_timestamp as u64;
        mngo_bank_cache.check_valid(&mango_group, now_ts)?;

        let redeemed_mngo = I80F48::from_num(mngo);
        checked_change_net(
            mngo_bank_cache,
            &mut mngo_node_bank,
            &mut mango_account,
            mango_account_ai.key,
            mngo_index,
            redeemed_mngo,
        )?;

        mango_emit!(RedeemMngoLog {
            mango_group: *mango_group_ai.key,
            mango_account: *mango_account_ai.key,
            market_index: market_index as u64,
            redeemed_mngo: mngo,
        });

        Ok(())
    }

    #[inline(never)]
    fn add_mango_account_info(
        program_id: &Pubkey,
        accounts: &[AccountInfo],
        info: [u8; INFO_LEN],
    ) -> MangoResult<()> {
        const NUM_FIXED: usize = 3;
        let accounts = array_ref![accounts, 0, NUM_FIXED];
        let [
            mango_group_ai,     // read
            mango_account_ai,   // write
            owner_ai            // signer
        ] = accounts;

        let mut mango_account =
            MangoAccount::load_mut_checked(mango_account_ai, program_id, mango_group_ai.key)?;
        check!(
            &mango_account.owner == owner_ai.key || &mango_account.delegate == owner_ai.key,
            MangoErrorCode::InvalidOwner
        )?;
        check!(owner_ai.is_signer, MangoErrorCode::InvalidSignerKey)?;

        mango_account.info = info;
        Ok(())
    }

    #[inline(never)]
    fn deposit_msrm(
        program_id: &Pubkey,
        accounts: &[AccountInfo],
        quantity: u64,
    ) -> MangoResult<()> {
        const NUM_FIXED: usize = 6;
        let accounts = array_ref![accounts, 0, NUM_FIXED];
        let [
            mango_group_ai,     // read
            mango_account_ai,   // write
            owner_ai,           // read, signer
            msrm_account_ai,    // write
            msrm_vault_ai,      // write
            token_prog_ai,      // read
        ] = accounts;
        check!(token_prog_ai.key == &spl_token::ID, MangoErrorCode::InvalidProgramId)?;

        let mango_group = MangoGroup::load_checked(mango_group_ai, program_id)?;
        check!(msrm_vault_ai.key == &mango_group.msrm_vault, MangoErrorCode::InvalidVault)?;

        let mut mango_account =
            MangoAccount::load_mut_checked(mango_account_ai, program_id, mango_group_ai.key)?;
        check!(&mango_account.owner == owner_ai.key, MangoErrorCode::InvalidOwner)?;
        check!(owner_ai.is_signer, MangoErrorCode::SignerNecessary)?;

        invoke_transfer(token_prog_ai, msrm_account_ai, msrm_vault_ai, owner_ai, &[], quantity)?;

        mango_account.msrm_amount += quantity;

        Ok(())
    }

    #[inline(never)]
    fn withdraw_msrm(
        program_id: &Pubkey,
        accounts: &[AccountInfo],
        quantity: u64,
    ) -> MangoResult<()> {
        const NUM_FIXED: usize = 7;
        let accounts = array_ref![accounts, 0, NUM_FIXED];
        let [
            mango_group_ai,     // read
            mango_account_ai,   // write
            owner_ai,           // read, signer
            msrm_account_ai,    // write
            msrm_vault_ai,      // write
            signer_ai,          // read
            token_prog_ai,      // read
        ] = accounts;
        check!(token_prog_ai.key == &spl_token::ID, MangoErrorCode::InvalidProgramId)?;

        let mango_group = MangoGroup::load_checked(mango_group_ai, program_id)?;
        check!(msrm_vault_ai.key == &mango_group.msrm_vault, MangoErrorCode::InvalidVault)?;
        check!(signer_ai.key == &mango_group.signer_key, MangoErrorCode::InvalidSignerKey)?;

        let mut mango_account =
            MangoAccount::load_mut_checked(mango_account_ai, program_id, mango_group_ai.key)?;
        check!(&mango_account.owner == owner_ai.key, MangoErrorCode::InvalidOwner)?;
        check!(owner_ai.is_signer, MangoErrorCode::SignerNecessary)?;

        check!(mango_account.msrm_amount >= quantity, MangoErrorCode::InsufficientFunds)?;

        let signer_seeds = gen_signer_seeds(&mango_group.signer_nonce, mango_group_ai.key);
        invoke_transfer(
            token_prog_ai,
            msrm_vault_ai,
            msrm_account_ai,
            signer_ai,
            &[&signer_seeds],
            quantity,
        )?;

        mango_account.msrm_amount -= quantity;

        Ok(())
    }

    #[inline(never)]
    fn set_group_admin(program_id: &Pubkey, accounts: &[AccountInfo]) -> MangoResult<()> {
        const NUM_FIXED: usize = 3;
        let accounts = array_ref![accounts, 0, NUM_FIXED];
        let [
            mango_group_ai,     // write
            new_admin_ai,       // read
            admin_ai,           // read, signer
        ] = accounts;

        let mut mango_group = MangoGroup::load_mut_checked(mango_group_ai, program_id)?;

        check!(admin_ai.is_signer, MangoErrorCode::SignerNecessary)?;
        check_eq!(admin_ai.key, &mango_group.admin, MangoErrorCode::InvalidAdminKey)?;

        mango_group.admin = *new_admin_ai.key;

        Ok(())
    }

    #[inline(never)]
    fn init_advanced_orders(program_id: &Pubkey, accounts: &[AccountInfo]) -> MangoResult<()> {
        const NUM_FIXED: usize = 5;
        let accounts = array_ref![accounts, 0, NUM_FIXED];
        let [
            mango_group_ai,         // read
            mango_account_ai,       // write
            owner_ai,               // write & signer
            advanced_orders_ai,     // write
            system_prog_ai,         // read
        ] = accounts;
        check!(
            system_prog_ai.key == &solana_program::system_program::id(),
            MangoErrorCode::InvalidProgramId
        )?;

        let _mango_group = MangoGroup::load_checked(mango_group_ai, program_id)?;

        let mut mango_account =
            MangoAccount::load_mut_checked(mango_account_ai, program_id, mango_group_ai.key)?;
        check!(
            &mango_account.owner == owner_ai.key || &mango_account.delegate == owner_ai.key,
            MangoErrorCode::InvalidOwner
        )?;
        check!(owner_ai.is_signer, MangoErrorCode::InvalidSignerKey)?;
        check!(!mango_account.is_bankrupt, MangoErrorCode::Bankrupt)?;

        // Make sure the MangoAccount doesn't already have a AdvancedOrders set
        check!(
            mango_account.advanced_orders_key == Pubkey::default(),
            MangoErrorCode::InvalidParam
        )?;

        let (pda_address, bump_seed) =
            Pubkey::find_program_address(&[&mango_account_ai.key.to_bytes()], program_id);
        check!(&pda_address == advanced_orders_ai.key, MangoErrorCode::InvalidAccount)?;

        let pda_signer_seeds: &[&[u8]] = &[&mango_account_ai.key.to_bytes(), &[bump_seed]];
        let rent = Rent::get()?;
        create_pda_account(
            owner_ai,
            &rent,
            size_of::<AdvancedOrders>(),
            program_id,
            system_prog_ai,
            advanced_orders_ai,
            pda_signer_seeds,
            &[],
        )?;

        // initialize the AdvancedOrders account
        AdvancedOrders::init(advanced_orders_ai, program_id, &rent)?;

        // set the mango_account.advanced_orders field
        mango_account.advanced_orders_key = *advanced_orders_ai.key;
        Ok(())
    }

    #[inline(never)]
    fn close_advanced_orders(program_id: &Pubkey, accounts: &[AccountInfo]) -> MangoResult<()> {
        const NUM_FIXED: usize = 4;
        let accounts = array_ref![accounts, 0, NUM_FIXED];

        let [
            mango_group_ai,     // read
            mango_account_ai,   // write
            owner_ai,           // write, signer
            advanced_orders_ai, // write
        ] = accounts;

        check!(owner_ai.is_signer, MangoErrorCode::InvalidSignerKey)?;

        let mut mango_account =
            MangoAccount::load_mut_checked(mango_account_ai, program_id, &mango_group_ai.key)?;
        check!(&mango_account.owner == owner_ai.key, MangoErrorCode::InvalidOwner)?;
        check!(!mango_account.being_liquidated, MangoErrorCode::BeingLiquidated)?;
        check!(!mango_account.is_bankrupt, MangoErrorCode::Bankrupt)?;

        let mut advanced_orders =
            AdvancedOrders::load_mut_checked(advanced_orders_ai, program_id, &mango_account)?;
        for i in 0..MAX_ADVANCED_ORDERS {
            advanced_orders.orders[i].is_active = false;
        }
        advanced_orders.meta_data.is_initialized = false;

        // Transfer lamports to owner
        program_transfer_lamports(advanced_orders_ai, owner_ai, advanced_orders_ai.lamports())?;

        mango_account.advanced_orders_key = Pubkey::default();

        Ok(())
    }

    /// Add a perp trigger order to the AdvancedOrders account
    /// The TriggerCondition specifies if trigger_price  must be above or below oracle price
    /// When the condition is met, the order is executed as a regular perp order
    #[inline(never)]
    fn add_perp_trigger_order(
        program_id: &Pubkey,
        accounts: &[AccountInfo],
        order_type: OrderType,
        side: Side,
        trigger_condition: TriggerCondition,
        reduce_only: bool,
        client_order_id: u64,
        price: i64,
        quantity: i64,
        trigger_price: I80F48,
    ) -> MangoResult<()> {
        check!(price.is_positive(), MangoErrorCode::InvalidParam)?;
        check!(quantity.is_positive(), MangoErrorCode::InvalidParam)?;
        check!(trigger_price.is_positive(), MangoErrorCode::InvalidParam)?; // Is this necessary?

        const NUM_FIXED: usize = 7;
        let (fixed_ais, open_orders_ais) = array_refs![accounts, NUM_FIXED; ..;];
        let [
            mango_group_ai,         // read
            mango_account_ai,       // read
            owner_ai,               // write & signer
            advanced_orders_ai,     // write
            mango_cache_ai,         // read
            perp_market_ai,         // read
            system_prog_ai,         // read
        ] = fixed_ais;
        check!(
            system_prog_ai.key == &solana_program::system_program::id(),
            MangoErrorCode::InvalidProgramId
        )?;

        let mango_group = MangoGroup::load_checked(mango_group_ai, program_id)?;
        let mut mango_account =
            MangoAccount::load_mut_checked(mango_account_ai, program_id, mango_group_ai.key)?;
        check!(!mango_account.is_bankrupt, MangoErrorCode::Bankrupt)?;
        check!(owner_ai.is_signer, MangoErrorCode::SignerNecessary)?;
        check!(
            &mango_account.owner == owner_ai.key || &mango_account.delegate == owner_ai.key,
            MangoErrorCode::InvalidOwner
        )?;
        let open_orders_ais =
            mango_account.checked_unpack_open_orders(&mango_group, open_orders_ais)?;
        let open_orders_accounts = load_open_orders_accounts(&open_orders_ais)?;

        let market_index = mango_group
            .find_perp_market_index(perp_market_ai.key)
            .ok_or(throw_err!(MangoErrorCode::InvalidMarket))?;

        let active_assets = UserActiveAssets::new(
            &mango_group,
            &mango_account,
            vec![(AssetType::Perp, market_index)],
        );

        // load and validate the cache
        let clock = Clock::get()?;
        let now_ts = clock.unix_timestamp as u64;
        let mango_cache = MangoCache::load_checked(mango_cache_ai, program_id, &mango_group)?;
        mango_cache.check_valid(&mango_group, &active_assets, now_ts)?;

        let mut health_cache = HealthCache::new(active_assets);
        health_cache.init_vals_with_orders_vec(
            &mango_group,
            &mango_cache,
            &mango_account,
            &open_orders_accounts,
        )?;
        let init_health = health_cache.get_health(&mango_group, HealthType::Init);
        let maint_health = health_cache.get_health(&mango_group, HealthType::Maint);

        // Only allow placing of trigger orders if account above Maint and not being liquidated
        check!(
            init_health >= ZERO_I80F48
                || (!mango_account.being_liquidated && maint_health >= ZERO_I80F48),
            MangoErrorCode::InsufficientHealth
        )?;
        mango_account.being_liquidated = false;

        // Note: no need to check health here, needs to be checked on trigger
        // TODO: make sure liquidator cancels all advanced orders (why?)
        // Transfer lamports before so we don't hit rust borrow checker
        // If we don't succeed in adding the order, it will be reverted anyway
        invoke_transfer_lamports(
            owner_ai,
            advanced_orders_ai,
            system_prog_ai,
            ADVANCED_ORDER_FEE,
            &[],
        )?;

        let mut advanced_orders =
            AdvancedOrders::load_mut_checked(advanced_orders_ai, program_id, &mango_account)?;
        for i in 0..MAX_ADVANCED_ORDERS {
            if advanced_orders.orders[i].is_active {
                continue;
            }

            advanced_orders.orders[i] = cast(PerpTriggerOrder::new(
                market_index as u8,
                order_type,
                side,
                trigger_condition,
                reduce_only,
                client_order_id,
                price,
                quantity,
                trigger_price,
            ));

            return Ok(());
        }

        Err(throw_err!(MangoErrorCode::OutOfSpace))
    }

    /// Remove the order and refund the fee
    #[inline(never)]
    fn remove_advanced_order(
        program_id: &Pubkey,
        accounts: &[AccountInfo],
        order_index: u8,
    ) -> MangoResult<()> {
        let order_index = order_index as usize;
        check!(order_index < MAX_ADVANCED_ORDERS, MangoErrorCode::InvalidParam)?;

        const NUM_FIXED: usize = 5;
        let accounts = array_ref![accounts, 0, NUM_FIXED];
        let [
            mango_group_ai,         // read
            mango_account_ai,       // read
            owner_ai,               // write & signer
            advanced_orders_ai,     // write
            system_prog_ai,         // read
        ] = accounts;
        check!(
            system_prog_ai.key == &solana_program::system_program::id(),
            MangoErrorCode::InvalidProgramId
        )?;

        let mango_account =
            MangoAccount::load_checked(mango_account_ai, program_id, mango_group_ai.key)?;
        check!(
            &mango_account.owner == owner_ai.key || &mango_account.delegate == owner_ai.key,
            MangoErrorCode::InvalidOwner
        )?;
        check!(owner_ai.is_signer, MangoErrorCode::InvalidSignerKey)?;
        // No bankruptcy check; removing order is fine

        let mut advanced_orders =
            AdvancedOrders::load_mut_checked(advanced_orders_ai, program_id, &mango_account)?;

        let order = &mut advanced_orders.orders[order_index];

        if order.is_active {
            order.is_active = false;
            program_transfer_lamports(advanced_orders_ai, owner_ai, ADVANCED_ORDER_FEE)
        } else {
            Ok(())
        }
    }

    #[inline(never)]
    fn execute_perp_trigger_order(
        program_id: &Pubkey,
        accounts: &[AccountInfo],
        order_index: u8,
    ) -> MangoResult<()> {
        let order_index = order_index as usize;
        check!(order_index < MAX_ADVANCED_ORDERS, MangoErrorCode::InvalidParam)?;
        const NUM_FIXED: usize = 9;
        let (fixed_ais, open_orders_ais) = array_refs![accounts, NUM_FIXED; ..;];
        let [
            mango_group_ai,         // read
            mango_account_ai,       // write
            advanced_orders_ai,     // write
            agent_ai,               // write
            mango_cache_ai,         // read
            perp_market_ai,         // write
            bids_ai,                // write
            asks_ai,                // write
            event_queue_ai,         // write
        ] = fixed_ais;

        let mango_group = MangoGroup::load_checked(mango_group_ai, program_id)?;

        let mut mango_account =
            MangoAccount::load_mut_checked(mango_account_ai, program_id, mango_group_ai.key)?;
        let open_orders_ais =
            mango_account.checked_unpack_open_orders(&mango_group, open_orders_ais)?;
        let open_orders_accounts = load_open_orders_accounts(&open_orders_ais)?;

        let mut advanced_orders =
            AdvancedOrders::load_mut_checked(advanced_orders_ai, program_id, &mango_account)?;

        // deactivate all advanced orders if account is bankrupt
        if mango_account.is_bankrupt {
            msg!("Failed to trigger order; MangoAccount is bankrupt.");
            return cancel_all_advanced_orders(advanced_orders_ai, &mut advanced_orders, agent_ai);
        }

        // Select the AdvancedOrder
        let order: &mut PerpTriggerOrder = cast_mut(&mut advanced_orders.orders[order_index]);
        check!(order.is_active, MangoErrorCode::InvalidParam)?;
        check!(
            order.advanced_order_type == AdvancedOrderType::PerpTrigger,
            MangoErrorCode::InvalidParam
        )?;
        let market_index = order.market_index as usize;

        // Check the caches are valid
        let active_assets = UserActiveAssets::new(
            &mango_group,
            &mango_account,
            vec![(AssetType::Perp, market_index)],
        );

        let clock = Clock::get()?;
        let now_ts = clock.unix_timestamp as u64;
        let mango_cache = MangoCache::load_checked(mango_cache_ai, program_id, &mango_group)?;
        mango_cache.check_valid(&mango_group, &active_assets, now_ts)?;

        // Check trigger condition is met
        let price = mango_cache.get_price(market_index);
        match order.trigger_condition {
            TriggerCondition::Above => {
                check!(price >= order.trigger_price, MangoErrorCode::TriggerConditionFalse)?;
            }
            TriggerCondition::Below => {
                check!(price <= order.trigger_price, MangoErrorCode::TriggerConditionFalse)?;
            }
        }
        check!(
            &mango_group.perp_markets[market_index].perp_market == perp_market_ai.key,
            MangoErrorCode::InvalidMarket
        )?;
        let mut perp_market =
            PerpMarket::load_mut_checked(perp_market_ai, program_id, mango_group_ai.key)?;

        let mut health_cache = HealthCache::new(active_assets);
        health_cache.init_vals_with_orders_vec(
            &mango_group,
            &mango_cache,
            &mango_account,
            &open_orders_accounts,
        )?;
        let pre_health = health_cache.get_health(&mango_group, HealthType::Init);

        // update the being_liquidated flag
        if mango_account.being_liquidated {
            if pre_health >= ZERO_I80F48 {
                mango_account.being_liquidated = false;
            } else {
                msg!("Failed to trigger order; MangoAccount is being liquidated.");
                return cancel_all_advanced_orders(
                    advanced_orders_ai,
                    &mut advanced_orders,
                    agent_ai,
                );
            }
        }

        // This means health must only go up
        let health_up_only = pre_health < ZERO_I80F48;

        let mut book = Book::load_checked(program_id, bids_ai, asks_ai, &perp_market)?;
        let mut event_queue =
            EventQueue::load_mut_checked(event_queue_ai, program_id, &perp_market)?;

        // If reduce_only, position must only go down
        let quantity = if order.reduce_only {
            let base_pos = mango_account.get_complete_base_pos(
                market_index,
                &event_queue,
                mango_account_ai.key,
            )?;

            if (order.side == Side::Bid && base_pos > 0)
                || (order.side == Side::Ask && base_pos < 0)
            {
                0
            } else {
                base_pos.abs().min(order.quantity)
            }
        } else {
            order.quantity
        };

        if quantity != 0 {
            let (taker_base, taker_quote, bids_quantity, asks_quantity) = match order.side {
                Side::Bid => book.sim_new_bid(
                    &perp_market,
                    &mango_group.perp_markets[market_index],
                    mango_cache.get_price(market_index),
                    order.price,
                    quantity,
                    order.order_type,
                    now_ts,
                )?,
                Side::Ask => book.sim_new_ask(
                    &perp_market,
                    &mango_group.perp_markets[market_index],
                    mango_cache.get_price(market_index),
                    order.price,
                    quantity,
                    order.order_type,
                    now_ts,
                )?,
            };

            // simulate the effect on health
            let sim_post_health = health_cache.get_health_after_sim_perp(
                &mango_group,
                &mango_cache,
                &mango_account,
                market_index,
                HealthType::Init,
                taker_base,
                taker_quote,
                bids_quantity,
                asks_quantity,
            )?;

            if sim_post_health >= ZERO_I80F48 || (health_up_only && sim_post_health >= pre_health) {
                let (taker_base, taker_quote, bids_quantity, asks_quantity) = {
                    let pa = &mango_account.perp_accounts[market_index];
                    (
                        pa.taker_base + taker_base,
                        pa.taker_quote + taker_quote,
                        pa.bids_quantity.checked_add(bids_quantity).unwrap(),
                        pa.asks_quantity.checked_add(asks_quantity).unwrap(),
                    )
                };

                book.new_order(
                    program_id,
                    &mango_group,
                    mango_group_ai.key,
                    &mango_cache,
                    &mut event_queue,
                    &mut perp_market,
                    mango_cache.get_price(market_index),
                    &mut mango_account,
                    mango_account_ai.key,
                    market_index,
                    order.side,
                    order.price,
                    quantity,
                    order.order_type,
                    0,
                    order.client_order_id,
                    now_ts,
                    None,
                )?;

                // TODO OPT - unnecessary, remove after testing
                health_cache.update_perp_val(
                    &mango_group,
                    &mango_cache,
                    &mango_account,
                    market_index,
                )?;
                let post_health = health_cache.get_health(&mango_group, HealthType::Init);
                let pa = &mango_account.perp_accounts[market_index];
                check!(
                    sim_post_health == post_health
                        && taker_base == pa.taker_base
                        && taker_quote == pa.taker_quote
                        && bids_quantity == pa.bids_quantity
                        && asks_quantity == pa.asks_quantity,
                    MangoErrorCode::MathError
                )?;
            } else {
                // normally this would be an InsufficientFunds error but we want to remove the AO and persist changes
                msg!("Failed to place perp order due to insufficient funds")
            }
        }

        order.is_active = false;
        program_transfer_lamports(advanced_orders_ai, agent_ai, ADVANCED_ORDER_FEE)
    }

    /// Create a MangoAccount PDA and initialize it
    #[inline(never)]
    fn create_mango_account(
        program_id: &Pubkey,
        accounts: &[AccountInfo],
        account_num: u64,
    ) -> MangoResult {
        const NUM_FIXED: usize = 4;
        let fixed_accounts = array_ref![accounts, 0, NUM_FIXED];
        let [
            mango_group_ai,         // write
            mango_account_ai,       // write
            owner_ai,               // read (write if no payer passed) & signer
            system_prog_ai,         // read
        ] = fixed_accounts;
        let payer_ai = if accounts.len() > NUM_FIXED {
            &accounts[NUM_FIXED] // write & signer
        } else {
            owner_ai
        };
        check!(
            system_prog_ai.key == &solana_program::system_program::id(),
            MangoErrorCode::InvalidProgramId
        )?;
        check!(owner_ai.is_signer, MangoErrorCode::SignerNecessary)?;
        check!(payer_ai.is_signer, MangoErrorCode::SignerNecessary)?;

        let mut mango_group = MangoGroup::load_mut_checked(mango_group_ai, program_id)?;
        check!(
            mango_group.num_mango_accounts < mango_group.max_mango_accounts,
            MangoErrorCode::MaxAccountsReached
        )?;
        let rent = Rent::get()?;

        let mango_account_seeds: &[&[u8]] =
            &[&mango_group_ai.key.as_ref(), &owner_ai.key.as_ref(), &account_num.to_le_bytes()];
        seed_and_create_pda(
            program_id,
            payer_ai,
            &rent,
            size_of::<MangoAccount>(),
            program_id,
            system_prog_ai,
            mango_account_ai,
            mango_account_seeds,
            &[],
        )?;
        let mut mango_account: RefMut<MangoAccount> = MangoAccount::load_mut(mango_account_ai)?;
        check!(!mango_account.meta_data.is_initialized, MangoErrorCode::InvalidAccountState)?;

        mango_account.mango_group = *mango_group_ai.key;
        mango_account.owner = *owner_ai.key;
        mango_account.order_market = [FREE_ORDER_SLOT; MAX_PERP_OPEN_ORDERS];
        mango_account.meta_data = MetaData::new(DataType::MangoAccount, 1, true);

        mango_group.num_mango_accounts += 1;

        Ok(())
    }

    #[inline(never)]
    fn update_margin_basket(program_id: &Pubkey, accounts: &[AccountInfo]) -> MangoResult {
        const NUM_FIXED: usize = 2;
        let accounts = array_ref![accounts, 0, NUM_FIXED + MAX_PAIRS];
        let (fixed_ais, open_orders_ais) = array_refs![accounts, NUM_FIXED, MAX_PAIRS];

        let [
            mango_group_ai,         // read
            mango_account_ai,       // write
        ] = fixed_ais;

        let mango_group = MangoGroup::load_checked(mango_group_ai, program_id)?;
        let mut mango_account =
            MangoAccount::load_mut_checked(mango_account_ai, program_id, mango_group_ai.key)?;

        for i in 0..mango_group.num_oracles {
            check_eq!(
                open_orders_ais[i].key,
                &mango_account.spot_open_orders[i],
                MangoErrorCode::InvalidOpenOrdersAccount
            )?;

            if mango_account.spot_open_orders[i] != Pubkey::default() {
                check_open_orders(
                    &open_orders_ais[i],
                    &mango_group.signer_key,
                    &mango_group.dex_program_id,
                )?;
                let open_orders = load_open_orders(&open_orders_ais[i])?;
                mango_account.update_basket(i, &open_orders)?;
            }
        }

        Ok(())
    }

    #[inline(never)]
    /// Change the maximum number of MangoAccounts.v1 allowed
    fn change_max_mango_accounts(
        program_id: &Pubkey,
        accounts: &[AccountInfo],
        max_mango_accounts: u32,
    ) -> MangoResult {
        const NUM_FIXED: usize = 2;
        let accounts = array_ref![accounts, 0, NUM_FIXED];
        let [
            mango_group_ai, // write
            admin_ai        // read, signer
        ] = accounts;

        let mut mango_group = MangoGroup::load_mut_checked(mango_group_ai, program_id)?;
        check!(admin_ai.is_signer, MangoErrorCode::SignerNecessary)?;
        check_eq!(admin_ai.key, &mango_group.admin, MangoErrorCode::InvalidAdminKey)?;

        mango_group.max_mango_accounts = max_mango_accounts;
        Ok(())
    }

    /// Create a DustAccount PDA and initialize it
    #[inline(never)]
    fn create_dust_account(program_id: &Pubkey, accounts: &[AccountInfo]) -> MangoResult {
        const NUM_FIXED: usize = 4;
        let accounts = array_ref![accounts, 0, NUM_FIXED];
        let [
            mango_group_ai,         // read
            mango_account_ai,       // write
            payer_ai,               // write & signer
            system_prog_ai,         // read
        ] = accounts;
        check!(
            system_prog_ai.key == &solana_program::system_program::id(),
            MangoErrorCode::InvalidProgramId
        )?;
        check!(payer_ai.is_signer, MangoErrorCode::SignerNecessary)?;

        let mango_group = MangoGroup::load_checked(mango_group_ai, program_id)?;
        let rent = Rent::get()?;

        let mango_account_seeds: &[&[u8]] = &[&mango_group_ai.key.as_ref(), b"DustAccount"];
        seed_and_create_pda(
            program_id,
            payer_ai,
            &rent,
            size_of::<MangoAccount>(),
            program_id,
            system_prog_ai,
            mango_account_ai,
            mango_account_seeds,
            &[],
        )?;
        let mut mango_account: RefMut<MangoAccount> = MangoAccount::load_mut(mango_account_ai)?;
        check!(!mango_account.meta_data.is_initialized, MangoErrorCode::InvalidAccountState)?;

        mango_account.mango_group = *mango_group_ai.key;
        mango_account.owner = mango_group.admin;
        mango_account.order_market = [FREE_ORDER_SLOT; MAX_PERP_OPEN_ORDERS];
        mango_account.meta_data = MetaData::new(DataType::MangoAccount, 0, true);
        mango_account.not_upgradable = true;

        Ok(())
    }

    #[inline(never)]
    fn upgrade_mango_account_v0_v1(program_id: &Pubkey, accounts: &[AccountInfo]) -> MangoResult {
        const NUM_FIXED: usize = 3;
        let accounts = array_ref![accounts, 0, NUM_FIXED];
        let [
            mango_group_ai,   // write
            mango_account_ai, // write
            owner_ai          // signer
        ] = accounts;

        let mut mango_group = MangoGroup::load_mut_checked(mango_group_ai, program_id)?;
        let mut mango_account =
            MangoAccount::load_mut_checked(mango_account_ai, program_id, mango_group_ai.key)?;

        check!(owner_ai.is_signer, MangoErrorCode::SignerNecessary)?;
        check!(
            &mango_account.owner == owner_ai.key || &mango_account.delegate == owner_ai.key,
            MangoErrorCode::InvalidOwner
        )?;
        check_eq!(mango_account.meta_data.version, 0, MangoErrorCode::InvalidAccountState)?;
        check!(!mango_account.not_upgradable, MangoErrorCode::InvalidAccountState)?;
        check!(
            mango_group.num_mango_accounts < mango_group.max_mango_accounts,
            MangoErrorCode::MaxAccountsReached
        )?;

        mango_group.num_mango_accounts += 1;
        mango_account.meta_data.version = 1;

        Ok(())
    }

    #[inline(never)]
    fn cancel_perp_orders_side(
        program_id: &Pubkey,
        accounts: &[AccountInfo],
        side: Side,
        limit: u8,
    ) -> MangoResult {
        const NUM_FIXED: usize = 6;
        let accounts = array_ref![accounts, 0, NUM_FIXED];
        let [
            mango_group_ai,     // read
            mango_account_ai,   // write
            owner_ai,           // read, signer
            perp_market_ai,     // write
            bids_ai,            // write
            asks_ai,            // write
        ] = accounts;

        let mango_group = MangoGroup::load_checked(mango_group_ai, program_id)?;

        let mut mango_account =
            MangoAccount::load_mut_checked(mango_account_ai, program_id, mango_group_ai.key)?;
        check!(!mango_account.is_bankrupt, MangoErrorCode::Bankrupt)?;
        check!(owner_ai.is_signer, MangoErrorCode::SignerNecessary)?;
        check!(
            &mango_account.owner == owner_ai.key || &mango_account.delegate == owner_ai.key,
            MangoErrorCode::InvalidOwner
        )?;

        let mut perp_market =
            PerpMarket::load_mut_checked(perp_market_ai, program_id, mango_group_ai.key)?;

        let market_index = mango_group.find_perp_market_index(perp_market_ai.key).unwrap();

        let mut book = Book::load_checked(program_id, bids_ai, asks_ai, &perp_market)?;
        let mngo_start = mango_account.perp_accounts[market_index].mngo_accrued;

        if perp_market.meta_data.version == 0 {
            return Err(throw_err!(MangoErrorCode::InvalidParam));
        } else {
            let (all_order_ids, canceled_order_ids) = book.cancel_all_side_with_size_incentives(
                &mut mango_account,
                &mut perp_market,
                market_index,
                side,
                limit,
            )?;
            mango_emit!(CancelAllPerpOrdersLog {
                mango_group: *mango_group_ai.key,
                mango_account: *mango_account_ai.key,
                market_index: market_index as u64,
                all_order_ids,
                canceled_order_ids
            });
        }

        mango_emit!(MngoAccrualLog {
            mango_group: *mango_group_ai.key,
            mango_account: *mango_account_ai.key,
            market_index: market_index as u64,
            mngo_accrual: mango_account.perp_accounts[market_index].mngo_accrued - mngo_start
        });
        Ok(())
    }

    #[inline(never)]
    fn set_delegate(program_id: &Pubkey, accounts: &[AccountInfo]) -> MangoResult {
        const NUM_FIXED: usize = 4;
        let accounts = array_ref![accounts, 0, NUM_FIXED];
        let [
            mango_group_ai,                   // read
            mango_account_ai,                 // write
            owner_ai,                         // read, signer
            delegate_ai,                      // read
        ] = accounts;

        let mut mango_account =
            MangoAccount::load_mut_checked(mango_account_ai, program_id, mango_group_ai.key)?;

        check!(owner_ai.is_signer, MangoErrorCode::SignerNecessary)?;
        check!(&mango_account.owner == owner_ai.key, MangoErrorCode::InvalidOwner)?;
        check!(&mango_account.delegate != delegate_ai.key, MangoErrorCode::InvalidAccount)?;

        mango_account.delegate = *delegate_ai.key;

        Ok(())
    }

    #[inline(never)]
    fn change_spot_market_params(
        program_id: &Pubkey,
        accounts: &[AccountInfo],
        maint_leverage: Option<I80F48>,
        init_leverage: Option<I80F48>,
        liquidation_fee: Option<I80F48>,
        optimal_util: Option<I80F48>,
        optimal_rate: Option<I80F48>,
        max_rate: Option<I80F48>,
        version: Option<u8>,
    ) -> MangoResult {
        const NUM_FIXED: usize = 4;
        let accounts = array_ref![accounts, 0, NUM_FIXED];

        let [
        mango_group_ai, // write
        spot_market_ai, // write
        root_bank_ai,   // write
        admin_ai        // read, signer
        ] = accounts;

        let mut mango_group = MangoGroup::load_mut_checked(mango_group_ai, program_id)?;
        check_eq!(admin_ai.key, &mango_group.admin, MangoErrorCode::InvalidAdminKey)?;
        check!(admin_ai.is_signer, MangoErrorCode::SignerNecessary)?;

        let market_index = mango_group
            .find_spot_market_index(spot_market_ai.key)
            .ok_or(throw_err!(MangoErrorCode::InvalidMarket))?;

        // checks rootbank is part of the group
        let _root_bank_index = mango_group
            .find_root_bank_index(root_bank_ai.key)
            .ok_or(throw_err!(MangoErrorCode::InvalidRootBank))?;

        let mut root_bank = RootBank::load_mut_checked(&root_bank_ai, program_id)?;
        let mut info = &mut mango_group.spot_markets[market_index];

        // Unwrap params. Default to current state if Option is None
        let (init_asset_weight, init_liab_weight) = init_leverage
            .map_or((info.init_asset_weight, info.init_liab_weight), |x| get_leverage_weights(x));
        let (maint_asset_weight, maint_liab_weight) = maint_leverage
            .map_or((info.maint_asset_weight, info.maint_liab_weight), |x| get_leverage_weights(x));

        let liquidation_fee = liquidation_fee.unwrap_or(info.liquidation_fee);
        let optimal_util = optimal_util.unwrap_or(root_bank.optimal_util);
        let optimal_rate = optimal_rate.unwrap_or(root_bank.optimal_rate);
        let max_rate = max_rate.unwrap_or(root_bank.max_rate);
        let version = version.unwrap_or(root_bank.meta_data.version);

        // params check
        check!(init_asset_weight > ZERO_I80F48, MangoErrorCode::InvalidParam)?;
        check!(maint_asset_weight > init_asset_weight, MangoErrorCode::InvalidParam)?;
        // maint leverage may only increase to prevent unforeseen liquidations
        check!(maint_asset_weight >= info.maint_asset_weight, MangoErrorCode::InvalidParam)?;

        // set the params on the RootBank
        root_bank.set_rate_params(optimal_util, optimal_rate, max_rate)?;

        // set the params on MangoGroup SpotMarketInfo
        info.liquidation_fee = liquidation_fee;
        info.maint_asset_weight = maint_asset_weight;
        info.init_asset_weight = init_asset_weight;
        info.maint_liab_weight = maint_liab_weight;
        info.init_liab_weight = init_liab_weight;

        check!(version == 0, MangoErrorCode::InvalidParam)?;

        root_bank.meta_data.version = version;
        Ok(())
    }

    /// Set the `ref_surcharge_centibps`, `ref_share_centibps` and `ref_mngo_required` on `MangoGroup`
    #[inline(never)]
    fn change_referral_fee_params(
        program_id: &Pubkey,
        accounts: &[AccountInfo],
        ref_surcharge_centibps: u32,
        ref_share_centibps: u32,
        ref_mngo_required: u64,
    ) -> MangoResult {
<<<<<<< HEAD
        check!(ref_surcharge_centibps > ref_share_centibps, MangoErrorCode::InvalidParam)?;
=======
        check!(ref_surcharge_centibps >= ref_share_centibps, MangoErrorCode::InvalidParam)?;
>>>>>>> 39e6c266

        const NUM_FIXED: usize = 2;
        let accounts = array_ref![accounts, 0, NUM_FIXED];

        let [
            mango_group_ai, // write
            admin_ai        // read, signer
        ] = accounts;

        let mut mango_group = MangoGroup::load_mut_checked(mango_group_ai, program_id)?;
        check_eq!(admin_ai.key, &mango_group.admin, MangoErrorCode::InvalidAdminKey)?;
        check!(admin_ai.is_signer, MangoErrorCode::SignerNecessary)?;
        msg!("old referral fee params: ref_surcharge_centibps: {} ref_share_centibps: {} ref_mngo_required: {}", mango_group.ref_surcharge_centibps, mango_group.ref_share_centibps, mango_group.ref_mngo_required);

        // TODO - when this goes out, if there are any events on the EventQueue fee logging will be messed up

        mango_group.ref_surcharge_centibps = ref_surcharge_centibps;
        mango_group.ref_share_centibps = ref_share_centibps;
        mango_group.ref_mngo_required = ref_mngo_required;

        msg!("new referral fee params: ref_surcharge_centibps: {} ref_share_centibps: {} ref_mngo_required: {}", ref_surcharge_centibps, ref_share_centibps, ref_mngo_required);
        Ok(())
    }

    #[inline(never)]
    /// Store the referrer's MangoAccount pubkey on the Referrer account
    /// It will create the Referrer account as a PDA of user's MangoAccount if it doesn't exist
    /// This is primarily useful for the UI; the referrer address stored here is not necessarily
    /// who earns the ref fees.
    fn set_referrer_memory(program_id: &Pubkey, accounts: &[AccountInfo]) -> MangoResult {
        const NUM_FIXED: usize = 7;
        let [
            mango_group_ai,             // read
            mango_account_ai,           // read
            owner_ai,                   // signer
            referrer_memory_ai,         // write
            referrer_mango_account_ai,  // read
            payer_ai,                   // write, signer
            system_prog_ai,             // read
        ] = array_ref![accounts, 0, NUM_FIXED];
        check!(
            system_prog_ai.key == &solana_program::system_program::id(),
            MangoErrorCode::InvalidProgramId
        )?;

        let _ = MangoGroup::load_checked(mango_group_ai, program_id)?;
        let mango_account =
            MangoAccount::load_checked(mango_account_ai, program_id, &mango_group_ai.key)?;
        check!(
            &mango_account.owner == owner_ai.key || &mango_account.delegate == owner_ai.key,
            MangoErrorCode::InvalidOwner
        )?;
        check!(owner_ai.is_signer, MangoErrorCode::InvalidSignerKey)?;

        let _ =
            MangoAccount::load_checked(referrer_mango_account_ai, program_id, mango_group_ai.key)?;

        if referrer_memory_ai.data_is_empty() {
            // initialize it if it's not initialized yet
            let referrer_seeds: &[&[u8]] = &[&mango_account_ai.key.as_ref(), b"ReferrerMemory"];
            seed_and_create_pda(
                program_id,
                payer_ai,
                &Rent::get()?,
                size_of::<ReferrerMemory>(),
                program_id,
                system_prog_ai,
                referrer_memory_ai,
                referrer_seeds,
                &[],
            )?;
            ReferrerMemory::init(referrer_memory_ai, program_id, referrer_mango_account_ai)
        } else {
            // otherwise just set referrer pubkey
            let mut referrer_memory =
                ReferrerMemory::load_mut_checked(referrer_memory_ai, program_id)?;
            referrer_memory.referrer_mango_account = *referrer_mango_account_ai.key;
            Ok(())
        }
    }

    /// Associate the referrer's MangoAccount with a human readable `referrer_id` which can be used
    /// in a ref link
    /// Create the `ReferrerIdRecord` PDA; if it already exists throw error
    #[inline(never)]
    fn register_referrer_id(
        program_id: &Pubkey,
        accounts: &[AccountInfo],
        referrer_id: [u8; INFO_LEN],
    ) -> MangoResult {
        const NUM_FIXED: usize = 5;
        let [
            mango_group_ai,             // read
            referrer_mango_account_ai,  // read
            referrer_id_record_ai,      // write
            payer_ai,                   // write, signer
            system_prog_ai,             // read
        ] = array_ref![accounts, 0, NUM_FIXED];
        check!(
            system_prog_ai.key == &solana_program::system_program::id(),
            MangoErrorCode::InvalidProgramId
        )?;

        let _ = MangoGroup::load_checked(mango_group_ai, program_id)?;

        let _ =
            MangoAccount::load_checked(referrer_mango_account_ai, program_id, mango_group_ai.key)?;

        // referrer_id_record must be empty; cannot be transferred
        check!(referrer_id_record_ai.data_is_empty(), MangoErrorCode::InvalidAccount)?;
        let referrer_record_seeds: &[&[u8]] =
            &[&mango_group_ai.key.as_ref(), b"ReferrerIdRecord", &referrer_id];
        seed_and_create_pda(
            program_id,
            payer_ai,
            &Rent::get()?,
            size_of::<ReferrerIdRecord>(),
            program_id,
            system_prog_ai,
            referrer_id_record_ai,
            referrer_record_seeds,
            &[],
        )?;

        ReferrerIdRecord::init(
            referrer_id_record_ai,
            program_id,
            referrer_mango_account_ai,
            referrer_id,
        )
    }
    pub fn process(program_id: &Pubkey, accounts: &[AccountInfo], data: &[u8]) -> MangoResult {
        let instruction =
            MangoInstruction::unpack(data).ok_or(ProgramError::InvalidInstructionData)?;
        match instruction {
            MangoInstruction::InitMangoGroup {
                signer_nonce,
                valid_interval,
                quote_optimal_util,
                quote_optimal_rate,
                quote_max_rate,
            } => {
                msg!("Mango: InitMangoGroup");
                Self::init_mango_group(
                    program_id,
                    accounts,
                    signer_nonce,
                    valid_interval,
                    quote_optimal_util,
                    quote_optimal_rate,
                    quote_max_rate,
                )
            }
            MangoInstruction::InitMangoAccount => {
                msg!("Mango: InitMangoAccount DEPRECATED");
                Self::init_mango_account(program_id, accounts)
            }
            MangoInstruction::CreateMangoAccount { account_num } => {
                msg!("Mango: CreateMangoAccount");
                Self::create_mango_account(program_id, accounts, account_num)
            }
            MangoInstruction::CloseMangoAccount => {
                msg!("Mango: CloseMangoAccount");
                Self::close_mango_account(program_id, accounts)
            }
            MangoInstruction::UpgradeMangoAccountV0V1 => {
                msg!("Mango: UpgradeMangoAccountV0V1");
                Self::upgrade_mango_account_v0_v1(program_id, accounts)
            }
            MangoInstruction::Deposit { quantity } => {
                msg!("Mango: Deposit");
                Self::deposit(program_id, accounts, quantity)
            }
            MangoInstruction::Withdraw { quantity, allow_borrow } => {
                msg!("Mango: Withdraw");
                Self::withdraw(program_id, accounts, quantity, allow_borrow)
            }
            MangoInstruction::AddSpotMarket {
                maint_leverage,
                init_leverage,
                liquidation_fee,
                optimal_util,
                optimal_rate,
                max_rate,
            } => {
                msg!("Mango: AddSpotMarket");
                Self::add_spot_market(
                    program_id,
                    accounts,
                    maint_leverage,
                    init_leverage,
                    liquidation_fee,
                    optimal_util,
                    optimal_rate,
                    max_rate,
                )
            }
            MangoInstruction::AddToBasket { .. } => {
                msg!("Mango: AddToBasket Deprecated");
                Ok(())
            }
            MangoInstruction::Borrow { .. } => {
                msg!("Mango: Borrow DEPRECATED");
                Ok(())
            }
            MangoInstruction::CachePrices => {
                msg!("Mango: CachePrices");
                Self::cache_prices(program_id, accounts)
            }
            MangoInstruction::CacheRootBanks => {
                msg!("Mango: CacheRootBanks");
                Self::cache_root_banks(program_id, accounts)
            }
            MangoInstruction::PlaceSpotOrder { order } => {
                msg!("Mango: PlaceSpotOrder");
                Self::place_spot_order(program_id, accounts, order)
            }
            MangoInstruction::CancelSpotOrder { order, .. } => {
                msg!("Mango: CancelSpotOrder");
                let data = serum_dex::instruction::MarketInstruction::CancelOrderV2(order).pack();
                Self::cancel_spot_order(program_id, accounts, data)
            }
            MangoInstruction::AddOracle => {
                msg!("Mango: AddOracle");
                Self::add_oracle(program_id, accounts)
            }
            MangoInstruction::SettleFunds => {
                msg!("Mango: SettleFunds");
                Self::settle_funds(program_id, accounts)
            }
            MangoInstruction::UpdateRootBank => {
                msg!("Mango: UpdateRootBank");
                Self::update_root_bank(program_id, accounts)
            }

            MangoInstruction::AddPerpMarket {
                maint_leverage,
                init_leverage,
                liquidation_fee,
                maker_fee,
                taker_fee,
                base_lot_size,
                quote_lot_size,
                rate,
                max_depth_bps,
                target_period_length,
                mngo_per_period,
                exp,
            } => {
                msg!("Mango: AddPerpMarket DEPRECATED");
                Self::add_perp_market(
                    program_id,
                    accounts,
                    maint_leverage,
                    init_leverage,
                    liquidation_fee,
                    maker_fee,
                    taker_fee,
                    base_lot_size,
                    quote_lot_size,
                    rate,
                    max_depth_bps,
                    target_period_length,
                    mngo_per_period,
                    exp,
                )
            }
            MangoInstruction::PlacePerpOrder {
                side,
                price,
                quantity,
                client_order_id,
                order_type,
                reduce_only,
            } => {
                msg!("Mango: PlacePerpOrder client_order_id={}", client_order_id);
                Self::place_perp_order(
                    program_id,
                    accounts,
                    side,
                    price,
                    quantity,
                    client_order_id,
                    order_type,
                    reduce_only,
                )
            }
            MangoInstruction::CancelPerpOrderByClientId { client_order_id, invalid_id_ok } => {
                msg!("Mango: CancelPerpOrderByClientId client_order_id={}", client_order_id);
                let result =
                    Self::cancel_perp_order_by_client_id(program_id, accounts, client_order_id);
                if invalid_id_ok {
                    if let Err(MangoError::MangoErrorCode { mango_error_code, .. }) = result {
                        if mango_error_code == MangoErrorCode::InvalidOrderId
                            || mango_error_code == MangoErrorCode::ClientIdNotFound
                        {
                            return Ok(());
                        }
                    }
                }
                result
            }
            MangoInstruction::CancelPerpOrder { order_id, invalid_id_ok } => {
                // TODO OPT this log may cost too much compute
                msg!("Mango: CancelPerpOrder order_id={}", order_id);
                let result = Self::cancel_perp_order(program_id, accounts, order_id);
                if invalid_id_ok {
                    if let Err(MangoError::MangoErrorCode { mango_error_code, .. }) = result {
                        if mango_error_code == MangoErrorCode::InvalidOrderId {
                            return Ok(());
                        }
                    }
                }
                result
            }
            MangoInstruction::ConsumeEvents { limit } => {
                msg!("Mango: ConsumeEvents limit={}", limit);
                Self::consume_events(program_id, accounts, limit)
            }
            MangoInstruction::CachePerpMarkets => {
                msg!("Mango: CachePerpMarkets");
                Self::cache_perp_markets(program_id, accounts)
            }
            MangoInstruction::UpdateFunding => {
                msg!("Mango: UpdateFunding");
                Self::update_funding(program_id, accounts)
            }
            MangoInstruction::SetOracle { price } => {
                // msg!("Mango: SetOracle {:?}", price);
                msg!("Mango: SetOracle");
                Self::set_oracle(program_id, accounts, price)
            }
            MangoInstruction::SettlePnl { market_index } => {
                msg!("Mango: SettlePnl");
                Self::settle_pnl(program_id, accounts, market_index)
            }
            MangoInstruction::SettleBorrow { .. } => {
                msg!("Mango: SettleBorrow DEPRECATED");
                Ok(())
            }
            MangoInstruction::ForceCancelSpotOrders { limit } => {
                msg!("Mango: ForceCancelSpotOrders");
                Self::force_cancel_spot_orders(program_id, accounts, limit)
            }
            MangoInstruction::ForceCancelPerpOrders { limit } => {
                msg!("Mango: ForceCancelPerpOrders");
                Self::force_cancel_perp_orders(program_id, accounts, limit)
            }
            MangoInstruction::LiquidateTokenAndToken { max_liab_transfer } => {
                msg!("Mango: LiquidateTokenAndToken");
                Self::liquidate_token_and_token(program_id, accounts, max_liab_transfer)
            }
            MangoInstruction::LiquidateTokenAndPerp {
                asset_type,
                asset_index,
                liab_type,
                liab_index,
                max_liab_transfer,
            } => {
                msg!("Mango: LiquidateTokenAndPerp");
                Self::liquidate_token_and_perp(
                    program_id,
                    accounts,
                    asset_type,
                    asset_index,
                    liab_type,
                    liab_index,
                    max_liab_transfer,
                )
            }
            MangoInstruction::LiquidatePerpMarket { base_transfer_request } => {
                msg!("Mango: LiquidatePerpMarket");
                Self::liquidate_perp_market(program_id, accounts, base_transfer_request)
            }
            MangoInstruction::SettleFees => {
                msg!("Mango: SettleFees");
                Self::settle_fees(program_id, accounts)
            }
            MangoInstruction::ResolvePerpBankruptcy { liab_index, max_liab_transfer } => {
                msg!("Mango: ResolvePerpBankruptcy");
                Self::resolve_perp_bankruptcy(program_id, accounts, liab_index, max_liab_transfer)
            }
            MangoInstruction::ResolveTokenBankruptcy { max_liab_transfer } => {
                msg!("Mango: ResolveTokenBankruptcy");
                Self::resolve_token_bankruptcy(program_id, accounts, max_liab_transfer)
            }
            MangoInstruction::InitSpotOpenOrders => {
                msg!("Mango: InitSpotOpenOrders");
                Self::init_spot_open_orders(program_id, accounts)
            }
            MangoInstruction::CloseSpotOpenOrders => {
                msg!("Mango: CloseSpotOpenOrders");
                Self::close_spot_open_orders(program_id, accounts)
            }
            MangoInstruction::RedeemMngo => {
                msg!("Mango: RedeemMngo");
                Self::redeem_mngo(program_id, accounts)
            }
            MangoInstruction::AddMangoAccountInfo { info } => {
                msg!("Mango: AddMangoAccountInfo");
                Self::add_mango_account_info(program_id, accounts, info)
            }
            MangoInstruction::DepositMsrm { quantity } => {
                msg!("Mango: DepositMsrm");
                Self::deposit_msrm(program_id, accounts, quantity)
            }
            MangoInstruction::WithdrawMsrm { quantity } => {
                msg!("Mango: WithdrawMsrm");
                Self::withdraw_msrm(program_id, accounts, quantity)
            }
            MangoInstruction::ChangePerpMarketParams { .. } => {
                msg!("Mango: ChangePerpMarketParams DEPRECATED - use ChangePerpMarketParams2 instead");
                Ok(())
            }
            MangoInstruction::SetGroupAdmin => {
                msg!("Mango: SetGroupAdmin");
                Self::set_group_admin(program_id, accounts)
            }
            MangoInstruction::CancelAllPerpOrders { limit } => {
                msg!("Mango: CancelAllPerpOrders | limit={}", limit);
                Self::cancel_all_perp_orders(program_id, accounts, limit)
            }
            MangoInstruction::ForceSettleQuotePositions => {
                msg!("DEPRECATED Mango: ForceSettleQuotePositions");
                Ok(())
            }
            MangoInstruction::PlaceSpotOrder2 { order } => {
                msg!("Mango: PlaceSpotOrder2");
                Self::place_spot_order2(program_id, accounts, order)
            }
            MangoInstruction::InitAdvancedOrders => {
                msg!("Mango: InitAdvancedOrders");
                Self::init_advanced_orders(program_id, accounts)
            }
            MangoInstruction::CloseAdvancedOrders => {
                msg!("Mango: CloseAdvancedOrders");
                Self::close_advanced_orders(program_id, accounts)
            }
            MangoInstruction::AddPerpTriggerOrder {
                order_type,
                side,
                trigger_condition,
                reduce_only,
                client_order_id,
                price,
                quantity,
                trigger_price,
            } => {
                msg!(
                    "Mango: AddPerpTriggerOrder client_order_id={} type={:?} side={:?} trigger_condition={:?} price={} quantity={} trigger={}",
                    client_order_id,
                    order_type,
                    side,
                    trigger_condition,
                    price,
                    quantity,
                    trigger_price.to_num::<f64>()
                );
                Self::add_perp_trigger_order(
                    program_id,
                    accounts,
                    order_type,
                    side,
                    trigger_condition,
                    reduce_only,
                    client_order_id,
                    price,
                    quantity,
                    trigger_price,
                )
            }
            MangoInstruction::RemoveAdvancedOrder { order_index } => {
                msg!("Mango: RemoveAdvancedOrder {}", order_index);
                Self::remove_advanced_order(program_id, accounts, order_index)
            }
            MangoInstruction::ExecutePerpTriggerOrder { order_index } => {
                msg!("Mango: ExecutePerpTriggerOrder {}", order_index);
                Self::execute_perp_trigger_order(program_id, accounts, order_index)
            }
            MangoInstruction::CreatePerpMarket {
                maint_leverage,
                init_leverage,
                liquidation_fee,
                maker_fee,
                taker_fee,
                base_lot_size,
                quote_lot_size,
                rate,
                max_depth_bps,
                target_period_length,
                mngo_per_period,
                exp,
                version,
                lm_size_shift,
                base_decimals,
            } => {
                msg!("Mango: CreatePerpMarket");
                Self::create_perp_market(
                    program_id,
                    accounts,
                    maint_leverage,
                    init_leverage,
                    liquidation_fee,
                    maker_fee,
                    taker_fee,
                    base_lot_size,
                    quote_lot_size,
                    rate,
                    max_depth_bps,
                    target_period_length,
                    mngo_per_period,
                    exp,
                    version,
                    lm_size_shift,
                    base_decimals,
                )
            }
            MangoInstruction::ChangePerpMarketParams2 {
                maint_leverage,
                init_leverage,
                liquidation_fee,
                maker_fee,
                taker_fee,
                rate,
                max_depth_bps,
                target_period_length,
                mngo_per_period,
                exp,
                version,
                lm_size_shift,
            } => {
                msg!("Mango: ChangePerpMarketParams2");
                Self::change_perp_market_params2(
                    program_id,
                    accounts,
                    maint_leverage,
                    init_leverage,
                    liquidation_fee,
                    maker_fee,
                    taker_fee,
                    rate,
                    max_depth_bps,
                    target_period_length,
                    mngo_per_period,
                    exp,
                    version,
                    lm_size_shift,
                )
            }
            MangoInstruction::UpdateMarginBasket => {
                msg!("Mango: UpdateMarginBasket");
                Self::update_margin_basket(program_id, accounts)
            }
            MangoInstruction::ChangeMaxMangoAccounts { max_mango_accounts } => {
                msg!("Mango: ChangeMaxMangoAccounts");
                Self::change_max_mango_accounts(program_id, accounts, max_mango_accounts)
            }
            MangoInstruction::CreateDustAccount => {
                msg!("Mango: CreateDustAccount");
                Self::create_dust_account(program_id, accounts)
            }
            MangoInstruction::ResolveDust => {
                msg!("Mango: ResolveDust");
                Self::resolve_dust(program_id, accounts)
            }
            MangoInstruction::CancelPerpOrdersSide { side, limit } => {
                msg!("Mango: CancelSidePerpOrders");
                Self::cancel_perp_orders_side(program_id, accounts, side, limit)
            }
            MangoInstruction::SetDelegate => {
                msg!("Mango: SetDelegate");
                Self::set_delegate(program_id, accounts)
            }
            MangoInstruction::ChangeSpotMarketParams {
                maint_leverage,
                init_leverage,
                liquidation_fee,
                optimal_util,
                optimal_rate,
                max_rate,
                version,
            } => {
                msg!("Mango: ChangeSpotMarketParams");
                Self::change_spot_market_params(
                    program_id,
                    accounts,
                    maint_leverage,
                    init_leverage,
                    liquidation_fee,
                    optimal_util,
                    optimal_rate,
                    max_rate,
                    version,
                )
            }
            MangoInstruction::CreateSpotOpenOrders => {
                msg!("Mango: CreateSpotOpenOrders");
                Self::create_spot_open_orders(program_id, accounts)
            }
            MangoInstruction::ChangeReferralFeeParams {
                ref_surcharge_centibps,
                ref_share_centibps,
                ref_mngo_required,
            } => {
                msg!("Mango: ChangeReferralFeeParams");
                Self::change_referral_fee_params(
                    program_id,
                    accounts,
                    ref_surcharge_centibps,
                    ref_share_centibps,
                    ref_mngo_required,
                )
            }
            MangoInstruction::SetReferrerMemory => {
                msg!("Mango: SetReferrerMemory");
                Self::set_referrer_memory(program_id, accounts)
            }
            MangoInstruction::RegisterReferrerId { referrer_id } => {
                msg!("Mango: RegisterReferrerId");
                Self::register_referrer_id(program_id, accounts, referrer_id)
            }
        }
    }
}

fn init_root_bank(
    program_id: &Pubkey,
    mango_group: &MangoGroup,
    mint_ai: &AccountInfo,
    vault_ai: &AccountInfo,
    root_bank_ai: &AccountInfo,
    node_bank_ai: &AccountInfo,
    rent: &Rent,

    optimal_util: I80F48,
    optimal_rate: I80F48,
    max_rate: I80F48,
) -> MangoResult<RootBank> {
    let vault = Account::unpack(&vault_ai.try_borrow_data()?)?;
    check!(vault.is_initialized(), MangoErrorCode::InvalidVault)?;
    check!(vault.delegate.is_none(), MangoErrorCode::InvalidVault)?;
    check!(vault.close_authority.is_none(), MangoErrorCode::InvalidVault)?;
    check_eq!(vault.owner, mango_group.signer_key, MangoErrorCode::InvalidVault)?;
    check_eq!(&vault.mint, mint_ai.key, MangoErrorCode::InvalidVault)?;
    check_eq!(vault_ai.owner, &spl_token::id(), MangoErrorCode::InvalidVault)?;

    let _node_bank = NodeBank::load_and_init(&node_bank_ai, &program_id, &vault_ai, rent)?;
    let root_bank = RootBank::load_and_init(
        &root_bank_ai,
        &program_id,
        node_bank_ai,
        rent,
        optimal_util,
        optimal_rate,
        max_rate,
    )?;

    Ok(*root_bank)
}

fn invoke_settle_funds<'a>(
    dex_prog_ai: &AccountInfo<'a>,
    spot_market_ai: &AccountInfo<'a>,
    open_orders_ai: &AccountInfo<'a>,
    signer_ai: &AccountInfo<'a>,
    dex_base_ai: &AccountInfo<'a>,
    dex_quote_ai: &AccountInfo<'a>,
    base_vault_ai: &AccountInfo<'a>,
    quote_vault_ai: &AccountInfo<'a>,
    dex_signer_ai: &AccountInfo<'a>,
    token_prog_ai: &AccountInfo<'a>,
    signers_seeds: &[&[&[u8]]],
) -> ProgramResult {
    let data = serum_dex::instruction::MarketInstruction::SettleFunds.pack();
    let instruction = Instruction {
        program_id: *dex_prog_ai.key,
        data,
        accounts: vec![
            AccountMeta::new(*spot_market_ai.key, false),
            AccountMeta::new(*open_orders_ai.key, false),
            AccountMeta::new_readonly(*signer_ai.key, true),
            AccountMeta::new(*dex_base_ai.key, false),
            AccountMeta::new(*dex_quote_ai.key, false),
            AccountMeta::new(*base_vault_ai.key, false),
            AccountMeta::new(*quote_vault_ai.key, false),
            AccountMeta::new_readonly(*dex_signer_ai.key, false),
            AccountMeta::new_readonly(*token_prog_ai.key, false),
            AccountMeta::new(*quote_vault_ai.key, false),
        ],
    };

    let account_infos = [
        dex_prog_ai.clone(),
        spot_market_ai.clone(),
        open_orders_ai.clone(),
        signer_ai.clone(),
        dex_base_ai.clone(),
        dex_quote_ai.clone(),
        base_vault_ai.clone(),
        quote_vault_ai.clone(),
        dex_signer_ai.clone(),
        token_prog_ai.clone(),
        quote_vault_ai.clone(),
    ];
    solana_program::program::invoke_signed_unchecked(&instruction, &account_infos, signers_seeds)
}

fn invoke_cancel_order<'a>(
    dex_prog_ai: &AccountInfo<'a>,
    spot_market_ai: &AccountInfo<'a>,
    bids_ai: &AccountInfo<'a>,
    asks_ai: &AccountInfo<'a>,
    open_orders_ai: &AccountInfo<'a>,
    signer_ai: &AccountInfo<'a>,
    dex_event_queue_ai: &AccountInfo<'a>,
    data: Vec<u8>,
    signers_seeds: &[&[&[u8]]],
) -> ProgramResult {
    let instruction = Instruction {
        program_id: *dex_prog_ai.key,
        data,
        accounts: vec![
            AccountMeta::new(*spot_market_ai.key, false),
            AccountMeta::new(*bids_ai.key, false),
            AccountMeta::new(*asks_ai.key, false),
            AccountMeta::new(*open_orders_ai.key, false),
            AccountMeta::new_readonly(*signer_ai.key, true),
            AccountMeta::new(*dex_event_queue_ai.key, false),
        ],
    };

    let account_infos = [
        dex_prog_ai.clone(),
        spot_market_ai.clone(),
        bids_ai.clone(),
        asks_ai.clone(),
        open_orders_ai.clone(),
        signer_ai.clone(),
        dex_event_queue_ai.clone(),
    ];
    solana_program::program::invoke_signed(&instruction, &account_infos, signers_seeds)
}

fn invoke_transfer<'a>(
    token_prog_ai: &AccountInfo<'a>,
    source_ai: &AccountInfo<'a>,
    dest_ai: &AccountInfo<'a>,
    authority_ai: &AccountInfo<'a>,
    signers_seeds: &[&[&[u8]]],
    quantity: u64,
) -> ProgramResult {
    let transfer_instruction = spl_token::instruction::transfer(
        &spl_token::ID,
        source_ai.key,
        dest_ai.key,
        authority_ai.key,
        &[],
        quantity,
    )?;
    let accs = [
        token_prog_ai.clone(), // TODO check if passing in program_id is necessary
        source_ai.clone(),
        dest_ai.clone(),
        authority_ai.clone(),
    ];

    solana_program::program::invoke_signed(&transfer_instruction, &accs, signers_seeds)
}

#[inline(never)]
fn read_oracle(
    mango_group: &MangoGroup,
    token_index: usize,
    oracle_ai: &AccountInfo,
) -> MangoResult<I80F48> {
    let quote_decimals = mango_group.tokens[QUOTE_INDEX].decimals as i32;
    let base_decimals = mango_group.tokens[token_index].decimals as i32;

    let oracle_type = determine_oracle_type(oracle_ai);

    let price = match oracle_type {
        OracleType::Pyth => {
            let price_account = Price::get_price(oracle_ai)?;
            let value = I80F48::from_num(price_account.agg.price);

            // Filter out bad prices on mainnet
            #[cfg(not(feature = "devnet"))]
            let conf = I80F48::from_num(price_account.agg.conf).checked_div(value).unwrap();

            #[cfg(not(feature = "devnet"))]
            if price_account.agg.status != PriceStatus::Trading {
                msg!("Pyth status invalid: {}", price_account.agg.status as u8);
                return Err(throw_err!(MangoErrorCode::InvalidOraclePrice));
            } else if conf > PYTH_CONF_FILTER {
                msg!(
                    "Pyth conf interval too high; oracle index: {} value: {} conf: {}",
                    token_index,
                    value.to_num::<f64>(),
                    conf.to_num::<f64>()
                );
                return Err(throw_err!(MangoErrorCode::InvalidOraclePrice));
            }

            let decimals = quote_decimals
                .checked_add(price_account.expo)
                .unwrap()
                .checked_sub(base_decimals)
                .unwrap();

            let decimal_adj = I80F48::from_num(10u64.pow(decimals.abs() as u32));
            if decimals < 0 {
                value.checked_div(decimal_adj).unwrap()
            } else {
                value.checked_mul(decimal_adj).unwrap()
            }
        }
        OracleType::Stub => {
            let oracle = StubOracle::load(oracle_ai)?;
            I80F48::from_num(oracle.price)
        }
        OracleType::Switchboard => {
            let result =
                FastRoundResultAccountData::deserialize(&oracle_ai.try_borrow_data()?).unwrap();
            let value = I80F48::from_num(result.result.result);

            let decimals = quote_decimals.checked_sub(base_decimals).unwrap();
            if decimals < 0 {
                let decimal_adj = I80F48::from_num(10u64.pow(decimals.abs() as u32));
                value.checked_div(decimal_adj).unwrap()
            } else if decimals > 0 {
                let decimal_adj = I80F48::from_num(10u64.pow(decimals.abs() as u32));
                value.checked_mul(decimal_adj).unwrap()
            } else {
                value
            }
        }
        OracleType::Unknown => return Err(throw_err!(MangoErrorCode::InvalidOracleType)),
    };
    Ok(price)
}

/// Transfer token deposits/borrows between two MangoAccounts
/// `native_quantity` is subtracted from src and added to dst
/// Make sure to credit deposits first in case Node bank is fully utilized
fn transfer_token_internal(
    root_bank_cache: &RootBankCache,
    node_bank: &mut NodeBank,
    src: &mut MangoAccount,
    dst: &mut MangoAccount,
    src_pk: &Pubkey,
    dst_pk: &Pubkey,
    token_index: usize,
    native_quantity: I80F48,
) -> MangoResult<()> {
    if native_quantity.is_positive() {
        // increase dst first before decreasing from src
        checked_change_net(root_bank_cache, node_bank, dst, dst_pk, token_index, native_quantity)?;
        checked_change_net(root_bank_cache, node_bank, src, src_pk, token_index, -native_quantity)?;
    } else if native_quantity.is_negative() {
        // increase src first before decreasing from dst
        checked_change_net(root_bank_cache, node_bank, src, src_pk, token_index, -native_quantity)?;
        checked_change_net(root_bank_cache, node_bank, dst, dst_pk, token_index, native_quantity)?;
    }
    Ok(())
}

fn checked_change_net(
    root_bank_cache: &RootBankCache,
    node_bank: &mut NodeBank,
    mango_account: &mut MangoAccount,
    mango_account_pk: &Pubkey,
    token_index: usize,
    native_quantity: I80F48,
) -> MangoResult<()> {
    if native_quantity.is_negative() {
        checked_sub_net(root_bank_cache, node_bank, mango_account, token_index, -native_quantity)?;
    } else if native_quantity.is_positive() {
        checked_add_net(root_bank_cache, node_bank, mango_account, token_index, native_quantity)?;
    }
    mango_emit!(TokenBalanceLog {
        mango_group: mango_account.mango_group,
        mango_account: *mango_account_pk,
        token_index: token_index as u64,
        deposit: mango_account.deposits[token_index].to_bits(),
        borrow: mango_account.borrows[token_index].to_bits()
    });

    Ok(()) // This is an optimization to prevent unnecessary I80F48 calculations
}

/// If there are borrows, pay down borrows first then increase deposits
/// WARNING: won't work if native_quantity is less than zero
fn checked_add_net(
    root_bank_cache: &RootBankCache,
    node_bank: &mut NodeBank,
    mango_account: &mut MangoAccount,
    token_index: usize,
    mut native_quantity: I80F48,
) -> MangoResult<()> {
    if mango_account.borrows[token_index].is_positive() {
        let native_borrows = mango_account.get_native_borrow(root_bank_cache, token_index)?;

        if native_quantity < native_borrows {
            return checked_sub_borrow(
                node_bank,
                mango_account,
                token_index,
                native_quantity / root_bank_cache.borrow_index,
            );
        } else {
            let borrows = mango_account.borrows[token_index];
            checked_sub_borrow(node_bank, mango_account, token_index, borrows)?;
            native_quantity -= native_borrows;
        }
    }

    checked_add_deposit(
        node_bank,
        mango_account,
        token_index,
        native_quantity / root_bank_cache.deposit_index,
    )
}

/// If there are deposits, draw down deposits first then increase borrows
/// WARNING: won't work if native_quantity is less than zero
fn checked_sub_net(
    root_bank_cache: &RootBankCache,
    node_bank: &mut NodeBank,
    mango_account: &mut MangoAccount,
    token_index: usize,
    mut native_quantity: I80F48,
) -> MangoResult<()> {
    if mango_account.deposits[token_index].is_positive() {
        let native_deposits = mango_account.get_native_deposit(root_bank_cache, token_index)?;

        if native_quantity < native_deposits {
            return checked_sub_deposit(
                node_bank,
                mango_account,
                token_index,
                native_quantity / root_bank_cache.deposit_index,
            );
        } else {
            let deposits = mango_account.deposits[token_index];
            checked_sub_deposit(node_bank, mango_account, token_index, deposits)?;
            native_quantity -= native_deposits;
        }
    }

    checked_add_borrow(
        node_bank,
        mango_account,
        token_index,
        native_quantity / root_bank_cache.borrow_index,
    )?;

    check!(
        node_bank.has_valid_deposits_borrows(root_bank_cache),
        MangoErrorCode::InsufficientLiquidity
    )
}

/// TODO - although these values are I8048, they must never be less than zero
fn checked_add_deposit(
    node_bank: &mut NodeBank,
    mango_account: &mut MangoAccount,
    token_index: usize,
    quantity: I80F48,
) -> MangoResult<()> {
    mango_account.checked_add_deposit(token_index, quantity)?;
    node_bank.checked_add_deposit(quantity)
}

fn checked_sub_deposit(
    node_bank: &mut NodeBank,
    mango_account: &mut MangoAccount,
    token_index: usize,
    quantity: I80F48,
) -> MangoResult<()> {
    mango_account.checked_sub_deposit(token_index, quantity)?;
    node_bank.checked_sub_deposit(quantity)
}

fn checked_add_borrow(
    node_bank: &mut NodeBank,
    mango_account: &mut MangoAccount,
    token_index: usize,
    quantity: I80F48,
) -> MangoResult<()> {
    mango_account.checked_add_borrow(token_index, quantity)?;
    node_bank.checked_add_borrow(quantity)
}

fn checked_sub_borrow(
    node_bank: &mut NodeBank,
    mango_account: &mut MangoAccount,
    token_index: usize,
    quantity: I80F48,
) -> MangoResult<()> {
    mango_account.checked_sub_borrow(token_index, quantity)?;
    node_bank.checked_sub_borrow(quantity)
}

fn invoke_cancel_orders<'a>(
    open_orders_ai: &AccountInfo<'a>,
    dex_prog_ai: &AccountInfo<'a>,
    spot_market_ai: &AccountInfo<'a>,
    bids_ai: &AccountInfo<'a>,
    asks_ai: &AccountInfo<'a>,
    signer_ai: &AccountInfo<'a>,
    dex_event_queue_ai: &AccountInfo<'a>,
    signers_seeds: &[&[&[u8]]],

    mut limit: u8,
) -> MangoResult<()> {
    let mut cancels = vec![];
    {
        let open_orders = load_open_orders(open_orders_ai)?;

        let market = load_market_state(spot_market_ai, dex_prog_ai.key)?;
        let bids = load_bids_mut(&market, bids_ai)?;
        let asks = load_asks_mut(&market, asks_ai)?;

        limit = min(limit, open_orders.free_slot_bits.count_zeros() as u8);
        if limit == 0 {
            return Ok(());
        }
        for j in 0..128 {
            let slot_mask = 1u128 << j;
            if open_orders.free_slot_bits & slot_mask != 0 {
                // means slot is free
                continue;
            }
            let order_id = open_orders.orders[j];

            let side = if open_orders.is_bid_bits & slot_mask != 0 {
                match bids.find_by_key(order_id) {
                    None => continue,
                    Some(_) => serum_dex::matching::Side::Bid,
                }
            } else {
                match asks.find_by_key(order_id) {
                    None => continue,
                    Some(_) => serum_dex::matching::Side::Ask,
                }
            };

            let cancel_instruction =
                serum_dex::instruction::CancelOrderInstructionV2 { side, order_id };

            cancels.push(cancel_instruction);

            limit -= 1;
            if limit == 0 {
                break;
            }
        }
    }

    let mut instruction = Instruction {
        program_id: *dex_prog_ai.key,
        data: vec![],
        accounts: vec![
            AccountMeta::new(*spot_market_ai.key, false),
            AccountMeta::new(*bids_ai.key, false),
            AccountMeta::new(*asks_ai.key, false),
            AccountMeta::new(*open_orders_ai.key, false),
            AccountMeta::new_readonly(*signer_ai.key, true),
            AccountMeta::new(*dex_event_queue_ai.key, false),
        ],
    };

    let account_infos = [
        dex_prog_ai.clone(),
        spot_market_ai.clone(),
        bids_ai.clone(),
        asks_ai.clone(),
        open_orders_ai.clone(),
        signer_ai.clone(),
        dex_event_queue_ai.clone(),
    ];

    for cancel in cancels.iter() {
        let cancel_instruction =
            serum_dex::instruction::MarketInstruction::CancelOrderV2(cancel.clone());
        instruction.data = cancel_instruction.pack();
        solana_program::program::invoke_signed(&instruction, &account_infos, signers_seeds)?;
    }

    Ok(())
}

fn invoke_new_order<'a>(
    dex_prog_ai: &AccountInfo<'a>, // Have to add account of the program id
    spot_market_ai: &AccountInfo<'a>,
    open_orders_ai: &AccountInfo<'a>,
    dex_request_queue_ai: &AccountInfo<'a>,
    dex_event_queue_ai: &AccountInfo<'a>,
    bids_ai: &AccountInfo<'a>,
    asks_ai: &AccountInfo<'a>,
    vault_ai: &AccountInfo<'a>,
    signer_ai: &AccountInfo<'a>,
    dex_base_ai: &AccountInfo<'a>,
    dex_quote_ai: &AccountInfo<'a>,
    token_prog_ai: &AccountInfo<'a>,
    msrm_or_srm_vault_ai: &AccountInfo<'a>,
    signers_seeds: &[&[&[u8]]],

    order: NewOrderInstructionV3,
) -> ProgramResult {
    let data = serum_dex::instruction::MarketInstruction::NewOrderV3(order).pack();
    let mut instruction = Instruction {
        program_id: *dex_prog_ai.key,
        data,
        accounts: vec![
            AccountMeta::new(*spot_market_ai.key, false),
            AccountMeta::new(*open_orders_ai.key, false),
            AccountMeta::new(*dex_request_queue_ai.key, false),
            AccountMeta::new(*dex_event_queue_ai.key, false),
            AccountMeta::new(*bids_ai.key, false),
            AccountMeta::new(*asks_ai.key, false),
            AccountMeta::new(*vault_ai.key, false),
            AccountMeta::new_readonly(*signer_ai.key, true),
            AccountMeta::new(*dex_base_ai.key, false),
            AccountMeta::new(*dex_quote_ai.key, false),
            AccountMeta::new_readonly(*token_prog_ai.key, false),
            AccountMeta::new_readonly(*signer_ai.key, false),
        ],
    };

    if msrm_or_srm_vault_ai.key != &Pubkey::default() {
        instruction.accounts.push(AccountMeta::new_readonly(*msrm_or_srm_vault_ai.key, false));
        let account_infos = [
            dex_prog_ai.clone(), // Have to add account of the program id
            spot_market_ai.clone(),
            open_orders_ai.clone(),
            dex_request_queue_ai.clone(),
            dex_event_queue_ai.clone(),
            bids_ai.clone(),
            asks_ai.clone(),
            vault_ai.clone(),
            signer_ai.clone(),
            dex_base_ai.clone(),
            dex_quote_ai.clone(),
            token_prog_ai.clone(),
            signer_ai.clone(),
            msrm_or_srm_vault_ai.clone(),
        ];
        solana_program::program::invoke_signed_unchecked(
            &instruction,
            &account_infos,
            signers_seeds,
        )
    } else {
        let account_infos = [
            dex_prog_ai.clone(), // Have to add account of the program id
            spot_market_ai.clone(),
            open_orders_ai.clone(),
            dex_request_queue_ai.clone(),
            dex_event_queue_ai.clone(),
            bids_ai.clone(),
            asks_ai.clone(),
            vault_ai.clone(),
            signer_ai.clone(),
            dex_base_ai.clone(),
            dex_quote_ai.clone(),
            token_prog_ai.clone(),
            signer_ai.clone(),
        ];
        solana_program::program::invoke_signed_unchecked(
            &instruction,
            &account_infos,
            signers_seeds,
        )
    }
}

fn invoke_init_open_orders<'a>(
    dex_prog_ai: &AccountInfo<'a>, // Have to add account of the program id
    open_orders_ai: &AccountInfo<'a>,
    signer_ai: &AccountInfo<'a>,
    spot_market_ai: &AccountInfo<'a>,
    rent_ai: &AccountInfo<'a>,
    signers_seeds: &[&[&[u8]]],
) -> ProgramResult {
    let data = serum_dex::instruction::MarketInstruction::InitOpenOrders.pack();
    let instruction = Instruction {
        program_id: *dex_prog_ai.key,
        data,
        accounts: vec![
            AccountMeta::new(*open_orders_ai.key, false),
            AccountMeta::new_readonly(*signer_ai.key, true),
            AccountMeta::new_readonly(*spot_market_ai.key, false),
            AccountMeta::new_readonly(*rent_ai.key, false),
        ],
    };

    let account_infos = [
        dex_prog_ai.clone(),
        open_orders_ai.clone(),
        signer_ai.clone(),
        spot_market_ai.clone(),
        rent_ai.clone(),
    ];
    solana_program::program::invoke_signed(&instruction, &account_infos, signers_seeds)
}

fn invoke_close_open_orders<'a>(
    dex_prog_ai: &AccountInfo<'a>, // Have to add account of the program id
    open_orders_ai: &AccountInfo<'a>,
    signer_ai: &AccountInfo<'a>,
    destination_ai: &AccountInfo<'a>,
    spot_market_ai: &AccountInfo<'a>,
    signers_seeds: &[&[&[u8]]],
) -> ProgramResult {
    let data = serum_dex::instruction::MarketInstruction::CloseOpenOrders.pack();

    let instruction = Instruction {
        program_id: *dex_prog_ai.key,
        data,
        accounts: vec![
            AccountMeta::new(*open_orders_ai.key, false),
            AccountMeta::new_readonly(*signer_ai.key, true),
            AccountMeta::new(*destination_ai.key, false),
            AccountMeta::new_readonly(*spot_market_ai.key, false),
        ],
    };

    let account_infos = [
        dex_prog_ai.clone(),
        open_orders_ai.clone(),
        signer_ai.clone(),
        destination_ai.clone(),
        spot_market_ai.clone(),
    ];
    solana_program::program::invoke_signed(&instruction, &account_infos, signers_seeds)
}

/*
TODO test order types
 */
fn invoke_transfer_lamports<'a>(
    src_ai: &AccountInfo<'a>,
    dst_ai: &AccountInfo<'a>,
    system_prog_ai: &AccountInfo<'a>,
    quantity: u64,
    signers_seeds: &[&[&[u8]]],
) -> ProgramResult {
    solana_program::program::invoke_signed(
        &solana_program::system_instruction::transfer(src_ai.key, dst_ai.key, quantity),
        &[src_ai.clone(), dst_ai.clone(), system_prog_ai.clone()],
        signers_seeds,
    )
}

fn seed_and_create_pda<'a>(
    program_id: &Pubkey,
    funder: &AccountInfo<'a>,
    rent: &Rent,
    space: usize,
    owner: &Pubkey,
    system_program: &AccountInfo<'a>,
    pda_account: &AccountInfo<'a>,
    seeds: &[&[u8]],
    funder_seeds: &[&[u8]],
) -> MangoResult {
    let (pda_address, bump) = Pubkey::find_program_address(seeds, program_id);
    check!(&pda_address == pda_account.key, MangoErrorCode::InvalidAccount)?;
    create_pda_account(
        funder,
        rent,
        space,
        owner,
        system_program,
        pda_account,
        &[seeds, &[&[bump]]].concat(),
        funder_seeds,
    )?;
    Ok(())
}
fn create_pda_account<'a>(
    funder: &AccountInfo<'a>,
    rent: &Rent,
    space: usize,
    owner: &Pubkey,
    system_program: &AccountInfo<'a>,
    new_pda_account: &AccountInfo<'a>,
    new_pda_signer_seeds: &[&[u8]],
    funder_seeds: &[&[u8]],
) -> ProgramResult {
    if new_pda_account.lamports() > 0 {
        let required_lamports =
            rent.minimum_balance(space).max(1).saturating_sub(new_pda_account.lamports());

        let transfer_seeds = if funder_seeds.is_empty() { vec![] } else { vec![funder_seeds] };
        if required_lamports > 0 {
            invoke_transfer_lamports(
                funder,
                new_pda_account,
                system_program,
                required_lamports,
                transfer_seeds.as_slice(),
            )?;
        }

        solana_program::program::invoke_signed(
            &solana_program::system_instruction::allocate(new_pda_account.key, space as u64),
            &[new_pda_account.clone(), system_program.clone()],
            &[new_pda_signer_seeds],
        )?;

        solana_program::program::invoke_signed(
            &solana_program::system_instruction::assign(new_pda_account.key, owner),
            &[new_pda_account.clone(), system_program.clone()],
            &[new_pda_signer_seeds],
        )
    } else {
        let all_signer_seeds = if funder_seeds.is_empty() {
            vec![new_pda_signer_seeds]
        } else {
            vec![funder_seeds, new_pda_signer_seeds]
        };
        solana_program::program::invoke_signed_unchecked(
            &solana_program::system_instruction::create_account(
                funder.key,
                new_pda_account.key,
                rent.minimum_balance(space).max(1),
                space as u64,
                owner,
            ),
            &[funder.clone(), new_pda_account.clone(), system_program.clone()],
            all_signer_seeds.as_slice(),
        )
    }
}

/// Transfer lamports from a src account owned by the currently executing program id
fn program_transfer_lamports(
    src_ai: &AccountInfo,
    dst_ai: &AccountInfo,
    quantity: u64,
) -> MangoResult<()> {
    let src_lamports = src_ai.lamports().checked_sub(quantity).ok_or(math_err!())?;
    **src_ai.lamports.borrow_mut() = src_lamports;

    let dst_lamports = dst_ai.lamports().checked_add(quantity).ok_or(math_err!())?;
    **dst_ai.lamports.borrow_mut() = dst_lamports;
    Ok(())
}

fn cancel_all_advanced_orders<'a>(
    advanced_orders_ai: &AccountInfo<'a>,
    advanced_orders: &mut AdvancedOrders,
    agent_ai: &AccountInfo<'a>,
) -> MangoResult<()> {
    let mut total_fee = 0u64;
    for i in 0..MAX_ADVANCED_ORDERS {
        if advanced_orders.orders[i].is_active {
            advanced_orders.orders[i].is_active = false;
            total_fee += ADVANCED_ORDER_FEE;
        }
    }
    program_transfer_lamports(advanced_orders_ai, agent_ai, total_fee)
}

// Returns asset_weight and liab_weight
pub fn get_leverage_weights(leverage: I80F48) -> (I80F48, I80F48) {
    (
        (leverage - ONE_I80F48).checked_div(leverage).unwrap(),
        (leverage + ONE_I80F48).checked_div(leverage).unwrap(),
    )
}<|MERGE_RESOLUTION|>--- conflicted
+++ resolved
@@ -5689,11 +5689,7 @@
         ref_share_centibps: u32,
         ref_mngo_required: u64,
     ) -> MangoResult {
-<<<<<<< HEAD
-        check!(ref_surcharge_centibps > ref_share_centibps, MangoErrorCode::InvalidParam)?;
-=======
         check!(ref_surcharge_centibps >= ref_share_centibps, MangoErrorCode::InvalidParam)?;
->>>>>>> 39e6c266
 
         const NUM_FIXED: usize = 2;
         let accounts = array_ref![accounts, 0, NUM_FIXED];
