--- conflicted
+++ resolved
@@ -32,20 +32,12 @@
 use crate::oracle::{determine_oracle_type, OracleType, Price, StubOracle};
 use crate::queue::{EventQueue, EventType, FillEvent, LiquidateEvent, OutEvent};
 use crate::state::{
-<<<<<<< HEAD
     load_asks_mut, load_bids_mut, load_market_state, load_open_orders, AdvancedOrderType,
     AdvancedOrders, AssetType, DataType, HealthCache, HealthType, MangoAccount, MangoCache,
     MangoGroup, MetaData, NodeBank, PerpMarket, PerpMarketCache, PerpMarketInfo, PerpTriggerOrder,
     PriceCache, RootBank, RootBankCache, SpotMarketInfo, TokenInfo, TriggerCondition,
     UserActiveAssets, ADVANCED_ORDER_FEE, FREE_ORDER_SLOT, INFO_LEN, MAX_ADVANCED_ORDERS,
-    MAX_NODE_BANKS, MAX_PAIRS, MAX_PERP_OPEN_ORDERS, ONE_I80F48, QUOTE_INDEX, ZERO_I80F48,
-=======
-    load_asks_mut, load_bids_mut, load_market_state, load_open_orders, AssetType, DataType,
-    HealthCache, HealthType, MangoAccount, MangoCache, MangoGroup, MetaData, NodeBank, PerpMarket,
-    PerpMarketCache, PerpMarketInfo, PriceCache, RootBank, RootBankCache, SpotMarketInfo,
-    TokenInfo, UserActiveAssets, FREE_ORDER_SLOT, INFO_LEN, MAX_NODE_BANKS, MAX_PAIRS,
-    MAX_PERP_OPEN_ORDERS, NEG_ONE_I80F48, ONE_I80F48, QUOTE_INDEX, ZERO_I80F48,
->>>>>>> 9ff04783
+    MAX_NODE_BANKS, MAX_PAIRS, MAX_PERP_OPEN_ORDERS, NEG_ONE_I80F48, ONE_I80F48, QUOTE_INDEX, ZERO_I80F48,
 };
 use crate::utils::{gen_signer_key, gen_signer_seeds};
 use anchor_lang::prelude::emit;
