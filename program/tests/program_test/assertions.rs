use crate::*;
use fixed::types::I80F48;
use mango::state::*;
use solana_program::pubkey::Pubkey;
use std::collections::HashMap;

#[allow(dead_code)]
pub fn assert_deposits(
    mango_group_cookie: &MangoGroupCookie,
    expected_values: (usize, HashMap<usize, I80F48>),
) {
    let (user_index, expected_value) = expected_values;
    for (mint_index, expected_deposit) in expected_value.iter() {
        let actual_deposit = &mango_group_cookie.mango_accounts[user_index]
            .mango_account
            .get_native_deposit(
                &mango_group_cookie.mango_cache.root_bank_cache[*mint_index],
                *mint_index,
            )
            .unwrap();
        println!(
            "==\nUser: {}, Mint: {}\nExpected deposit: {}, Actual deposit: {}\n==",
            user_index,
            mint_index,
            expected_deposit.to_string(),
            actual_deposit.to_string(),
        );
        assert!(expected_deposit == actual_deposit);
    }
}

#[allow(dead_code)]
pub fn assert_open_spot_orders(
    mango_group_cookie: &MangoGroupCookie,
    user_spot_orders: &Vec<(usize, usize, serum_dex::matching::Side, f64, f64)>,
) {
    for i in 0..user_spot_orders.len() {
        let (user_index, mint_index, _, _, _) = user_spot_orders[i];
        let mango_account = mango_group_cookie.mango_accounts[user_index].mango_account;
        assert_ne!(mango_account.spot_open_orders[mint_index], Pubkey::default());
    }
}

#[allow(dead_code)]
pub async fn assert_user_spot_orders(
    test: &mut MangoProgramTest,
    mango_group_cookie: &MangoGroupCookie,
    expected_values: (usize, usize, HashMap<&str, I80F48>),
) {
    let (mint_index, user_index, expected_value) = expected_values;
    let (actual_quote_free, actual_quote_locked, actual_base_free, actual_base_locked) =
        test.get_oo_info(&mango_group_cookie, user_index, mint_index).await;

    println!("User index: {}", user_index);
    if let Some(quote_free) = expected_value.get("quote_free") {
        // println!(
        //     "==\nUser: {}, Mint: {}\nExpected quote_free: {}, Actual quote_free: {}\n==",
        //     user_index,
        //     mint_index,
        //     quote_free.to_string(),
        //     actual_quote_free.to_string(),
        // );
        assert!(*quote_free == actual_quote_free);
    }
    if let Some(quote_locked) = expected_value.get("quote_locked") {
        // println!(
        //     "==\nUser: {}, Mint: {}\nExpected quote_locked: {}, Actual quote_locked: {}\n==",
        //     user_index,
        //     mint_index,
        //     quote_locked.to_string(),
        //     actual_quote_locked.to_string(),
        // );
        assert!(*quote_locked == actual_quote_locked);
    }
    if let Some(base_free) = expected_value.get("base_free") {
        println!(
            "==\nUser: {}, Mint: {}\nExpected base_free: {}, Actual base_free: {}\n==",
            user_index,
            mint_index,
            base_free.to_string(),
            actual_base_free.to_string(),
        );
        assert!(*base_free == actual_base_free);
    }
    if let Some(base_locked) = expected_value.get("base_locked") {
        println!(
            "==\nUser: {}, Mint: {}\nExpected base_locked: {}, Actual base_locked: {}\n==",
            user_index,
            mint_index,
            base_locked.to_string(),
            actual_base_locked.to_string(),
        );
        assert!(*base_locked == actual_base_locked);
    }
}

// #[allow(dead_code)]
// pub fn assert_matched_spot_orders(
//     mango_group_cookie: &MangoGroupCookie,
//     user_spot_orders: &Vec<(usize, usize, serum_dex::matching::Side, f64, f64)>,
// ) {
//     let mut balances_map: HashMap<String, (f64, f64)> = HashMap::new();
//     for i in 0..user_spot_orders.len() {
//         let (user_index, _, arranged_order_side, arranged_order_size, arranged_order_price) = user_spot_orders[i];
//         let balances_map_key = format!("{}", user_index);
//         let sign = match arranged_order_side {
//             serum_dex::matching::Side::Bid => 1.0,
//             serum_dex::matching::Side::Ask => -1.0,
//         }
//         if let Some((base_balance, quote_balance)) = balances_map.get_mut(&balances_map_key) {
//             *base_balance += arranged_order_size * arranged_order_price * sign;
//             *quote_balance += arranged_order_size * arranged_order_price * (sign * -1.0);
//         } else {
//             perp_orders_map.insert(perp_orders_map_key.clone(), 0);
//         }
//     }
// }

#[allow(dead_code)]
pub fn assert_open_perp_orders(
    mango_group_cookie: &MangoGroupCookie,
    user_perp_orders: &Vec<(usize, usize, mango::matching::Side, f64, f64)>,
    starting_order_id: u64,
) {
    let mut perp_orders_map: HashMap<String, usize> = HashMap::new();

    for i in 0..user_perp_orders.len() {
        let (user_index, _, arranged_order_side, _, _) = user_perp_orders[i];
        let perp_orders_map_key = format!("{}", user_index);
        if let Some(x) = perp_orders_map.get_mut(&perp_orders_map_key) {
            *x += 1;
        } else {
            perp_orders_map.insert(perp_orders_map_key.clone(), 0);
        }
        let mango_account = mango_group_cookie.mango_accounts[user_index].mango_account;
        let client_order_id = mango_account.client_order_ids[perp_orders_map[&perp_orders_map_key]];
        let order_side = mango_account.order_side[perp_orders_map[&perp_orders_map_key]];
        assert_eq!(client_order_id, starting_order_id + i as u64,);
        assert_eq!(order_side, arranged_order_side);
    }
}

// #[allow(dead_code)]
// pub fn assert_matched_perp_orders(
//     test: &mut MangoProgramTest,
//     mango_group_cookie: &MangoGroupCookie,
//     user_perp_orders: &Vec<(usize, usize, mango::matching::Side, f64, f64)>,
// ) {
//     let mut matched_perp_orders_map: HashMap<String, I80F48> = HashMap::new();
//     let (_, _, _, maker_side, _) = user_perp_orders[0];
//     for i in 0..user_perp_orders.len() {
//         let (user_index, mint_index, arranged_order_side, arranged_order_size, arranged_order_price) = user_perp_orders[i];
//         let mango_group = mango_group_cookie.mango_group;
//         let perp_market_info = mango_group.perp_markets[mint_index];
//
//         let mint = test.with_mint(mint_index);
//
//         let order_size = test.base_size_number_to_lots(&self.mint, arranged_order_size);
//         let order_price = test.price_number_to_lots(&self.mint, arranged_order_price);
//
//         let mut taker = None;
//         let mut base_position: I80F48;
//         let mut quote_position: I80F48;
//
//         let fee = maker_side
//
//         if arranged_order_side == mango::matching::Side::Bid {
//             base_position = order_size;
//             quote_position = -order_size * order_price - (order_size * order_price * perp_market_info.maker_fee);
//         } else {
//             base_position = -order_size;
//             quote_position = order_size * order_price - (order_size * order_price * perp_market_info.taker_fee);
//         }
//
//         let perp_orders_map_key = format!("{}_{}", user_index, mint_index);
//
//         if let Some(x) = perp_orders_map.get_mut(&perp_orders_map_key) {
//
//             *x += 1;
//         } else {
//             perp_orders_map.insert(perp_orders_map_key.clone(), 0);
//         }
//     }
// }

fn get_net(mango_account: &MangoAccount, bank_cache: &RootBankCache, mint_index: usize) -> I80F48 {
    if mango_account.deposits[mint_index].is_positive() {
        mango_account.deposits[mint_index].checked_mul(bank_cache.deposit_index).unwrap()
    } else if mango_account.borrows[mint_index].is_positive() {
        -mango_account.borrows[mint_index].checked_mul(bank_cache.borrow_index).unwrap()
    } else {
        ZERO_I80F48
    }
}

#[allow(dead_code)]
pub async fn assert_vault_net_deposit_diff(
    test: &mut MangoProgramTest,
    mango_group_cookie: &MangoGroupCookie,
    mint_index: usize,
) {
    let mango_cache = mango_group_cookie.mango_cache;
    let root_bank_cache = mango_cache.root_bank_cache[mint_index];
    let (_root_bank_pk, root_bank) =
        test.with_root_bank(&mango_group_cookie.mango_group, mint_index).await;

    let mut total_net = ZERO_I80F48;
    for mango_account in &mango_group_cookie.mango_accounts {
        total_net += get_net(&mango_account.mango_account, &root_bank_cache, mint_index);
    }

    total_net = total_net.checked_round().unwrap();

    let mut vault_amount = ZERO_I80F48;
<<<<<<< HEAD
    for node_bank_pk in root_bank.node_banks {
        if node_bank_pk != Pubkey::default() {
            let node_bank = test.load_account::<NodeBank>(node_bank_pk).await;
            let balance = test.get_token_balance(node_bank.vault).await;
            vault_amount += I80F48::from_num(balance);
        }
=======
    for node_bank_pk in root_bank.node_banks.iter() {
      if *node_bank_pk != Pubkey::default() {
          let node_bank = test.load_account::<NodeBank>(*node_bank_pk).await;
          let balance = test.get_token_balance(node_bank.vault).await;
          vault_amount += I80F48::from_num(balance);
      }
>>>>>>> 1cb807a2
    }

    println!("total_net: {}", total_net.to_string());
    println!("vault_amount: {}", vault_amount.to_string());

    assert!(total_net == vault_amount);
}<|MERGE_RESOLUTION|>--- conflicted
+++ resolved
@@ -212,21 +212,13 @@
     total_net = total_net.checked_round().unwrap();
 
     let mut vault_amount = ZERO_I80F48;
-<<<<<<< HEAD
     for node_bank_pk in root_bank.node_banks {
         if node_bank_pk != Pubkey::default() {
             let node_bank = test.load_account::<NodeBank>(node_bank_pk).await;
             let balance = test.get_token_balance(node_bank.vault).await;
             vault_amount += I80F48::from_num(balance);
         }
-=======
-    for node_bank_pk in root_bank.node_banks.iter() {
-      if *node_bank_pk != Pubkey::default() {
-          let node_bank = test.load_account::<NodeBank>(*node_bank_pk).await;
-          let balance = test.get_token_balance(node_bank.vault).await;
-          vault_amount += I80F48::from_num(balance);
-      }
->>>>>>> 1cb807a2
+
     }
 
     println!("total_net: {}", total_net.to_string());
