--- conflicted
+++ resolved
@@ -96,11 +96,7 @@
                 &quote_root_bank_pk,
                 &dao_vault_pk,
                 &msrm_vault_pk,
-<<<<<<< HEAD
                 &fees_vault_pk,
-=======
-                &dao_vault_pk,
->>>>>>> 212764cd
                 &mango_cache_pk,
                 &serum_program_id,
                 signer_nonce,
@@ -611,7 +607,7 @@
 
         let order_size = test.base_size_number_to_lots(&self.mint, size);
         let order_price = test.price_number_to_lots(&self.mint, price);
-        
+
         test.place_perp_order(
             &mango_group_cookie,
             self,
