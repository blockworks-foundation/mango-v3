// Tests related to placing orders on a perp market
mod helpers;
mod program_test;
use arrayref::array_ref;
use bytemuck::cast_ref;
use fixed::types::I80F48;
use helpers::*;
use mango_common::Loadable;
use program_test::*;
use std::num::NonZeroU64;
use std::{mem::size_of, mem::size_of_val, thread::sleep, time::Duration};

use mango::{
    entrypoint::process_instruction, instruction::*, matching::*, oracle::StubOracle, queue::*,
    state::*,
};
use solana_program::{account_info::AccountInfo, pubkey::Pubkey};
use solana_program_test::*;
use solana_sdk::account::ReadableAccount;
use solana_sdk::{
    account::Account, commitment_config::CommitmentLevel, signature::Keypair, signer::Signer,
    transaction::Transaction,
};

use serum_dex::instruction::{
    NewOrderInstructionV3, SelfTradeBehavior,
};

#[tokio::test]
async fn test_init_perp_market_ralfs() {
    // Arrange
    let config = MangoProgramTestConfig::default();
    let mut test = MangoProgramTest::start_new(&config).await;

    let mint_index = 0;
    let market_index = 0;
    let (mango_group_pk, mango_group) = test.with_mango_group().await;
    // Act
    let (perp_market_pk, perp_market) =
        test.with_perp_market(&mango_group_pk, mint_index, market_index).await;
    // Assert
    assert_eq!(size_of_val(&perp_market), size_of::<PerpMarket>());
}

async fn place_and_cancel_order_scenario(my_order_id: u64, order_side: Side) {
    // Arrange
    let config = MangoProgramTestConfig::default();
    let mut test = MangoProgramTest::start_new(&config).await;

    let user_index = 0;
    let mint_index = 0;
    let quote_index = config.num_mints - 1;
    let market_index = 0;

    let quote_mint = test.with_mint(quote_index as usize);
    let base_mint = test.with_mint(mint_index as usize);

    let base_price = 10000;
    let raw_order_size = 10000;

    let (mango_group_pk, mango_group) = test.with_mango_group().await;
    let (mango_account_pk, mut mango_account) =
        test.with_mango_account(&mango_group_pk, user_index).await;
    let (mango_cache_pk, mango_cache) = test.with_mango_cache(&mango_group).await;

    let oracle_pks = test.with_oracles(&mango_group_pk, quote_index).await;
    let deposit_amount = (base_price * quote_mint.unit) as u64;
    let (perp_market_pk, perp_market) =
        test.with_perp_market(&mango_group_pk, mint_index, market_index).await;
    test.perform_deposit(
        &mango_group,
        &mango_group_pk,
        &mango_account_pk,
        user_index,
        quote_index as usize,
        deposit_amount,
    )
    .await;

    let order_price = test.with_order_price(&quote_mint, &base_mint, base_price);
    let order_size = test.with_order_size(&base_mint, raw_order_size);
    let order_type = OrderType::Limit;

    // Act
    test.place_perp_order(
        &mango_group,
        &mango_group_pk,
        &mango_account,
        &mango_account_pk,
        &perp_market,
        &perp_market_pk,
        order_side,
        order_price,
        order_size,
        my_order_id,
        order_type,
        &oracle_pks[0],
        user_index,
    )
    .await;

    // Assert
    mango_account = test.load_account::<MangoAccount>(mango_account_pk).await;
    let (client_order_id, order_id, side) =
        mango_account.perp_accounts[0].open_orders.orders_with_client_ids().last().unwrap();
    assert_eq!(client_order_id, NonZeroU64::new(my_order_id).unwrap());
    assert_eq!(side, order_side);
}

#[tokio::test]
async fn test_place_and_cancel_order_ralfs() {
    // Scenario 1
    place_and_cancel_order_scenario(1212, Side::Bid).await;
    // Scenario 2
    place_and_cancel_order_scenario(1212, Side::Ask).await;
}

#[tokio::test]
async fn test_list_market_on_serum() {
    // Arrange
    let config = MangoProgramTestConfig::default();
    let mut test = MangoProgramTest::start_new(&config).await;

    let mint_index = 0;
    let quote_index = config.num_mints - 1;
    let base_mint = test.with_mint(mint_index);
    // Act
    let market_pubkeys = test.list_market(mint_index as usize, quote_index as usize).await.unwrap();
    // Assert
    println!("Serum Market PK: {}", market_pubkeys.market.to_string());
    // Todo: Figure out how to assert this
}

#[tokio::test]
async fn test_add_all_markets_to_mango_group() {
    // Arrange
    let config = MangoProgramTestConfig::default();
    let mut test = MangoProgramTest::start_new(&config).await;

    let quote_index = config.num_mints - 1;

    let (mango_group_pk, mango_group) = test.with_mango_group().await;
    let oracle_pks = test.with_oracles(&mango_group_pk, quote_index).await;
    test.add_markets_to_mango_group(&mango_group_pk).await;
}

#[tokio::test]
async fn test_place_spot_order() {
    // Arrange
    let user_index: usize = 0;
    let config = MangoProgramTestConfig::default();
    let mut test = MangoProgramTest::start_new(&config).await;

    let num_markets = config.num_mints - 1;
    let quote_index = num_markets as usize;
    let quote_mint = test.with_mint(quote_index);
    let (mango_group_pk, mut mango_group) = test.with_mango_group().await;
    let (mango_account_pk, mut mango_account) = test.with_mango_account(&mango_group_pk, user_index).await;
    let (mango_cache_pk, mango_cache) = test.with_mango_cache(&mango_group).await;
    let oracle_pks = test.with_oracles(&mango_group_pk, num_markets).await;

    let base_price = 10000;
    let mint_index: usize = 0;
    let base_mint = test.with_mint(mint_index);
    let deposit_amount = (base_price * quote_mint.unit) as u64;
    let oracle_price = test.with_oracle_price(&quote_mint, &base_mint, base_price as u64);
    test.set_oracle(&mango_group_pk, &oracle_pks[mint_index], oracle_price).await;
    let spot_markets = test.add_markets_to_mango_group(&mango_group_pk).await;
    mango_group = test.load_account::<MangoGroup>(mango_group_pk).await;

    // Act
    test.perform_deposit(&mango_group, &mango_group_pk, &mango_account_pk, user_index, quote_index, deposit_amount).await;
    let order = NewOrderInstructionV3{
        side: serum_dex::matching::Side::Bid,
        limit_price: NonZeroU64::new(base_price as u64).unwrap(),
        max_coin_qty: NonZeroU64::new(1).unwrap(),
        max_native_pc_qty_including_fees: NonZeroU64::new(base_price as u64).unwrap(),
        self_trade_behavior: SelfTradeBehavior::DecrementTake,
        order_type: serum_dex::matching::OrderType::Limit,
        client_order_id: 1000,
        limit: std::u16::MAX,
    };
    test.place_spot_order(&mango_group_pk, &mango_group, &mango_account_pk, &mango_account, &mango_cache_pk, spot_markets[mint_index], &oracle_pks[mint_index], user_index, mint_index, order).await;

    // Assert
    mango_account = test.load_account::<MangoAccount>(mango_account_pk).await;
    // TODO
}

#[tokio::test]
async fn test_worst_case_scenario() {
    // Arrange
    let user_index: usize = 0;
    let config = MangoProgramTestConfig::default();
    let mut test = MangoProgramTest::start_new(&config).await;

    let num_markets = config.num_mints - 1;
    let quote_index = num_markets as usize;
    let quote_mint = test.with_mint(quote_index);
    let (mango_group_pk, mut mango_group) = test.with_mango_group().await;
    let (mango_account_pk, mut mango_account) = test.with_mango_account(&mango_group_pk, user_index).await;
    let (mango_cache_pk, mango_cache) = test.with_mango_cache(&mango_group).await;
    let oracle_pks = test.with_oracles(&mango_group_pk, num_markets).await;

    let spot_markets = test.add_markets_to_mango_group(&mango_group_pk).await;
    mango_group = test.load_account::<MangoGroup>(mango_group_pk).await;

    let num_spot_orders = 10;

<<<<<<< HEAD
    // for spot_market in &spot_markets {
    //     open_orders_pks.push(test.init_open_orders(&spot_market, user_index).await);
    // }

    mango_group = test.load_account::<MangoGroup>(mango_group_pk).await;

    test.place_spot_order(
        &mango_group_pk,
        &mango_group,
        &mango_account_pk,
        &mango_account,
        &mango_cache_pk,
        spot_markets[0],
        &open_orders_pks,
        0,
        0,
        1212,
        10,
    )
    .await;
=======
    let base_price = 10000;
    let deposit_amount = (base_price * quote_mint.unit) as u64;
    test.perform_deposit(&mango_group, &mango_group_pk, &mango_account_pk, user_index, quote_index, deposit_amount * num_spot_orders).await;

    // Place 10 spot orders
    let starting_order_id = 1000;
    for mint_index in 0..num_spot_orders {
        mango_group = test.load_account::<MangoGroup>(mango_group_pk).await;
        mango_account = test.load_account::<MangoAccount>(mango_account_pk).await;

        let mint_index_u = mint_index as usize;
        println!("== MINT INDEX U {} ==", mint_index_u);
        let base_mint = test.with_mint(mint_index_u);
        let oracle_price = test.with_oracle_price(&quote_mint, &base_mint, base_price as u64);
        test.set_oracle(&mango_group_pk, &oracle_pks[mint_index_u], oracle_price).await;
        let order = NewOrderInstructionV3{
            side: serum_dex::matching::Side::Bid,
            limit_price: NonZeroU64::new(base_price as u64).unwrap(),
            max_coin_qty: NonZeroU64::new(1).unwrap(),
            max_native_pc_qty_including_fees: NonZeroU64::new(base_price as u64).unwrap(),
            self_trade_behavior: SelfTradeBehavior::DecrementTake,
            order_type: serum_dex::matching::OrderType::Limit,
            client_order_id: starting_order_id + mint_index,
            limit: std::u16::MAX,
        };
        test.place_spot_order(&mango_group_pk, &mango_group, &mango_account_pk, &mango_account, &mango_cache_pk, spot_markets[mint_index_u], &oracle_pks[mint_index_u], user_index, mint_index_u, order).await;
        println!("== PLACED SPOT ORDER {} ==", mint_index);
    }

    // Long 31 perp markets
    for mint_index in 0..num_spot_orders {

    }
    // Act



    // Assert
    mango_account = test.load_account::<MangoAccount>(mango_account_pk).await;
    // TODO
>>>>>>> 458a3c43
}<|MERGE_RESOLUTION|>--- conflicted
+++ resolved
@@ -207,28 +207,6 @@
 
     let num_spot_orders = 10;
 
-<<<<<<< HEAD
-    // for spot_market in &spot_markets {
-    //     open_orders_pks.push(test.init_open_orders(&spot_market, user_index).await);
-    // }
-
-    mango_group = test.load_account::<MangoGroup>(mango_group_pk).await;
-
-    test.place_spot_order(
-        &mango_group_pk,
-        &mango_group,
-        &mango_account_pk,
-        &mango_account,
-        &mango_cache_pk,
-        spot_markets[0],
-        &open_orders_pks,
-        0,
-        0,
-        1212,
-        10,
-    )
-    .await;
-=======
     let base_price = 10000;
     let deposit_amount = (base_price * quote_mint.unit) as u64;
     test.perform_deposit(&mango_group, &mango_group_pk, &mango_account_pk, user_index, quote_index, deposit_amount * num_spot_orders).await;
@@ -269,5 +247,4 @@
     // Assert
     mango_account = test.load_account::<MangoAccount>(mango_account_pk).await;
     // TODO
->>>>>>> 458a3c43
 }