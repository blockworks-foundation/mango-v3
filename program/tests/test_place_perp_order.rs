// Tests related to placing orders on a perp market
mod helpers;
use std::mem::size_of;

use fixed::types::I80F48;
use helpers::*;

use merps::{entrypoint::process_instruction, instruction::*, matching::*, queue::*, state::*};
use solana_program::{account_info::AccountInfo, pubkey::Pubkey};
use solana_program_test::*;
use solana_sdk::{account::Account, signature::Keypair, signer::Signer, transaction::Transaction};

#[tokio::test]
async fn test_init_perp_market() {
    let program_id = Pubkey::new_unique();
    let mut test = ProgramTest::new("merps", program_id, processor!(process_instruction));

    // limit to track compute unit increase
    test.set_bpf_compute_max_units(50_000);

    let merps_group = add_merps_group_prodlike(&mut test, program_id);
    let merps_group_pk = merps_group.merps_group_pk;

    let user = Keypair::new();
    test.add_account(user.pubkey(), Account::new(u32::MAX as u64, 0, &user.pubkey()));

    let quote_index = 0;
    let user_initial_amount = 200;
    let user_quote_account = add_token_account(
        &mut test,
        user.pubkey(),
        merps_group.tokens[quote_index].pubkey,
        user_initial_amount,
    );

    let merps_account_pk = add_test_account_with_owner::<MerpsAccount>(&mut test, &program_id);

    let TSLA_DEC: u8 = 4;
    let TSLA_PRICE = 9000;
    let unit = 10u64.pow(TSLA_DEC as u32);
    let tsla_usd = add_aggregator(&mut test, "TSLA:USD", TSLA_DEC, TSLA_PRICE * unit, &program_id);

    let perp_market_idx = 0;
    let perp_market_pk = add_test_account_with_owner::<PerpMarket>(&mut test, &program_id);

    let event_queue_pk = add_test_account_with_owner_and_extra_size::<EventQueue>(
        &mut test,
        &program_id,
        size_of::<AnyEvent>() * 32,
    );

    let bids_pk = add_test_account_with_owner::<BookSide>(&mut test, &program_id);
    let asks_pk = add_test_account_with_owner::<BookSide>(&mut test, &program_id);

    let admin = Keypair::new();

    let (mut banks_client, payer, recent_blockhash) = test.start().await;

    let max_lev = 10;
    // setup merps group, perp market & merps account
    {
        let mut transaction = Transaction::new_with_payer(
            &[
                merps_group.init_merps_group(&admin.pubkey()),
                init_merps_account(&program_id, &merps_group_pk, &merps_account_pk, &user.pubkey())
                    .unwrap(),
                add_oracle(&program_id, &merps_group_pk, &tsla_usd.pubkey, &admin.pubkey())
                    .unwrap(),
                add_perp_market(
                    &program_id,
                    &merps_group_pk,
                    &perp_market_pk,
                    &event_queue_pk,
                    &bids_pk,
                    &asks_pk,
                    &admin.pubkey(),
                    perp_market_idx,
                    I80F48::from_num(2 * max_lev) / I80F48::from_num(2 * max_lev + 1),
                    I80F48::from_num(max_lev) / I80F48::from_num(max_lev + 1),
                    100,
                    10,
                )
                .unwrap(),
            ],
            Some(&payer.pubkey()),
        );

        transaction.sign(&[&payer, &admin, &user], recent_blockhash);

        // Test transaction succeeded
        assert!(banks_client.process_transaction(transaction).await.is_ok());
    }
}

#[tokio::test]
async fn test_place_and_cancel_order() {
    let program_id = Pubkey::new_unique();
    let mut test = ProgramTest::new("merps", program_id, processor!(process_instruction));

    // limit to track compute unit increase
    test.set_bpf_compute_max_units(50_000);

    let merps_group = add_merps_group_prodlike(&mut test, program_id);
    let merps_group_pk = merps_group.merps_group_pk;

    let user = Keypair::new();
    test.add_account(user.pubkey(), Account::new(u32::MAX as u64, 0, &user.pubkey()));

    let quote_index = 0;
    let user_initial_amount = 200;
    let user_quote_account = add_token_account(
        &mut test,
        user.pubkey(),
        merps_group.tokens[quote_index].pubkey,
        user_initial_amount,
    );

    let merps_account_pk = add_test_account_with_owner::<MerpsAccount>(&mut test, &program_id);

    let TSLA_DEC: u8 = 4;
    let TSLA_PRICE = 100;
    let unit = 10u64.pow(TSLA_DEC as u32);
    let tsla_usd = add_aggregator(&mut test, "TSLA:USD", TSLA_DEC, TSLA_PRICE * unit, &program_id);

    let perp_market_idx = 0;
    let perp_market_pk = add_test_account_with_owner::<PerpMarket>(&mut test, &program_id);

    let event_queue_pk = add_test_account_with_owner_and_extra_size::<EventQueue>(
        &mut test,
        &program_id,
        size_of::<AnyEvent>() * 32,
    );

    let bids_pk = add_test_account_with_owner::<BookSide>(&mut test, &program_id);
    let asks_pk = add_test_account_with_owner::<BookSide>(&mut test, &program_id);

    let admin = Keypair::new();

    let (mut banks_client, payer, recent_blockhash) = test.start().await;
    let max_lev = 10;

    // setup merps group, perp market & merps account
    {
        let mut transaction = Transaction::new_with_payer(
            &[
                merps_group.init_merps_group(&admin.pubkey()),
                init_merps_account(&program_id, &merps_group_pk, &merps_account_pk, &user.pubkey())
                    .unwrap(),
                add_oracle(&program_id, &merps_group_pk, &tsla_usd.pubkey, &admin.pubkey())
                    .unwrap(),
                add_perp_market(
                    &program_id,
                    &merps_group_pk,
                    &perp_market_pk,
                    &event_queue_pk,
                    &bids_pk,
                    &asks_pk,
                    &admin.pubkey(),
                    perp_market_idx,
                    I80F48::from_num(2 * max_lev) / I80F48::from_num(2 * max_lev + 1),
                    I80F48::from_num(max_lev) / I80F48::from_num(max_lev + 1),
                    100,
                    10,
                )
                .unwrap(),
            ],
            Some(&payer.pubkey()),
        );

        transaction.sign(&[&payer, &admin, &user], recent_blockhash);

        // Setup transaction succeeded
        assert!(banks_client.process_transaction(transaction).await.is_ok());
    }

    // place an order

    let bid_id = 1337;
    let ask_id = 1338;
    {
        let mut merps_account = banks_client.get_account(merps_account_pk).await.unwrap().unwrap();
        let account_info: AccountInfo = (&merps_account_pk, &mut merps_account).into();
        let merps_account =
            MerpsAccount::load_mut_checked(&account_info, &program_id, &merps_group_pk).unwrap();
        let mut merps_group = banks_client.get_account(merps_group_pk).await.unwrap().unwrap();
        let account_info: AccountInfo = (&merps_group_pk, &mut merps_group).into();
        let merps_group = MerpsGroup::load_mut_checked(&account_info, &program_id).unwrap();

        let mut transaction = Transaction::new_with_payer(
            &[
                cache_prices(
                    &program_id,
                    &merps_group_pk,
                    &merps_group.merps_cache,
                    &[tsla_usd.pubkey],
                )
                .unwrap(),
                cache_root_banks(
                    &program_id,
                    &merps_group_pk,
                    &merps_group.merps_cache,
                    &[merps_group.tokens[QUOTE_INDEX].root_bank],
                )
                .unwrap(),
                place_perp_order(
                    &program_id,
                    &merps_group_pk,
                    &merps_account_pk,
                    &user.pubkey(),
                    &merps_group.merps_cache,
                    &perp_market_pk,
                    &bids_pk,
                    &asks_pk,
                    &event_queue_pk,
                    Side::Bid,
                    ((TSLA_PRICE - 1) * unit) as i64,
                    10,
                    bid_id,
                    OrderType::Limit,
                )
                .unwrap(),
                place_perp_order(
                    &program_id,
                    &merps_group_pk,
                    &merps_account_pk,
                    &user.pubkey(),
                    &merps_group.merps_cache,
                    &perp_market_pk,
                    &bids_pk,
                    &asks_pk,
                    &event_queue_pk,
                    Side::Ask,
                    ((TSLA_PRICE + 1) * unit) as i64,
                    10,
                    ask_id,
                    OrderType::Limit,
                )
                .unwrap(),
            ],
            Some(&payer.pubkey()),
        );

        transaction.sign(&[&payer, &user], recent_blockhash);

        // Setup transaction succeeded
        assert!(banks_client.process_transaction(transaction).await.is_ok());
    }

    // cancel bid by client_id
    {
        let mut transaction = Transaction::new_with_payer(
            &[cancel_perp_order_by_client_id(
                &program_id,
                &merps_group_pk,
                &merps_account_pk,
                &user.pubkey(),
                &perp_market_pk,
                &bids_pk,
                &asks_pk,
                &event_queue_pk,
<<<<<<< HEAD
                Side::Bid,
=======
>>>>>>> b4c840ac
                bid_id,
            )
            .unwrap()],
            Some(&payer.pubkey()),
        );

        transaction.sign(&[&payer, &user], recent_blockhash);

        // Setup transaction succeeded
        assert!(banks_client.process_transaction(transaction).await.is_ok());
    }

    // no error when cancelling bid twice
    {
        let mut transaction = Transaction::new_with_payer(
            &[cancel_perp_order_by_client_id(
                &program_id,
                &merps_group_pk,
                &merps_account_pk,
                &user.pubkey(),
                &perp_market_pk,
                &bids_pk,
                &asks_pk,
                &event_queue_pk,
                bid_id,
            )
            .unwrap()],
            Some(&payer.pubkey()),
        );

        transaction.sign(&[&payer, &user], recent_blockhash);

        // Setup transaction succeeded
        assert!(banks_client.process_transaction(transaction).await.is_ok());
    }

    // cancel ask directly
    {
        let mut transaction = Transaction::new_with_payer(
            &[cancel_perp_order_by_client_id(
                &program_id,
                &merps_group_pk,
                &merps_account_pk,
                &user.pubkey(),
                &perp_market_pk,
                &bids_pk,
                &asks_pk,
                &event_queue_pk,
                ask_id,
            )
            .unwrap()],
            Some(&payer.pubkey()),
        );

        transaction.sign(&[&payer, &user], recent_blockhash);

        // Setup transaction succeeded
        assert!(banks_client.process_transaction(transaction).await.is_ok());
    }
}<|MERGE_RESOLUTION|>--- conflicted
+++ resolved
@@ -258,10 +258,6 @@
                 &bids_pk,
                 &asks_pk,
                 &event_queue_pk,
-<<<<<<< HEAD
-                Side::Bid,
-=======
->>>>>>> b4c840ac
                 bid_id,
             )
             .unwrap()],
