--- conflicted
+++ resolved
@@ -39,21 +39,11 @@
 [profile.release]
 lto = "fat"
 codegen-units = 1
-<<<<<<< HEAD
-opt-level = 3
-incremental = false
-
-#[profile.release.build-override]
-#opt-level = 3
-#incremental = false
-#codegen-units = 1
-=======
 
 [profile.release.build-override]
 opt-level = 3
 incremental = false
 codegen-units = 1
->>>>>>> c3028abe
 
 #[profile.test]
 #lto = true
