[package]
name = "mango"
<<<<<<< HEAD
version = "3.2.1"
=======
version = "3.2.2"
>>>>>>> 7bbbc9a9
authors = ["blockworks"]
edition = "2018"

[features]
no-entrypoint = []
test-bpf = []
devnet = []

[dependencies]
solana-program = "^1.8.1"
arrayref = "^0.3.6"
serde = "^1.0.118"
bs58 = "0.4.0"
bytemuck = "^1.7.2"
bincode = "^1.3.1"
fixed = { version = "=1.9.0", features = ["serde"] }
fixed-macro = "^1.1.1"
enumflags2 = "^0.6.4"
num_enum = "^0.5.1"
thiserror = "^1.0.24"
spl-token = { version = "^3.0.0", features = ["no-entrypoint"] }
serum_dex = { version = "0.4.0", git = "https://github.com/blockworks-foundation/serum-dex.git", default-features=false, features = ["no-entrypoint", "program"] }
static_assertions = "^1.1.0"
safe-transmute = "^0.11.1"
mango-macro = { path = "../mango-macro" }
mango-common = { path = "../common" }
mango-logs = { path = "../mango-logs", features=["no-entrypoint"] }
switchboard-program = "^0.1.52"
anchor-lang = "0.18.0"

[dev-dependencies]
solana-sdk = "^1.8.1"
solana-program-test = "^1.8.1"
solana-logger = "^1.8.1"
tarpc = { version = "^0.26.2", features = ["full"] }


[lib]
name = "mango"
crate-type = ["cdylib", "lib"]<|MERGE_RESOLUTION|>--- conflicted
+++ resolved
@@ -1,10 +1,6 @@
 [package]
 name = "mango"
-<<<<<<< HEAD
-version = "3.2.1"
-=======
 version = "3.2.2"
->>>>>>> 7bbbc9a9
 authors = ["blockworks"]
 edition = "2018"
 
