--- conflicted
+++ resolved
@@ -1,10 +1,6 @@
 [package]
 name = "mango"
-<<<<<<< HEAD
-version = "3.2.9"
-=======
 version = "3.2.10"
->>>>>>> 096a3766
 authors = ["blockworks"]
 edition = "2018"
 
