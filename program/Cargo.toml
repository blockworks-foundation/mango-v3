--- conflicted
+++ resolved
@@ -1,10 +1,6 @@
 [package]
 name = "mango"
-<<<<<<< HEAD
-version = "3.2.0"
-=======
 version = "3.1.3"
->>>>>>> 3012e7f0
 authors = ["blockworks"]
 edition = "2018"
 
@@ -25,7 +21,7 @@
 enumflags2 = "^0.6.4"
 num_enum = "^0.5.1"
 thiserror = "^1.0.24"
-spl-token = { version = "^3.2.0", features = ["no-entrypoint"] }
+spl-token = { version = "^3.0.0", features = ["no-entrypoint"] }
 serum_dex = { version = "0.4.0", git = "https://github.com/blockworks-foundation/serum-dex.git", default-features=false, features = ["no-entrypoint", "program"] }
 static_assertions = "^1.1.0"
 safe-transmute = "^0.11.1"
