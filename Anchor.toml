--- conflicted
+++ resolved
@@ -1,8 +1,4 @@
-<<<<<<< HEAD
-anchor_version = "0.13.2"
-=======
 anchor_version = "0.16.0"
->>>>>>> b85f23b6
 solana_version = "1.7.11"
 
 [workspace]
