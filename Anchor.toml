--- conflicted
+++ resolved
@@ -1,15 +1,10 @@
-<<<<<<< HEAD
-anchor_version = "0.16.2"
-=======
 anchor_version = "0.17.0"
->>>>>>> 9ff04783
 
 [workspace]
 members = [
     "common",
     "mango-macro",
-    "program",
-    "mango-logs"
+    "program"
 ]
 
 [provider]
@@ -20,7 +15,4 @@
 mango = "mv3ekLzLbnVPNxjSKvqBpU3ZeZXPQdEC3bp5MDEBG68"
 
 [programs.devnet]
-mango = "5fP7Z7a87ZEVsKr2tQPApdtq83GcTW4kz919R6ou5h5E"
-
-[programs.localnet]
-mango_logs = "Fg6PaFpoGXkYsidMpWTK6W2BeZ7FEfcYkg476zPFsLnS"+mango = "5fP7Z7a87ZEVsKr2tQPApdtq83GcTW4kz919R6ou5h5E"